--- conflicted
+++ resolved
@@ -5,11 +5,7 @@
 require 'json'
 
 GALAXIES = {
-<<<<<<< HEAD
   eu: { url: 'https://usegalaxy.eu', key: ENV.fetch('GALAXY_EU_KEY', 'NONE') },
-=======
-  eu: { url: 'https://usegalaxy.eu', key: ENV.fetch('GALAXY_EU_KEY', "NONE") },
->>>>>>> 406ec231
 }
 
 def test_workflow(workflow_file, galaxy_id)
@@ -19,7 +15,6 @@
   galaxy_url = GALAXIES[galaxy_id][:url]
   galaxy_user_key = GALAXIES[galaxy_id][:key]
   cmd = [
-<<<<<<< HEAD
     'planemo', '--verbose', 'test',
     '--galaxy_url', galaxy_url,
     '--galaxy_user_key', galaxy_user_key,
@@ -33,35 +28,15 @@
   p cmd.join(' ')
 
   Open3.popen3(*cmd) do |_stdin, stdout, stderr, wait_thr|
+    exit_status = wait_thr.value # Process::Status object returned
     File.write("#{directory}/#{workflow_base}.#{galaxy_id}.log", stdout.read)
     File.write("#{directory}/#{workflow_base}.#{galaxy_id}.err", stderr.read)
-=======
-    'planemo', '--verbose', 'test', '--galaxy_url', galaxy_url,
-    '--galaxy_user_key', galaxy_user_key, '--no_shed_install', '--engine',
-    'external_galaxy', '--polling_backoff', '1', '--test_output_json',
-    workflow_output_json, workflow_file
-  ]
-  p cmd.join(' ')
-
-  Open3.popen3(*cmd) do |stdin, stdout, stderr, wait_thr|
-    File.open("#{directory}/#{workflow_base}.#{galaxy_id}.log", 'w') do |f|
-      f.write(stdout.read)
-    end
-    File.open("#{directory}/#{workflow_base}.#{galaxy_id}.err", 'w') do |f|
-      f.write(stderr.read)
-    end
->>>>>>> 406ec231
-    exit_status = wait_thr.value # Process::Status object returned
     puts "#{workflow_file} => #{exit_status} (#{stderr})"
   end
 end
 
-<<<<<<< HEAD
 # rubocop:disable Layout/LineLength
 workflows = %w[
-=======
-workflows = %w(
->>>>>>> 406ec231
   ./topics/assembly/tutorials/debruijn-graph-assembly/workflows/debruijn-graph.ga
   ./topics/assembly/tutorials/general-introduction/workflows/assembly-general-introduction.ga
   ./topics/assembly/tutorials/unicycler-assembly/workflows/unicycler.ga
@@ -89,12 +64,8 @@
   ./topics/transcriptomics/tutorials/rna-seq-viz-with-heatmap2/workflows/rna-seq-viz-with-heatmap2.ga
   ./topics/transcriptomics/tutorials/small_ncrna_clustering/workflows/blockclust_clustering.ga
   ./topics/variant-analysis/tutorials/non-dip/workflows/Calling_variants_in_non-diploid_systems.ga
-<<<<<<< HEAD
 ]
 # rubocop:enable Layout/LineLength
-=======
-)
->>>>>>> 406ec231
 
 threads = []
 
