#!/usr/bin/env python
import glob
import yaml


def extend_dict(merged, a):
    if isinstance(merged, dict):
        for k, v in a.items():
            if k in merged:
                extend_dict(merged[k], v)
            else:
                merged[k] = v
    else:
        if isinstance(merged, list):
            extend_list(merged, a)
        else:
            merged += a


def extend_list(merged, a):
    missing = []
    for itema in a:
        if not isinstance(itema, dict) or itema in missing:
            continue
        if 'name' in itema:
            match = next((i for i in merged if i["name"] == itema["name"]), False)
            if match:
                extend_dict(match, itema)
            else:
                missing += [itema, ]
    merged += missing


merged = {}

<<<<<<< HEAD
for filename in glob.iglob('./**/data-library.yaml'):
    a = yaml.load(open(filename), Loader=yaml.FullLoader)
=======
for filename in glob.glob('./topics/*/tutorials/*/data-library.yaml'):
    a = yaml.safe_load(open(filename))
>>>>>>> 891ff363
    extend_dict(merged, a)


print(yaml.dump(merged, default_flow_style=False))<|MERGE_RESOLUTION|>--- conflicted
+++ resolved
@@ -33,13 +33,9 @@
 
 merged = {}
 
-<<<<<<< HEAD
-for filename in glob.iglob('./**/data-library.yaml'):
-    a = yaml.load(open(filename), Loader=yaml.FullLoader)
-=======
+
 for filename in glob.glob('./topics/*/tutorials/*/data-library.yaml'):
     a = yaml.safe_load(open(filename))
->>>>>>> 891ff363
     extend_dict(merged, a)
 
 
