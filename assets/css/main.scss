--- conflicted
+++ resolved
@@ -1228,8 +1228,6 @@
 	cursor: help;
 	font-variant: none;
 }
-<<<<<<< HEAD
-
 
 .fdbk {
     .card {
@@ -1251,5 +1249,3 @@
         }
     }    
 }
-=======
->>>>>>> 4b0ed3b1
