--- conflicted
+++ resolved
@@ -1269,7 +1269,7 @@
     }
 }
 
-<<<<<<< HEAD
+// Style definition lists a bit more nicely
 div.contributors-line {
     dl {
       display: flex;
@@ -1285,9 +1285,8 @@
       width: calc(100% - 9em);
     }
 }
-=======
+
 // big buttons
-
 a.btn {
   display: inline-flex;
   align-items: center;
@@ -1387,4 +1386,3 @@
   font-size:1.5rem;
   margin: 5px;
 }
->>>>>>> 806ac51b
