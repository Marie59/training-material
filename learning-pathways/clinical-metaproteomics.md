--- conflicted
+++ resolved
@@ -43,13 +43,9 @@
 
   - section: "Module 4: Quantitation"
     description: |
-<<<<<<< HEAD
       In this module, we perform quantitative analysis of our data using MaxQuant. Quantitative analysis will help us identify
       differertially abundant proteins present in the sample and their abundance in various conditions.
-=======
-      In this module, we perform quantitative analysis of our data using MaxQuant. Quantitative analysis will help us identify 
-      differentially abundant proteins present in the sample and their abundance in various conditions.
->>>>>>> 62d550f5
+
     tutorials:
       - name: clinical-mp-4-quantitation
         topic: proteomics
