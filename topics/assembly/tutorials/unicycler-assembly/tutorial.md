--- conflicted
+++ resolved
@@ -12,11 +12,19 @@
 
 Our goal is to reconstruct and annotate the full genome of *E. coli* C-1. As you will see in this tutorial a combination of many short, high accuracy reads with long, error-prone reads helps us produce an almost perfect assembly.
 
-<<<<<<< HEAD
-![Concept of de novo genome assembly](../../images/concept.png  "<em>De novo</em> Genome Assembly. (Figure from <a href='https://doi.org/10.1038/nmeth.1935'>Baker:2012</a>)")
-=======
+> ### Outline step-by-step
+>
+> In this tutorial, we will deal with:
+>
+>
+> 1. TOC
+> {:toc}
+>
+{: .agenda}
+
+
 # Background on data and tools
->>>>>>> 6bd88968
+
 
 ## The data
 
@@ -39,12 +47,8 @@
  data in [fast5](http://bioinformatics.cvr.ac.uk/blog/exploring-the-fast5-format/) format that contains additional information besides sequence data. In this tutorial we assume that these data *already* converted into [fastq](https://en.wikipedia.org/wiki/FASTQ_format). An additional tutorial dedicated to handling of fast5 datasets will be developed shortly. 
 {: .warning-box}
 
-<<<<<<< HEAD
-[Unicycler](https://github.com/rrwick/Unicycler) is an assembly pipeline for bacterial genomes, based on [Spades Assembler](http://cab.spbu.ru/software/spades/) to which it adds a cicularisation process. Unicycler provides an assembly graph in addition to the fasta file and can handle plasmid rich genomes. Like Spades, it can assemble Illumina-only or hybrid datasets. For Illumina assembly, Unicycler optimises Spades by selecting a range of *k*-mer sizes and selecting the best, and applying several filters to refine the results. For hybrid assembly, Unicycler uses long reads to build bridges to resolve high repeat regions and obtain longer assemblies. You can find more informations in 
-[Wick:2017](https://doi.org/10.1371/journal.pcbi.1005595)
-=======
+
 ## The tools
->>>>>>> 6bd88968
 
 In this analysis we will perform two tasks: (1) assembly and (2) annotation. Below we will briefly outline main ideas behind these two procedures and will describe the tools we will be using.
 
@@ -112,19 +116,8 @@
 
 # Let's try it
 
-> ### Outline step-by-step
->
-> In this tutorial, we will deal with:
->
-> 1. [Get the data](#get-the-data)
-> 2. [Assess reads quality](#assess-read-quality)
-> 3. [Assembly with Unicycler](#assemble-with-unicycler)
-> 4. [Assess Assembly quality with Quast](#quast)
-> 5. [Annotate with Prokka](#annotate-with-prokka)
-> 6. [Visualize the results](#visualize-the-result)
-{: .agenda}
-
-## <a name="get-the-data">Load data and assess quality
+
+## Load data and assess quality
 
 In this example we will use a downsampled version of *E. coli* C-1 Illumina and ONT sequencing data. These include 3 files: forward and reverse reads for Illumina, and Long read file produced by ONT. All data are in [fastq](https://en.wikipedia.org/wiki/FASTQ_format) format. 
 
@@ -157,7 +150,7 @@
 ![Datasets in History](../../images/starting_data.png  "Sequencing data loaded into Galaxy history. The full progression from gray (scheduling) to green (all OK) state is shown. To make it easier to identify datasets as we progress through the analysis we use so called <em>Hashtags</em>. To tag a dataset: click on dataset to expand it (as shown in panel four); click tag icon (<i class='fa fa-tags' aria-hidden='true'></i>) and a text field will appear. Add a tag (in this case <b>F</b>) pre-pended with hash (#). Hit enter. Do this for all three datasets and it will look like it is shown in panel five.")
 -----
 
-### <a name="assess-read-quality">Assess Read Quality
+### Assess Read Quality
 
 To assess quality we will use two tools: [FastQC](https://www.bioinformatics.babraham.ac.uk/projects/fastqc/) to generate quality statistics and [multiQC](http://multiqc.info/) to summarize these statistics.
 
@@ -185,7 +178,7 @@
 ![QC reported zoomed in](../../images/multiqc2.png "Zooming in shows quality distribution for Illumina reads. This is excellent data with mean base qualities above 30 across all reads.")
 -----
 
-## <a name="assemble-with-unicycler"></a>Assembly with Unicycler 
+## Assembly with Unicycler 
 
 Now it is time to perform assembly. Unicycler takes three inputs: paired Illumina reads and long ONT reads:
 
@@ -198,7 +191,7 @@
 > There is no such thing as Assembly in real time. It takes time so it is a good time to have lunch or at least coffee. This Unicycler run will take anywhere between 90 min to two hours.
 {: .warning-box}
 
-## <a name="quast">Assess Assembly quality with Quast
+## Assess Assembly quality with Quast
 
 [Quast](http://bioinf.spbau.ru/quast) is a tool providing quality metrics for assemblies, and can also be used to compare multiple assemblies. The tool can also take an optional reference file as input, and will provide complementary metrics.
 For this tutorial we will simply use quast on the fasta file resulting from the Unicycler assembly.
@@ -215,7 +208,7 @@
 
 One can see that there two (!) contigs. The largest contig is 4,576,290 bp (for comparison *E. coli* K12 MG1655 strain genome length is [4,656,144 bp](https://www.ncbi.nlm.nih.gov/nuccore/NZ_APIN00000000.1)) and the smallest is 4,581,676 (total length) - 4,576,290 (length of the largest) = 5,386 bp. When we analyzed this dataset for the first time we were initially puzzled by this second contig. But we quickly realized that this is simply genome of bacterophage [phiX174](https://www.ncbi.nlm.nih.gov/nuccore/NC_001422.1) which is routinely used as a spike-in in Illumina sequencing. This we have two genomes: the one of *E.coli* C-1 and phiX174! We can now use Prokka to annotate our two genomes.
 
-### <a name="annotate-with-prokka">Annotation with Prokka
+## Annotation with Prokka
 
 Run Prokka with the following parameters:
 
@@ -234,7 +227,7 @@
 * **gbk file** : GenBank file.
 * **gff file** : gff3 file.
 
-### <a name="visualize-the-result">Visualization
+## Visualize the results in IGV
 
 You can visualize Prokka annotations using Integrative Genome Browser (IGV).
 First, download and install [IGV](http://software.broadinstitute.org/software/igv/) Open an instance of IGV on you computer, and then import the genome file from galaxy by clicking on the "display with IGV local" 
