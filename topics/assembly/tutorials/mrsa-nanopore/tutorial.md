--- conflicted
+++ resolved
@@ -22,13 +22,10 @@
 - nanopore
 - assembly
 - amr
-<<<<<<< HEAD
+- gmod
+- jbrowse1
 - microgalaxy
 level: Introductory
-=======
-- gmod
-- jbrowse1
->>>>>>> 3e78ac73
 
 contributions:
   authorship:
