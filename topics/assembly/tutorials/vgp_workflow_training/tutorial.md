--- conflicted
+++ resolved
@@ -61,10 +61,6 @@
 - [Galaxy 101]({% link topics/introduction/tutorials/galaxy-intro-101/tutorial.md %})
 - [Getting Data into Galaxy]({% link topics/galaxy-interface/tutorials/get-data/slides.html %})
 - [Using Dataset Collections]({% link topics/galaxy-interface/tutorials/collections/tutorial.md %})
-<<<<<<< HEAD
-=======
-- [Introduction to Galaxy Analyses]({% link topics/introduction/index.md %})
->>>>>>> ac9260b5
 - [Understanding the Galaxy History System]({% link topics/galaxy-interface/tutorials/history/tutorial.md %})
 - [Downloading and Deleting Data in Galaxy]({% link topics/galaxy-interface/tutorials/download-delete-data/tutorial.md %})
 
@@ -546,12 +542,9 @@
 
 <br>
 
-<<<<<<< HEAD
 ![Comparison reference genome](../../images/vgp_assembly/hi-c_pretext_conclusion.svg "Comparison between contact maps generated using the final Primary assembly from this tutorial (left) and the reference genome (right).")
 
 <br>
 
 If we compare the contact map of our assembled genome with the reference assembly (Fig. above), we can see that the two are indistinguishable, suggesting that we have generated a chromosome level genome assembly.
-=======
-If we compare the contact map of our assembled genome (fig. 10a) with the reference assembly (fig. 10b), we can see that the two are indistinguishable, suggesting that we have generated a chromosome level genome assembly.
->>>>>>> ac9260b5
+
