---
layout: tutorial_hands_on

title: "Generating a single cell matrix using Alevin"
subtopic: single-cell-CS
priority: 1

zenodo_link: 'https://zenodo.org/record/4574153'

redirect_from:
- /topics/transcriptomics/tutorials/droplet-quantification-preprocessing/tutorial
- /topics/transcriptomics/tutorials/scrna-case_alevin/tutorial

questions:
  - I have some single cell FASTQ files I want to analyse. Where do I start?

objectives:
  - Generate a cellxgene matrix for droplet-based single cell sequencing data
  - Interpret quality control (QC) plots to make informed decisions on cell thresholds
  - Find relevant information in GTF files for the particulars of their study, and include this in data matrix metadata

time_estimation: 2H

key_points:
  - Create a scanpy-accessible AnnData object from FASTQ files, including relevant gene metadata

tags:
  - single-cell
  - 10x
  - paper-replication

contributions:
  authorship:
    - nomadscientist
    - pinin4fjords

  editing:
    - hexylena

  testing:
    - wee-snufkin

requirements:
  - type: "internal"
    topic_name: single-cell
    tutorials:
        - scrna-intro
        - scrna-umis

gitter: Galaxy-Training-Network/galaxy-single-cell

follow_up_training:
  -
    type: "internal"
    topic_name: single-cell
    tutorials:
        - scrna-case_alevin-combine-datasets
---

# Introduction


<!-- This is a comment. -->

This tutorial will take you from raw FASTQ files to a cell x gene data matrix in AnnData format. What's a data matrix, and what's AnnData format? Well you'll find out! Importantly, this is the first step in processing single cell data in order to start analysing it. Currently you have a bunch of strings of `ATGGGCTT` etc. in your sequencing files, and what you need to know is how many cells you have and what genes appear in those cells. These steps are the most computationally heavy in the single cell world, as you're starting with 100s of millions of reads, each with 4 lines of text. Later on in analysis, this data becomes simple gene counts such as 'Cell A has 4 GAPDHs', which is a lot easier to store! Because of this data overload, we have downsampled the FASTQ files to speed up the analysis a bit. Saying that, you're still having to map loads of reads to the massive murine genome, so get yourself a cup of coffee and prepare to analyse!

> <agenda-title></agenda-title>
>
> In this tutorial, we will cover:
>
> 1. TOC
> {:toc}
>
{: .agenda}

# Generating a matrix

In this section, we will show you the principles of the initial phase of single-cell RNA-seq analysis: generating expression measures in a matrix. We'll concentrate on droplet-based (rather than plate-based) methodology, since this is the process with most differences with respect to conventional approaches developed for bulk RNA-seq.

Droplet-based data consists of three components: cell barcodes, unique molecular identifiers (UMIs) and cDNA reads. To generate cell-wise quantifications we need to:

 * Process cell barcodes, working out which ones correspond to 'real' cells, which to sequencing artefacts, and possibly correct any barcodes likely to be the product of sequencing errors by comparison to more frequent sequences.
 * Map biological sequences to the reference genome or transcriptome.
 * 'De-duplicate' using the UMIs.

This used to be a complex process involving multiple algorithms, or was performed with technology-specific methods (such as 10X's 'Cellranger' tool)  but is now much simpler thanks to the advent of a few new methods. When selecting methodology for your own work you should consider:

 * [STARsolo](https://github.com/alexdobin/STAR) - a droplet-based scRNA-seq-specific variant of the popular genome alignment method STAR. Produces results very close to those of Cellranger (which itself uses STAR under the hood).
 * [Kallisto/ bustools](https://www.kallistobus.tools/) - developed by the originators of the transcriptome quantification method, Kallisto.
 * [Alevin](https://salmon.readthedocs.io/en/latest/alevin.html) - another transcriptome analysis method developed by the authors of the Salmon tool.

We're going to use Alevin {% cite article-Alevin %} for demonstration purposes, but we do not endorse one method over another.

## Get Data

We've provided you with some example data to play with, a small subset of the reads in a mouse dataset of fetal growth restriction {% cite Bacon2018 %} (see the [study in Single Cell Expression Atlas](https://www.ebi.ac.uk/gxa/sc/experiments/E-MTAB-6945/results/tsne) and the [project submission](https://www.ebi.ac.uk/arrayexpress/experiments/E-MTAB-6945/)). This is a study using the Drop-seq chemistry, however this tutorial is almost identical to a 10x chemistry. We will point out the one tool parameter change you will need to run 10x samples. This data is not carefully curated, standard tutorial data - it's real, it's messy, it desperately needs filtering, it has background RNA running around, and most of all it will give you a chance to practice your analysis as if this data were yours.

Down-sampled reads and some associated annotation can be imported below. How did I downsample these FASTQ files? Check out [this history](https://humancellatlas.usegalaxy.eu/u/wendi.bacon.training/h/pre-processing-with-alevin---part-1---how-to-downsample) to find out!

Additionally, to map your reads, you will need a transcriptome to align against (a FASTA) as well as the gene information for each transcript (a gtf) file. You can download these for your species of interest [from Ensembl](https://www.ensembl.org/info/data/ftp/index.html). These files are included in the data import step below. Keep in mind, these are big files, so the fastest way to get these into your Galaxy account is through importing them by history.

> <hands-on-title>Option 1: Data upload - Import history</hands-on-title>
>
> 1. Import history from: [example input history](https://humancellatlas.usegalaxy.eu/u/wendi.bacon.training/h/cs1pre-processing-with-alevin---input-1)
>
>
>    {% snippet faqs/galaxy/histories_import.md %}
>
> 2. **Rename** {% icon galaxy-pencil %} the the history to your name of choice.
>
{: .hands_on}

> <hands-on-title>Option 2: Data upload - Add to history</hands-on-title>
>
> 1. Create a new history for this tutorial
> 2. Import the Experimental Design table, sequencing reads 1 & 2, the GTF and fasta files from [Zenodo]({{ page.zenodo_link }})
>
>    ```
>    {{ page.zenodo_link }}/files/Experimental_Design.tabular
>    {{ page.zenodo_link }}/files/Mus_musculus.GRCm38.100.gtf.gff
>    {{ page.zenodo_link }}/files/Mus_musculus.GRCm38.cdna.all.fa.fasta
>    {{ page.zenodo_link }}/files/SLX-7632.TAAGGCGA.N701.s_1.r_1.fq-400k.fastq
>    {{ page.zenodo_link }}/files/SLX-7632.TAAGGCGA.N701.s_1.r_2.fq-400k.fastq
>    ```
>
>    {% snippet faqs/galaxy/datasets_import_via_link.md %}
>
> 3. Rename {% icon galaxy-pencil %} the datasets
>
{: .hands_on}

> <question-title></question-title>
>
> Have a look at the files you now have in your history.
> 1. Which of the FASTQ files do you think contains the barcode sequences?
> 2. Given the chemistry this study should have, are the barcode/UMI reads the correct length?
> 3. What is the 'N701' referring to?
>
> > <solution-title></solution-title>
> >
> > 1. Read 1 (SLX-7632.TAAGGCGA.N701.s_1.r_1.fq-400k) contains the cell barcode and UMI because it is significantly shorter (indeed, 20 bp!) compared to the longer, r_2 transcript read. For ease, rename these files N701-Read1 and N701-Read2.
> > 2. You can see Read 1 is only 20 bp long, which for original Drop-Seq is 12 bp for cell barcode and 8 bp for UMI. This is correct! Be warned - 10x Chromium (and many technologies) change their chemistry over time, so particularly when you are accessing public data, you want to check and make sure you have your numbers correct!
> > 3. 'N701' is referring to an index read. This sample was run alongside 6 other samples, each denoted by an Illumina Nextera Index (N70X). Later, this will tell you batch information. If you look at the 'Experimental Design' file, you'll see that the N701 sample was from a male wildtype neonatal thymus.
> {: .solution}
{: .question}

# Important tips for easier analysis

{% snippet faqs/galaxy/tutorial_mode.md %}

{% snippet topics/single-cell/faqs/single_cell_omics.md %}

## Generate a transcript to gene map

Gene-level, rather than transcript-level, quantification is standard in scRNA-seq, which means that the expression level of alternatively spliced RNA molecules are combined to create gene-level values. Droplet-based scRNA-seq techniques only sample one end each transcript, so lack the full-molecule coverage that would be required to accurately quantify different transcript isoforms.

To generate gene-level quantifications based on transcriptome quantification, Alevin and similar tools require a conversion between transcript and gene identifiers. We can derive a transcript-gene conversion from the gene annotations available in genome resources such as Ensembl. The transcripts in such a list need to match the ones we will use later to build a binary transcriptome index. If you were using spike-ins, you'd need to add these to the transcriptome and the transcript-gene mapping.

In your example data you will see the murine reference annotation as retrieved from Ensembl in GTF format. This annotation contains gene, exon, transcript and all sorts of other information on the sequences. We will use these to generate the transcript/ gene mapping by passing that information to a tool that extracts just the transcript identifiers we need.

> <question-title></question-title>
>
> Which of the 'attributes' in the last column of the GTF files contains the transcript and gene identifiers?
>
>
>   > <tip-title>Hint</tip-title>
>   >
>   > The file is organised such that the last column (headed 'Group') contains a wealth of information in the format: attribute1 "information associated with attribute 1";attribute2 "information associated with attribute 2" etc.
>   {: .tip}
>
> > <solution-title></solution-title>
> > *gene_id* and *transcript_id* are each followed by "ensembl gene_id" and "ensembl transcript_id"
> {: .solution}
{: .question}

It's now time to parse the GTF file using the [rtracklayer](https://bioconductor.org/packages/release/bioc/html/rtracklayer.html) package in R. This parsing will give us a conversion table with a list of transcript identifiers and their corresponding gene identifiers for counting. Additionally, because we will be generating our own binary index (more later!), we also need to input our FASTA so that it can be filtered to only contain transcriptome information found in the GTF.

> <hands-on-title>Generate a filtered FASTA and transcript-gene map</hands-on-title>
>
> 1. {% tool [GTF2GeneList](toolshed.g2.bx.psu.edu/repos/ebi-gxa/gtf2gene_list/_ensembl_gtf2gene_list/1.52.0+galaxy0) %} with the following parameters:
>    - {% icon param-file %} *"Ensembl GTF file"*: `GTF file in the history` {% icon galaxy-history %}
>    - *"Feature type for which to derive annotation"*: `transcript` (Your sequences are transcript sequencing, so this is your starting point)
>    - *"Field to place first in output table"*: `transcript_id` (This is accessing the column you identified above!)
>    - *"Suppress header line in output?"*: `Yes` (The next tool (Alevin) does not expect a header)
>    - *"Comma-separated list of field names to extract from the GTF (default: use all fields)"*: `transcript_id,gene_id` (This calls the first column to be the transcript_id, and the second the gene_id. Thus, your key can turn transcripts into genes)
>    - *"Append version to transcript identifiers?"*: `Yes` (The Ensembl FASTA files usually have these, and since we need the FASTA transcriptome and the GTF gene information to work together, we need to append these!)
>    - *"Flag mitochondrial features?"*: `No`
>    - *"Provide a cDNA file for extracting annotations and/ or possible filtering?"*: `Yes`
>    - {% icon param-file %} *"FASTA-format cDNA/transcript file"*: `FASTA file in your history` {% icon galaxy-history %}
>    - *"Annotation field to match with sequences"*: `transcript_id`
>    - *"Filter the cDNA file to match the annotations?"*: `Yes`
>
> 2. Rename {% icon galaxy-pencil %} the annotation table to `Map`
>
> 3. Rename {% icon galaxy-pencil %} the uncompressed filtered FASTA file to `Filtered FASTA`
{: .hands_on}

## Generate a transcriptome index & quantify!

Alevin collapses the steps involved in dealing with dscRNA-seq into a single process. Such tools need to compare the sequences in your sample to a reference containing all the likely transcript sequences (a 'transcriptome'). This will contain the biological transcript sequences known for a given species, and perhaps also technical sequences such as 'spike ins' if you have those.

> <details-title>How does Alevin work?</details-title>
>
> To be able to search a transcriptome quickly, Alevin needs to convert the text (FASTA) format sequences into something it can search quickly, called an 'index'. The index is in a binary rather than human-readable format, but allows fast lookup by Alevin. Because the types of biological and technical sequences we need to include in the index can vary between experiments, and because we often want to use the most up-to-date reference sequences from Ensembl or NCBI, we can end up re-making the indices quite often. Making these indices is time-consuming! Have a look at the uncompressed FASTA to see what it starts with.
>
{: .details}

We now have:

* Barcode/ UMI reads
* cDNA reads
* transcript/ gene mapping
* filtered FASTA

We can now run Alevin. In some public instances, Alevin won't show up if you search for it. Instead, you may have to click the Single Cell tab at the left and scroll down to the Alevin tool. Alternatively, use Tutorial Mode as described above and you'll easily navigate to all the tools, and their versions will all be the tried and tested ones of this tutorial. It's often a good idea to check your tool versions. To identify which version of a tool you are using, select {% icon tool-versions %} 'Versions' and choose the appropriate version. In this case the tutorial was built with Alevin Galaxy Version 1.9.0+galaxy2.


> <hands-on-title>Running Alevin</hands-on-title>
>
> 1. {% tool [Alevin](toolshed.g2.bx.psu.edu/repos/bgruening/alevin/alevin/1.9.0+galaxy2) %}
>
>     > <question-title></question-title>
>     >
>     > Try to fill in the parameters of Alevin using what you know!
>     >
>     >   > <tip-title>Strandedness?</tip-title>
>     >   >
>     >   > The Salmon documentation on 'Fragment Library Types' and running the Alevin command is here: [salmon.readthedocs.io/en/latest/library_type.html](https://salmon.readthedocs.io/en/latest/library_type.html) and [salmon.readthedocs.io/en/latest/alevin.html](https://salmon.readthedocs.io/en/latest/alevin.html). These links will help here, although keep in mind the image there is drawn with the RNA 5' on top, whereas in this scRNA-seq protocol, the polyA is captured by its 3' tail and thus effectively the bottom or reverse strand...)
>     >   {: .tip}
>     >
>     >   > <solution-title></solution-title>
>     >   >    - *"Select a reference transcriptome from your history or use a built-in index?"*: `Use one from the history`
>     >   >       - You are going to generate the binary index using your filtered FASTA!
>     >   >    - {% icon param-file %} *"Transcripts FASTA file"*: `Filtered FASTA`
>     >   >    - *"Single or paired-end reads?"*: `Paired-end`
>     >   >    - {% icon param-file %} *"Mate pair 1"*: `N701-Read1`
>     >   >    - {% icon param-file %} *"Mate pair 2"*: `N701-Read2`
>     >   >    - *"Specify the strandedness of the reads"*: `Infer automatically (A)`
>     >   >    - *"Type of single-cell protocol"*: `DropSeq Single Cell protocol`
>     >   >    - {% icon param-file %} *"Transcript to gene map file"*: `Map`
>     >   >    - In *"Extra output files"*:
>     >   >        - {% icon param-check %} `Salmon Quant log file`
>     >   >        - {% icon param-check %} `Features used by the CB classification and their counts at each cell level (--dumpFeatures)`
>     >   >        
>     >   >        - Of course you are welcome to select more options and explore the output files ({% icon warning %} warning: *"Per cell level parsimonious Umi graph (--dumpUmiGraph)"* will generate over 2 thousand single files), but for this tutorial you will only need to select those specified.
>     >   >    - In *"Advanced options"*:
>     >   >        - *"Dump cell v transcripts count matrix in MTX format"*: {% icon galaxy-toggle%} `Yes`
>     >   {: .solution}
>     {: .question}
{: .hands_on}

> <comment-title>What if I'm running a 10x sample?</comment-title>
>
> The main parameter that needs changing for a 10X Chromium sample is the 'Protocol' parameter of Alevin. Just select the correct 10x Chemistry there instead.
{: .comment}

> <comment-title>Alevin file names</comment-title>
>
> You will notice that the names of the output files of Alevin are written in a certain convention, mentioning which tool was used and on which files, for example: *"Alevin on data X, data Y, and others: whitelist"*. Remember that you can always rename the files if you wish! For simplicity, when we refer to those files in the tutorial, we skip the information about tool and only use the second part of the name - in this case it would be simply *"whitelist"*.
{: .comment}

This tool will take a while to run. Alevin produces many file outputs, not all of which we'll use. You can refer to the [Alevin documentation](https://salmon.readthedocs.io/en/latest/alevin.html) if you're curious what they all are, but we're most interested in is:

* the matrix itself (*per-cell gene-count matrix (MTX)* - the count by gene and cell)
* the row (cell/ barcode) identifiers (*row index (CB-ids)*) and
* the column (gene) labels (*column headers (gene-ids)*).


> <question-title></question-title>
>
> After you've run Alevin, {% icon galaxy-eye %} look through all the different files. Can you find:
> 1. The Mapping Rate?
> 2. How many cells are present in the matrix output?
>
> > <solution-title></solution-title>
> >
> > 1. Inspect {% icon galaxy-eye %} the file {% icon param-file %} *Salmon log file*. You can see the mapping rate is a paltry `25.45%`. This is a terrible mapping rate. Why might this be? Remember this was downsampled, and specifically by taking only the last 400,000 reads of the FASTQ file. The overall mapping rate of the file is more like 50%, which is still quite poor, but for early Drop-Seq samples and single-cell data in general, you might expect a slightly poorer mapping rate. 10x samples are much better these days! This is real data, not test data, after all!
> > 2. Inspect {% icon galaxy-eye %} the file {% icon param-file %} *row index (CB-ids)*, and you can see it has `2163` lines. The rows refer to the cells in the cell x gene matrix. According to this (rough) estimate, your sample has 2163 cells in it!
> >
> {: .solution}
>
{: .question}

> <warning-title>Choose the appropriate input going forward!</warning-title>
> Make certain to use **per-cell gene-count matrix (MTX)** file going forward.
{: .warning}

{% icon congratulations %} Congratulations - you've made an expression matrix! We could almost stop here. But it's sensible to do some basic QC, and one of the things we can do is look at a barcode rank plot.

# Basic QC

The question we're looking to answer here, is: "do we mostly have a single cell per droplet"? That's what experimenters are normally aiming for, but it's not entirely straightforward to get exactly one cell per droplet. Sometimes almost no cells make it into droplets, other times we have too many cells in each droplet. At a minimum, we should easily be able to distinguish droplets with cells from those without.

> <hands-on-title>Generate a raw barcode QC plot</hands-on-title>
>
> 1. {% tool [Droplet barcode rank plot](toolshed.g2.bx.psu.edu/repos/ebi-gxa/droplet_barcode_plot/_dropletBarcodePlot/1.6.1+galaxy2) %} with the following parameters:
>    - *"Input MTX-format matrix?"*: `No`
>    - {% icon param-file %} *"A two-column tab-delimited file, with barcodes in the first column and frequencies in the second"*: Output of Alevin `raw CB classification frequencies`
>    - *"Label to place in plot title"*: `Barcode rank plot (raw barcode frequencies)`
>
> 2. Rename {% icon galaxy-pencil %} the image output `Barcode Plot - raw barcode frequencies`
{: .hands_on}

![raw droplet barcode plots-400k](../../images/scrna-casestudy/wab-raw_barcodes-400k.png "400k subsample raw")

Now, the image generated here (400k) isn't the most informative - but you are dealing with a fraction of the reads! If you run the total sample (so identical steps above, but with significantly more time!) you'd get the image below.

![raw droplet barcode plots-total](../../images/scrna-casestudy/wab-raw_barcodes-total.png "Total sample - 32,579,453 reads - raw")

This is our own formulation of the barcode plot based on a [discussion](https://github.com/COMBINE-lab/salmon/issues/362#issuecomment-490160480) we had with community members. The left hand plots with the smooth lines are the main plots, showing the UMI counts for individual cell barcodes ranked from high to low. We expect a sharp drop-off between cell-containing droplets and ones that are empty or contain only cell debris. Now, this data is not an ideal dataset, so for perspective, in an ideal world with a very clean 10x run, data will look a bit more like the following taken from the lung atlas (see the [study in Single Cell Expression Atlas](https://www.ebi.ac.uk/gxa/sc/experiments/E-MTAB-6653/results/tsne) and the [project submission](https://www.ebi.ac.uk/arrayexpress/experiments/E-MTAB-6653/)).

![raw droplet barcode plots - lung atlas](../../images/scrna-casestudy/wab-lung-atlas-barcodes-raw.png "Pretty data - raw")

In that plot, you can see the clearer 'knee' bend, showing the cut-off between empty droplets and cell-containing droplets.

The right hand plots are density plots from the first one, and the thresholds are generated either using [dropletUtils](https://bioconductor.org/packages/release/bioc/html/DropletUtils.html) or by the method described in the discussion mentioned above. We could use any of these thresholds to select cells, assuming that anything with fewer counts is not a valid cell. By default, Alevin does something similar, and we can learn something about that by plotting just the barcodes Alevin retains.

> <hands-on-title>Generate Alevin's barcode QC plot</hands-on-title>
>
> 1. {% tool [Droplet barcode rank plot](toolshed.g2.bx.psu.edu/repos/ebi-gxa/droplet_barcode_plot/_dropletBarcodePlot/1.6.1+galaxy2) %} with the following parameters:
>    - *"Input MTX-format matrix?"*: `Yes`
>    - *"Matrix-market format matrix file, with cells by column (overrides --barcode-frequencies if supplied)"*: `per-cell gene-count matrix (MTX)`
>    - *"For use with --mtx-matrix: force interpretation of matrix to assume cells are by row, rather than by column (default)"*: `Yes`
>    - *"Label to place in plot title"*: `Barcode rank plot (Alevin-processed)`
>
> 2. Rename {% icon galaxy-pencil %} the image output `Barcode Plot - Alevin processed barcodes`
{: .hands_on}

![raw droplet barcode plots - 400k](../../images/scrna-casestudy/wab-alevin-barcodes-400k.png "400k subsample - Alevin processed")

And the full sample looks like:

![raw droplet barcode plots - total](../../images/scrna-casestudy/wab-alevin-barcodes-total.png "Total sample - 32,579,453 reads - Alevin processed")

And to round this off, here's the lung atlas plot.

![raw droplet barcode plots - total](../../images/scrna-casestudy/wab-alevin-barcodes-lung.png "Pretty data - Alevin processed")

You should see a completely vertical drop-off where Alevin has trunctated the distribution (after excluding any cell barcode that had <10 UMI, Alevin then chose a threshold based off the curve and removed all barcodes with fewer UMIs).

In experiments with relatively simple characteristics, this 'knee detection' method works relatively well. But some populations (such as our sample!) present difficulties. For instance, sub-populations of small cells may not be distinguished from empty droplets based purely on counts by barcode. Some libraries produce multiple 'knees' for multiple sub-populations. The [emptyDrops](https://genomebiology.biomedcentral.com/articles/10.1186/s13059-019-1662-y) method has become a popular way of dealing with this. emptyDrops still retains barcodes with very high counts, but also adds in barcodes that can be statistically distinguished from the ambient profiles, even if total counts are similar. In order to ultimately run emptyDrops (or indeed, whatever tool you like that accomplishes biologically relevant thresholding), we first need to re-run Alevin, but prevent it from applying its own less than ideal thresholds.

To use emptyDrops effectively, we need to go back and re-run Alevin, stopping it from applying it's own thresholds. Click the re-run icon {% icon galaxy-refresh %} on any Alevin output in your history, because almost every parameter is the same as before, except you need to change the following:


## Generate an unprocessed matrix in a usable format

> <hands-on-title>Stopping Alevin from thresholding</hands-on-title>
> 1. {% tool [Alevin](toolshed.g2.bx.psu.edu/repos/bgruening/alevin/alevin/1.9.0+galaxy2) %} (Click re-run on the last Alevin output)
>    - *"Advanced options"*
>    - *"Fraction of cellular barcodes to keep"*: '1' - i.e. keep them all!
>    - *"Minimum frequency for a barcode to be considered"*: '3' - This will only remove cell barcodes with a frequency of less than 3, a low bar to pass but useful way of avoiding processing a bunch of almost certainly empty barcodes
>
> {% snippet faqs/galaxy/tools_rerun.md %}
{: .hands_on}

> <question-title></question-title>
>
> How many cells are in the output now?
>
> > <solution-title></solution-title>
> >
> > 1. `22952` cells are in the quants_mat_rows now! Far more than the Alevin-filtered `2163`. This needs some serious filtering with EmptyDrops!
> >
> {: .solution}
>
{: .question}

Alevin outputs MTX format, which we can pass to the dropletUtils package and run emptyDrops. Unfortunately the matrix is in the wrong orientation for tools expecting files like those produced by 10X software (which dropletUtils does). We need to 'transform' the matrix such that cells are in columns and genes are in rows.

> <warning-title>Be careful!</warning-title>
> Don't mix up files from the different Alevin runs! Use the later run, which has higher numbers in the history!
{: .warning}

> <hands-on-title>Transform matrix</hands-on-title>
>
> 1. {% tool [salmonKallistoMtxTo10x](toolshed.g2.bx.psu.edu/repos/ebi-gxa/salmon_kallisto_mtx_to_10x/_salmon_kallisto_mtx_to_10x/0.0.1+galaxy6) %} with the following parameters:
>    - {% icon param-file %} *".mtx-format matrix"*: `per-cell gene-count matrix (MTX)` (output of **Alevin** {% icon tool %})
>    - {% icon param-file %} *"Tab-delimited genes file"*: `column headers (gene-ids)` (output of **Alevin** {% icon tool %})
>    - {% icon param-file %} *"Tab-delimited barcodes file"*: `row index (CB-ids)` (output of **Alevin** {% icon tool %})
>
> 2. Rename {% icon galaxy-pencil %} 'salmonKallistoMtxTo10x....:genes' to `Gene table`
> 3. Rename {% icon galaxy-pencil %} 'salmonKallistoMtxTo10x....:barcodes' to `Barcode table`
> 4. Rename {% icon galaxy-pencil %} 'salmonKallistoMtxTo10x....:matrix' to `Matrix table`
{: .hands_on}

The output is a matrix in the correct orientation for the rest of our tools. However, our matrix is looking a bit sparse - for instance, click on `Gene table`. I don't know about you, but I'd struggle to have a good biological discussion using only Ensembl gene_ids! What I'd really like is the more understandable 'GAPDH' or other gene acronym, as well as information on mitochondrial genes so that I can assess if my cells were stressed out or not. In order to prepare our data for emptyDrops, we're going to combine this information into an object, and it's easiest to add in that information now.

## Adding in Gene metadata

> <question-title></question-title>
>
> Where can we find this gene information?
>
> > <solution-title></solution-title>
> >
> > Our old friend the GTF file!
> >
> {: .solution}
>
{: .question}

> <question-title></question-title>
>
> Which of the 'attributes' in the last column of that file contains the gene acronym?
>
> > <solution-title></solution-title>
> >
> > gene_name
> >
> {: .solution}
>
{: .question}

We're now going to re-run {% icon galaxy-refresh %} the tool that extracts information from our GTF file.

> <hands-on-title>Generate gene information</hands-on-title>
>
> 1. {% tool [GTF2GeneList](toolshed.g2.bx.psu.edu/repos/ebi-gxa/gtf2gene_list/_ensembl_gtf2gene_list/1.52.0+galaxy0) %} with the following parameters:
>    - *"Feature type for which to derive annotation"*: `gene`
>    - *"Field to place first in output table"*: `gene_id`
>    - *"Suppress header line in output?"*: `Yes`
>    - *"Comma-separated list of field names to extract from the GTF (default: use all fields)"*: `gene_id,gene_name,mito`
>    - *"Append version to transcript identifiers?"*: `Yes`
>    - *"Flag mitochondrial features?"*: `Yes` - note, this will auto-fill a bunch of acronyms for searching in the GTF for mitochondrial associated genes. This is good!
>    - *"Filter a FASTA-format cDNA file to match annotations?"*: `No` - we don't need to, we're done with the FASTA!
> 2. Check that the output file type is `tabular`. If not, change the file type by clicking the 'Edit attributes'{% icon galaxy-pencil %} on the dataset in the history (as if you were renaming the file.) Then click `Datatypes` and type in `tabular`. Click `Change datatype`.)
> 2. Rename {% icon galaxy-pencil %} the annotation table to `Gene Information`
{: .hands_on}

Inspect {% icon galaxy-eye %} the **Gene Information** object in the history. Now you have made a new key for gene_id, with gene name and a column of mitochondrial information (false = not mitochondrial, true = mitochondrial). We need to add this information into the salmonKallistoMtxTo10x output 'Gene table'. But we need to keep 'Gene table' in the same order, since it is referenced in the 'Matrix table' by row.

> <hands-on-title>Combine MTX Gene Table with Gene Information</hands-on-title>
>
> 1. {% tool [Join two Datasets](join1) %} with the following parameters:
>    - *"Join"*: `Gene Table`
>    - *"Using column"*: `Column: 1`
>    - *"with"*: `Gene Information`
>    - *"and column"*: `Column: 1`
>    - *"Keep lines of first input that do not join with second input"*: `Yes`
>    - *"Keep lines of first input that are incomplete"*: `Yes`
>    - *"Fill empty columns"*: `No`
>    - *"Keep the header lines"*: `No`
>
>
>    If you inspect {% icon galaxy-eye %} the object, you'll see we have joined these tables and now have quite a few gene_id repeats. Let's take those out, while keeping the order of the original 'Gene Table'.
>
>
> 2.  {% tool [Cut columns from a table](Cut1) %} with the following parameters:
>    - *"Cut columns"*: `c1,c4,c5`
>    - *"Delimited by"*: `Tab`
>    - *"From"*: output of **Join two Datasets** {% icon tool %}
>
> 3. Rename output `Annotated Gene Table`
{: .hands_on}

Inspect {% icon galaxy-eye %} your `Annotated Gene Table`. That's more like it! You now have `gene_id`, `gene_name`, and `mito`. Now let's get back to your journey to emptyDrops and sophisticated thresholding of empty droplets!

# emptyDrops

emptyDrops {% cite article-emptyDrops %} works with a specific form of R object called a SingleCellExperiment. We need to convert our transformed MTX files into that form, using the DropletUtils Read10x tool:

> <hands-on-title>Converting to SingleCellExperiment format</hands-on-title>
>
> 1. {% tool [DropletUtils Read10x](toolshed.g2.bx.psu.edu/repos/ebi-gxa/dropletutils_read_10x/dropletutils_read_10x/1.0.4+galaxy0) %} with the following parameters:
>    - {% icon param-file %} *"Expression matrix in sparse matrix format (.mtx)"*: `Matrix table`
>    - {% icon param-file %} *"Gene Table"*: `Annotated Gene Table`
>    - {% icon param-file %} *"Barcode/cell table"*: `Barcode table`
>    - *"Should metadata file be added?"*: `No`
>
> 2. Rename {% icon galaxy-pencil %} output: `SCE Object`
{: .hands_on}

Fantastic! Now that our matrix is combined into an object, specifically the SingleCellExperiment format, we can now run emptyDrops! Let's get rid of those background droplets containing no cells!

> <hands-on-title>Emptydrops</hands-on-title>
>
> 1. {% tool [DropletUtils emptyDrops](toolshed.g2.bx.psu.edu/repos/ebi-gxa/dropletutils_empty_drops/dropletutils_empty_drops/1.0.4+galaxy0) %} with the following parameters:
>    - {% icon param-file %} *"SingleCellExperiment rdata object"*: `SCE Object`
>    - *"Should barcodes estimated to have no cells be removed from the output object?"*: `Yes`
>
> 2. Rename {% icon galaxy-pencil %} `serialised SingleCellExperiment` output as `Emptied-Object`
>
> 3. Rename {% icon galaxy-pencil %} `tabular output` as `Emptied-Tabular Output`
{: .hands_on}

> <question-title></question-title>
>
> How many cell barcodes remain after the emptyDrops treatment? Why might that be?
>
>   > <tip-title>Hint</tip-title>
>   > If you click on the `Emptied-Object` in the {% icon galaxy-history %} history, the text in that window says `37 barcodes` or something similar to that - there is an element of random in the algorithm, so yours might differ slightly. Why is this so low?? And why might the number be different?
>   > Consider...is this a complete set of data?
>   {: .tip}
>
>
> > <solution-title></solution-title>
> >
> > Remember this is a subsampled dataset. If you look carefully at the parameters of emptyDrops, you'll see it set a minimum threshold at 100 UMI. If you look at the barcode plots above for the 400k read sample, you'll see this is far too stringent for this subsampled data! To satisfy your curiosity, this minimum threshold would yield `4332` barcodes for the total sample. Also, the number may vary slightly as the output depends on a large number of random iterations.
> >
> {: .solution}
>
{: .question}

We will nevertheless proceed with your majestic annotated expression matrix of 37 cells, ready to go for further processing and analysis! However, the next tutorials we will link to use a tool suite called Scanpy {% cite Wolf2018 %}. You need to convert this SingleCellExperiment object into a format called `annData`, which is a variant of a file format called `hdf5`.

> <hands-on-title>Converting to AnnData format</hands-on-title>
>
> 1. {% tool [SCEasy convert](toolshed.g2.bx.psu.edu/repos/ebi-gxa/sceasy_convert/sceasy_convert/0.0.5+galaxy1) %} with the following parameters:
>    - *"Direction of conversion"*: `SingleCellExperiment to AnnData`
>    - {% icon param-file %} *"Input object in SingleCellExperiment RDS format"*: `Emptied-Object`
>    - *"Name of the assay to be transferred as main layer"*: `counts`
>
> 2. Rename {% icon galaxy-pencil %} output `N701-400k-AnnData`
>
{: .hands_on}

{% icon congratulations %} Congrats! Your object is ready to for the scanpy pipeline! You can can check your work against the [example history](https://humancellatlas.usegalaxy.eu/u/j.jakiela/h/generating-a-single-cell-matrix-using-alevin-3) (if you used Alevin Galaxy Version 1.5.1+galaxy0, you can check the [example history](https://humancellatlas.usegalaxy.eu/u/wendi.bacon.training/h/cs1pre-processing-with-alevin---answer-key) run with that version of the tool). You can also compare how the subsampled datasets you've generated compare with the [total sample](https://humancellatlas.usegalaxy.eu/u/wendi.bacon.training/h/cs1pre-processing-with-alevin---total-n701-answer-key) (using Alevin Galaxy Version 1.5.1+galaxy0).

However, it may be that you want to combine this object with others like it, for instance, maybe you ran 5 samples, and you are starting with 10 FASTQ files...

# Analysing multiple FASTQ files

This sample was originally one of seven. So to run the other [12 downsampled FASTQ files](https://humancellatlas.usegalaxy.eu/u/wendi.bacon.training/h/alevin-tutorial---all-samples---400k), you can use a [workflow](https://humancellatlas.usegalaxy.eu/u/j.jakiela/w/copy-of-alevin-15) and run them all at once! All these samples are going to take a while, so go and have several cups of tea... Or, better yet, I have [run them myself](https://humancellatlas.usegalaxy.eu/u/wendi.bacon.training/h/cs1generating-a-single-cell-matrix-using-alevin---all-downsample-fastq-processed-to-anndata). To combine the resultant files into a single matrix, you can look at the next tutorial in this case study: [Combining datasets after pre-processing]({% link topics/single-cell/tutorials/scrna-case_alevin-combine-datasets/tutorial.md %})

# Mitochondrial flagging

<<<<<<< HEAD
We have assumed you will be combining multiple files - but if that's not the case, you'll need to perform this step to turn your column of `true` and `false` labelling the mitochondrial genes into some metrics telling you the % of mitochondrial genes in each cell. You can follow that step here: [Mitochondrial calculations]({% link topics/single-cell/tutorials/scrna-case_alevin-combine-datasets/tutorial.md %}#mitochondrial-reads).
=======
We have assumed you will be combining multiple files - but if that's not the case, you'll need to perform this step to turn your column of `true` and `false` labelling the mitochondrial genes into some metrics telling you the % of mitochondrial genes in each cell. You can follow that step here in the **Mithochondrial reads** section in the following tutorial: [Combining datasets with Alevin tutorial]({% link topics/single-cell/tutorials/scrna-case_alevin-combine-datasets/tutorial.md %}).
>>>>>>> 93c3c59e

# Conclusion


![Workflow Part 1](../../images/scrna-casestudy/wab-alevin-part1workflow.png "Workflow  - Steps 1-3")

We have:

 * Examined raw read data, annotations and necessary input files for quantification.
 * Run Alevin in two different parameterisations, both allowing Alevin to make its own calls on what constitutes empty droplets, and applying emptyDrops instead.
 * Deployed barcode rank plots as a way of quickly assessing the signal present in droplet datasets.
 * Applied the necessary conversion to pass these data to downstream processes.

{% snippet topics/single-cell/faqs/user_community_join.md %}<|MERGE_RESOLUTION|>--- conflicted
+++ resolved
@@ -525,11 +525,7 @@
 
 # Mitochondrial flagging
 
-<<<<<<< HEAD
 We have assumed you will be combining multiple files - but if that's not the case, you'll need to perform this step to turn your column of `true` and `false` labelling the mitochondrial genes into some metrics telling you the % of mitochondrial genes in each cell. You can follow that step here: [Mitochondrial calculations]({% link topics/single-cell/tutorials/scrna-case_alevin-combine-datasets/tutorial.md %}#mitochondrial-reads).
-=======
-We have assumed you will be combining multiple files - but if that's not the case, you'll need to perform this step to turn your column of `true` and `false` labelling the mitochondrial genes into some metrics telling you the % of mitochondrial genes in each cell. You can follow that step here in the **Mithochondrial reads** section in the following tutorial: [Combining datasets with Alevin tutorial]({% link topics/single-cell/tutorials/scrna-case_alevin-combine-datasets/tutorial.md %}).
->>>>>>> 93c3c59e
 
 # Conclusion
 
