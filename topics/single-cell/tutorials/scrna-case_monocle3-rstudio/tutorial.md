--- conflicted
+++ resolved
@@ -97,11 +97,7 @@
 
 > <tip-title>Uploading files from your computer is also an option!</tip-title>
 >
-<<<<<<< HEAD
-> If you already have files containing the expression matrix, genes and cells metadata, you can upload them to JupyLab and generate a cds file from them instaed. For example, if you first downloaded the files from Galaxy, your files will have the `.tabular` extension. In this case, we will use the `read.delim()` function to read them in. In this function, the first argument is the file path - in our case, the files are in the same folder as the notebook, so the file path is the same as the file name. You can always check that by right-clicking on the file and choosing `Copy path`. The second argument, `row.names=1` takes the column number of the data file from which to take the row names.
-=======
 > If you already have files containing the expression matrix, genes and cells metadata, you can upload them to JupyLab and generate a cds file from them instead. For example, if you first downloaded the files from Galaxy, your files will have the `.tabular` extension. In this case, we will use the `read.delim()` function to read them in. In this function, the first argument is the file path - in our case, the files are in the same folder as the notebook, so the file path is the same as the file name. You can always check that by right-clicking on the file and choosing `Copy path`. The second argument, `row.names=1` takes the column number of the data file from which to take the row names.
->>>>>>> fd2a5f8b
 > ```r
 > # read in the files
 > cell_metadata <- read.delim('cells.tabular', row.names=1)
@@ -325,7 +321,6 @@
 
 ![Left image showing dataset before batch correction: upper and lower right branches mostly consist of N705 and N706. Right image showing the dataset after batch correction: the cells from all the samples are evenly spread throughout the whole dataset.](../../images/scrna-casestudy-monocle/batch_correction.png "Comparison of the dataset before and after batch correction.")
 
-<<<<<<< HEAD
 > <question-title></question-title>
 >
 > Does your plot look the same as the one in the Figure?
@@ -338,8 +333,6 @@
 >
 {: .question}
 
-=======
->>>>>>> fd2a5f8b
 Do you see this? It’s amazing! Batch correction did a great job here! Now the dataset is nicely aligned, and the cells from all the samples are evenly spread throughout the whole dataset. It is worth mentioning that removing batch effects was done using mutual nearest neighbor alignment, a technique introduced by John Marioni's lab ({% cite Haghverdi_2018 %}) and supported by Aaron Lun's package [batchelor](https://bioconductor.org/packages/release/bioc/html/batchelor.html). Also, due to the machine learning elements of the code of this technique - as well as the fact that packages are updated regularly - your plots may not look identical to the ones pictured here. Nevertheless, the interpretation should be the same - the batch corrected plot should show better batch distribution than the uncorrected one.
 
 Now we can move to the next step and perform dimensionality reduction.
@@ -400,11 +393,8 @@
 plot_cells(cds_clustered, reduction_method = "UMAP", color_cells_by = 'partition', label_cell_groups=FALSE)
 ```
 
-<<<<<<< HEAD
 While your plot might be slightly different due to package updates, we can see that there are 3 partitions identified in `cds_clustered` object. Ideally, we would like to combine partitions 1 and 2 to draw a trajectory through all those cells (we can ignore cells in outlier partition). Sometimes using the default values might result in multiple partitions while you only need one. Then you would have to change the q-value cutoff in `partition_qval`. The default is 0.05 and by increasing this value you can increase the span of partitions, meaning that you would get fewer partitions. When trying different values of q-value, you also have to check if the clusters didn't change. It's all about finding a balance between the value of `resolution` and `partition_qval` so that both clusters and partitions are satisfactory enough for downstream analysis. Let's try that on our dataset.
-=======
-While your plot might be slightly different due to package updates, we can see that there are 3 partitions identified in `cds_clustered` object. Ideally, we would like to combine partitions 1 and 2 to draw a trajectory through all those cells (we can ignore cells in partition 3). Sometimes using the default values might result in multiple partitions while you only need one. Then you would have to change the q-value cutoff in `partition_qval`. The default is 0.05 and by increasing this value you can increase the span of partitions, meaning that you would get fewer partitions. When trying different values of q-value, you also have to check if the clusters didn't change. It's all about finding a balance between the value of `resolution` and `partition_qval` so that both clusters and partitions are satisfactory enough for downstream analysis. Let's try that on our dataset.
->>>>>>> fd2a5f8b
+
 ```r
 # changing the partition q-value
 cds_clustered <- cluster_cells(cds_red_dim, reduction_method = "UMAP", resolution = 0.0002, partition_qval = 1)
@@ -417,7 +407,6 @@
 # check if clusters didn't change
 plot_cells(cds_clustered, reduction_method = "UMAP", color_cells_by = 'cluster', label_cell_groups=FALSE)
 ```
-<<<<<<< HEAD
 
 > <question-title></question-title>
 >
@@ -432,9 +421,6 @@
 {: .question}
 
 Now we have cells of interest in one partition, we still have reasonable clusters, so now we can learn the trajectory. However, in some cases even this method might not be enough. Then, there is a last resort… assigning cells to a partition manually.
-=======
-Voila - it worked as expected! Now we have cells from partition 1 and 2 in one partition, we still have reasonable clusters, so now we can learn the trajectory. However, in some cases even this method might not be enough. Then, there is a last resort… assigning cells to a partition manually.
->>>>>>> fd2a5f8b
 
 ## Additional step: assigning cells to one partition
 > <warning-title>Additional step</warning-title>
