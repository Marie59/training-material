--- conflicted
+++ resolved
@@ -399,13 +399,8 @@
 > - *"Genes to use"*: `Seurat FindVariableGenes on data 12: Variable genes tabular file`
 > - *"Vars to regress"*: `nCount_RNA`
 > - *"Statistical model"*: `Linear model`
-<<<<<<< HEAD
 > 
 > **Rename** {% icon galaxy-pencil %} output `Scaled, Preprocessed Seurat Object`
-=======
->
-> **Rename** {% icon galaxy-pencil %} output `Preprocessed Seurat Object`
->>>>>>> cf80eb5f
 {: .hands_on}
 
 You now have a preprocessed Seurat object!
@@ -811,9 +806,4 @@
 
 Ultimately, there are quite a lot ways to analyse your single-cell data, both within the confines of this tutorial (the many parameters that could be changed throughout) and outside of it (batch correction, sub-clustering, cell-cycle scoring, inferred trajectories, etc.) Most analyses will still yield the same general output, though: there are fewer knockout cells in the mature T-cell population, suggesting some sort of abberant development of T-cells in the Igf2-p0 hets.
 
-<<<<<<< HEAD
 {% icon congratulations %} Congratulations! You have interpreted your plots in several important ways! You might want to consult your results with this [control history](https://singlecell.usegalaxy.eu/u/camila-goclowski/h/seurattool-based-fpe), and check out the [workflow](https://singlecell.usegalaxy.eu/u/camila-goclowski/w/workflow-constructed-from-history-tool-based-fpe/json) for this tutorial.
-
-=======
-Congratulations! You have interpreted your plots in several important ways!
->>>>>>> cf80eb5f
