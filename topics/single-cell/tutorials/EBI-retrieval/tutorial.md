--- conflicted
+++ resolved
@@ -105,7 +105,6 @@
 
 # Metadata manipulation
 
-<<<<<<< HEAD
 Before creating an AnnData object, we need to make a small modification in experimental design table. The dataset contains information about the 7 experimental samples (N701 – N707). However, in the {% icon param-file %}`exp_design.tsv` dataset, which contains the cell metadata, these samples are just numbered from 1 to 7.
 
 > <details-title>How did we know this?</details-title>
@@ -114,10 +113,7 @@
 >
 {: .details}
 
-The plotting tool that we will going to use later will fail if the entries are integers and not categorical values, so we will change `1` to `N01` and so on. 
-=======
-Before creating an AnnData object, we need to make a small modification in experimental design table. The dataset contains information about 7 samples N701 – N707), however in the experimental design table (cell metadata) they are just numbered from 1 to 7. The plotting tool that we will going to use later will fail if the entries are integers and not categoricals, so we will change "1" to "N01" and so on. You can simply preview the experimental design dataset and move to the column "Sample Characteristic[individual]" (that's where the information about batch is - don't worry, we will rename the column header later!). Make a note of the number of that column - number 12 - we will need it to change the batch number to batch name.
->>>>>>> 1fc24c81
+The plotting tool that we will going to use later will fail if the entries are integers and not categorical values, so we will change `1` to `N01` and so on.
 
 > <hands-on-title> Change batch numbers into names </hands-on-title>
 >
