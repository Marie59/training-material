---
layout: tutorial_hands_on

title: Introduction to Digital Humanities in Galaxy
level: Introductory
draft: true
zenodo_link: 'https://doi.org/10.5281/zenodo.17053220'
questions:
  - How to get started in Galaxy for text-related tasks?  
objectives:
  - Log in to Galaxy
  - Upload files to the platform
  - Use tools within Galaxy
  - Clean and prepare text data
  - Compare two texts
  - Visualize your results
time_estimation: 1H
key_points:
  - Galaxy has many tools for text analysis that you can adapt for your needs.
tags:
- text mining
contributions:
  authorship:
    - Sch-Da
    - RZ9082
  funding:
    - deKCD
---

<!-- This is a comment. -->

Loosely building on {% cite Richardson2003 %}, this tutorial compares two editions of the poem "The Sorrows of Yamba".[^1]
The first couple of steps in this tutorial derive from [A short introduction to Galaxy]({% link topics/introduction/tutorials/galaxy-intro-short/tutorial.html %}).

"The Sorrows of Yamba" was published in 1795 and was among the most popular antislavery poems at the time. However, the version published by Hannah More in the Cheap Repository Tracts series was not the only version of the poem that circulated. Also, Moore's authorship on the topic is not uncontested. {% cite Richardson2003 %} But while we leave this debate to the experts, the different versions of the poem offer a great opportunity to delve into how digital tools can help us compare texts more quickly. And this, we will do in the following tutorial.

While Richardson compared the poems by hand, we use his example to introduce how Galaxy can help you with your text analysis.
From logging in, uploading the texts, to using the first tools, this tutorial covers the Galaxy basics.
We will clean the two poem versions and check the texts from a distance by comparing their number of lines and characters and visualising both in a word cloud. 
Then, we take a closer look. For an easier comparison, we reformat both texts and compare them line by line and side by side. As the word cloud shows, "death" is a dominant theme in the first poem, so we extract all lines including "death" for further in-depth analysis. This helps us get a better idea of where those articles differ and is applicable to many other texts you might want to compare.

> <agenda-title></agenda-title>
>
> In this tutorial, we will cover:
>
> 1. TOC
> {:toc}
>
{: .agenda}

# Get started in Galaxy

## Create an account on Galaxy
To use Galaxy's full potential, you need to register and create an account. You can skip this step if you already have a Galaxy account.

{% snippet faqs/galaxy/account_create.md %}

Alternatively, you can log in using a single sign-on of your choice, for example, from [IAM4NFDI](https://iam.services.base4nfdi.de/faq_ENG/) on [Galaxy Europe](https://usegalaxy.eu/).

 ![Screenshot of Galaxy Europe register window with the IAM4NFDI login button highlighted](../../images/iam4nfdi.png)

## Log in to Galaxy

<!-- to do adapt screenshot / upload / make suitable 4 Europe -->

> <hands-on-title>Log in to Galaxy</hands-on-title>
> 1. Open your favourite browser (Chrome, Safari, Edge or Firefox as your browser, not Internet Explorer!)
> 2. Browse to your Galaxy instance, for example [Galaxy Europe](https://usegalaxy.eu/)
> 3. Log in with your credentials
>  
> ![Screenshot of Galaxy Australia with the register or login button highlighted]({% link topics/introduction/images/galaxy-login.png %})
>
>   > <comment-title>Different Galaxy servers</comment-title>
>   >  This is an image of Galaxy Australia, located at [usegalaxy.org.au](https://usegalaxy.org.au/)
>   >
>   > The particular Galaxy server that you are using may look slightly different and have a different web address.
>   >
>   > You can also find more possible Galaxy servers at the top of this tutorial in **Available on these Galaxies**
>   {: .comment}
{: .hands_on}

The Galaxy homepage is divided into four sections (panels):
* The Activity Bar on the left: _This is where you will navigate to the resources in Galaxy (Tools {% icon tool %}, Workflows {% icon galaxy-workflows-activity %}, Histories {% icon galaxy-history-storage-choice %}, etc.)_
* Currently active "Activity Panel" on the left: _By default, the {% icon tool %} **Tools** activity will be active and its panel will be expanded_
* Viewing panel in the middle: _The main area for context for your analysis_
* History of analysis and files on the right: _Shows your "current" history; i.e.: Where any new files for your analysis will be stored_

![Screenshot of the Galaxy interface with aforementioned structure]({% link topics/introduction/images/galaxy_interface.png %})

The first time you use Galaxy, your history panel is empty.

## Name your current history

Your "History" is in the panel at the right. It is a record of the actions you have taken.

> <hands-on-title>Name history</hands-on-title>
> 1. Go to the **History** panel (on the right)
> 2. Click {% icon galaxy-pencil %} (**Edit**) next to the history name (which by default is "Unnamed history")
>
>    ![Screenshot of the galaxy interface with the history name being edited, it currently reads "Unnamed history", the default value. An input box is below it.]({% link shared/images/rename_history.png %}){:width="250px"}
>
>    > <comment-title></comment-title>
>    >
>    > In some previous versions of Galaxy, you will need to click the history name to rename it as shown here:
>    > ![Screenshot of the galaxy interface with the history name being edited, it currently reads "Unnamed history", the default value.](../../../../shared/images/rename_history_old.png){:width="320px"}
>    {: .comment}
>
> 3. Type in a new name, for example, "My Analysis"
> 4. Click **Save**
>
> > <comment-title>Renaming not an option?</comment-title>
> > If renaming does not work, it is possible you aren't logged in, so try logging in to Galaxy first. Anonymous users are only permitted to have one history, and they cannot rename it.
> {: .comment}
>
{: .hands_on}

## Upload a file to Galaxy

The "Activity Bar" can be seen on the left-most part of the interface.

> <hands-on-title>Upload a file</hands-on-title>
> 1. At the top of the **Activity Bar**, click the {% icon galaxy-upload %} **Upload** activity
>
>    ![upload data button shown in the galaxy interface]({% link topics/introduction/images/upload-data.png %})
>
>    This brings up a box:
>
>    ![the complicated galaxy upload dialogue, the 'regular' tab is active with a large textarea to paste subsequent URL]({% link topics/introduction/images/upload-box.png %})
>
> 3. Click **Paste/Fetch data**
> 4. Paste in the address of both files in the Zenodo folder:
>    ```
>    https://zenodo.org/records/17053220/files/SoY_Cheap_Repo_Source.txt
>    https://zenodo.org/records/17053220/files/SoY_Univ_Mag_Source.txt
>    ```
>
> 5. Click **Start**
> 6. Click **Close**
>
> 
> One usegalaxy.eu, you can alternatively access Zenodo directly from within Galaxy:
>
> 1. At the top of the **Activity Bar**, click the {% icon galaxy-upload %} **Upload** activity
> 2. Click on the bottom of the newly opened window on **Choose from repository**.
> 3. Enter **"Zenodo"** in the search bar and click on the folder **"Zenodo"**.
> 4. Enter **Training material for Galaxy tutorial "Introduction to Digital Humanities in Galaxy"** in the search bar and select the items.
> 7. Click **Select**
> 8. Click **Start**
> 9. Click **Close**
{: .hands_on}


Your uploaded file is now in your current history.
When the file has been uploaded to Galaxy, it will turn green.

> <comment-title></comment-title>
> After this, you will see your first history item (called a "dataset") in Galaxy's right panel. It will go through
> the grey (preparing/queued) and yellow (running) states to become green (success).
>
{: .comment}

The contents of the file will be displayed in the central Galaxy panel. If the dataset is large, you will see a warning message which explains that only the first megabyte is shown.

> <hands-on-title>View the text files content</hands-on-title>
> 1. Click the {% icon galaxy-eye %} (eye) icon next to the dataset name, to look at the file content
> 
>    ![galaxy history view showing a single dataset mutant_r1.fastq. Display link is being hovered.](../../images/eye-icon.png){:width="520px"}
>
> 2. Check the datatype - is it **txt**? Then you are all set. Otherwise, adapt the datatype.
>
>    {% snippet faqs/galaxy/datasets_change_datatype.md datatype="datatypes" %}
>
> 3. Add to each database a tag corresponding to the file's origin.
>    One saying "#cheap" for the file from the cheap repository (SoY_Cheap_Repo_Source.txt) and the other one "#universal" for the second one ( SoY_Univ_Mag_Source.txt) with the hashtag but without the quotation marks. 
>
>    {% snippet faqs/galaxy/datasets_add_tag.md %}
>
{: .hands_on}


What are those files?

You can see two text files; they are two versions of the poem "The Sorrows of Yamba". 
The file "SoY_Cheap_Repo_Source.txt" is a poem version of Sorrows of Yamba, which was published in the [Cheap Repository](https://archive.org/details/McGillLibrary-PN970_C52_no_42a-1732).
The file "SoY_Univ_Mag_Source.txt" is another version of the poem, first published in the Universal Magazine in 1797. 

Both files start with "Text adapted from:" and two different hyperlinks. The second paragraph for both texts starts with "the sorrows of yamba" - but the files continue differently. While one gives the year, the other is immediately followed by more text.  
Both texts are already pre-cleaned and are completely in lower case, but still contain punctuation.

It is obvious that the texts have similarities, but they are not identical. Now comes the fun part: Using Galaxy to compare your files. To do that, we first need to clean both files.

# Clean your Texts

<<<<<<< HEAD
## Remove beginning
=======
## Delete the Hyperlink
>>>>>>> f6e6c89a

When looking at the two datasets, you will notice they still contain the hyperlink from their source. 
As this is metadata and not the text we want to compare, we delete it at the beginning of both files.


> <hands-on-title> Delete Hyperlink in Text One </hands-on-title>
>
<<<<<<< HEAD
> 1. Click on **Tools** {% icon tool %} in the left panel
> 2. Search for {% tool [Remove beginning](Remove beginning1) %} and pass the following parameters:
>    - {% icon param-file %} *"from"*: `1: SoY_Cheap_Repo_Source.txt`
> 3. Click on **Run Tool** {% icon workflow-run %}
=======
> 1. {% tool [Remove beginning](Remove beginning1) %} with the following parameters:
>    - {% icon param-file %} *"from"*: `SoY_Cheap_Repo_Source.txt` (Input dataset)
>>>>>>> f6e6c89a
>
>    > <comment-title> What does this tool do? </comment-title>
>    >
>    > Remove beginning deletes a selected number of lines from your file. In this case, removing the first line is enough.
>    {: .comment}
>
{: .hands_on}

When the job is finished and appears green in your history, click on its name. 

> <question-title></question-title>
>
> 1. Check how many lines the file now contains?
> 2. How does this differ from the original file you uploaded?
>
> > <solution-title></solution-title>
> >
> > 1. The file now contains only one line. 
> > 2. The originally uploaded text contained two lines. You removed one with this step.
> >
> {: .solution}
>
{: .question}

As a result, only the text of the poem remains, while the source was removed for text one.
Galaxy names the files after the task used to create that step. While this can be helpful, we change the name to a clearer filename.

{% snippet faqs/galaxy/datasets_rename.md %}

Change the name of the output of this tool, which removed the beginning of `SoY_Cheap_Repo_Source.txt` to `SoY_Cheap_Repo.txt`

We also use this tool on the second file.

<<<<<<< HEAD
> <hands-on-title> Delete Hyperlink in Text Two </hands-on-title>
=======

> <hands-on-title> Delete Hyperlink in Text Two </hands-on-title>
>
> 1. {% tool [Remove beginning](Remove beginning1) %} with the following parameters:
>    - {% icon param-file %} *"from"*: `SoY_Univ_Mag_Source.txt` (Second input dataset)
>>>>>>> f6e6c89a
>
> 1. Run {% icon workflow-run %} {% tool [Remove beginning](Remove beginning1) %} with the following parameters:
>    - {% icon param-file %} *"from"*: `2: SoY_Univ_Mag_Source.txt`
>
> {% snippet faqs/galaxy/tools_rerun.md %}
{: .hands_on}

<<<<<<< HEAD
=======
<!-- to do: ADD image and [ADD FAQ](https://training.galaxyproject.org/training-material/faqs/galaxy/tools_rerun.html)-->

Once it is finished, rename this file to `SoY_Univ_Mag.txt`. 
>>>>>>> f6e6c89a
Click on the finished dataset that just appeared in your history. Check that it starts with the poem text and that the hyperlink is removed.
To be able to quickly see which version of the poems we have, we rename both datasets with clearer names and add tags based on the text origin.
The hashtag propagates the tags, so all further outputs from this dataset contain the same hashtag, making it much easier to identify what text we are currently working with.


Depending on how detailed you want to compare your texts, we suggest unifying them even further. In the next step, we therefore remove all the punctuation with one command. 

<<<<<<< HEAD
## Remove punctuation
=======
## Use Regular Expressions for Cleaning
>>>>>>> f6e6c89a

Regular Expressions (RegEx) allow you to search for particular patterns in your text. They can be a huge help if you want to extract or remove them with minimal work. In our two poems, the punctuation is not unified, and therefore, we want to remove it from both using RegEx. If comparing the punctuation of texts is also relevant to you, you can skip this step.

> <hands-on-title> Remove Punctuation in Poem One </hands-on-title>
>
> 1. Run {% icon workflow-run %} {% tool [Replace Text](toolshed.g2.bx.psu.edu/repos/bgruening/text_processing/tp_replace_in_line/9.5+galaxy2) %} with the following parameters:
>    - {% icon param-file %} *"File to process"*: `3: Remove beginning on data 1`
>    - In *"Replacement"*:
>        - {% icon param-repeat %} *"Insert Replacement"*
>            - *"Find pattern"*: `[[:punct:]]`
>
>    > <comment-title> Regular Expressions </comment-title>
>    >
>    > <!-- Todo: add regular expressions FAQ -->
>    {: .comment}
>
{: .hands_on}

And we repeat the same for the second text. Remember to use the redo button if you want to save some time.

Also in text two, we search for the pattern `[[:punct:]]` and omit a replacement, meaning that all punctuation marks will be deleted.

> <hands-on-title> Remove Punctuation in Poem Two </hands-on-title>
>
> 1. Run {% icon workflow-run %} {% tool [Replace Text](toolshed.g2.bx.psu.edu/repos/bgruening/text_processing/tp_replace_in_line/9.5+galaxy2) %} with the following parameters:
>    - {% icon param-file %} *"File to process"*: `4: Remove beginning on data 2`
>    - In *"Replacement"*:
>        - {% icon param-repeat %} *"Insert Replacement"*
>            - *"Find pattern"*: `[[:punct:]]`
>
{: .hands_on}

To get an idea, how the two cleaned texts compare to each other, we check out their metadata.

# Different ways to compare the texts

<<<<<<< HEAD
## Count lines, words, or characters
=======
## Compare Quantitatively
>>>>>>> f6e6c89a

The tool {% tool [Line/Word/Character count](wc_gnu) %} allows us to get a quick overview of a text. We want to see if the cleaned versions are really that different from each other.

> <hands-on-title> Count the Characters of Poem One </hands-on-title>
>
> 1. Run {% icon workflow-run %} {% tool [Line/Word/Character count](wc_gnu) %} with the following parameters:
>    - {% icon param-file %} *"Text file"*: `5: Replace Text on data 3`
>
{: .hands_on}

If you click on the eye {% icon galaxy-eye %} symbol, once the dataset has finished running and appears green, you can see how many lines, words and characters the text consists of.
And again, we run {% icon workflow-run %} the tool on the second poem.

> <hands-on-title> Count the Characters of Poem Two </hands-on-title>
>
> 1. Run {% icon workflow-run %} {% tool [Line/Word/Character count](wc_gnu) %} with the following parameters:
>    - {% icon param-file %} *"Text file"*: `6: Replace Text on data 4`
>
{: .hands_on}

> <question-title>How do the texts compare</question-title>
>
> 1. How many lines do the poems have?
> 2. Which of the two texts contains more words, and how many?
>
> > <solution-title></solution-title>
> >
> > 1. Both texts consist of only two lines. 
> > 2. The poem version from the cheap repository is longer, containing 1139 words, more than double the amount of the second poem.
> >
> {: .solution}
>
{: .question}

The differences between the two texts are quantifiable, but do these also affect the content? 

<<<<<<< HEAD
## Generate a word cloud
=======
## Compare Visually
>>>>>>> f6e6c89a

A picture says more than 1000 words! Accordingly, we want to get closer to the actual content of both texts. Particularly for larger corpora, a word cloud can be a nice way to get a first idea, what a text is about.

> <hands-on-title> Visualise the Content of Poem One </hands-on-title>
>
> 1. Run {% icon workflow-run %} {% tool [Generate a word cloud](toolshed.g2.bx.psu.edu/repos/bgruening/wordcloud/wordcloud/1.9.4+galaxy2) %} with the following parameters:
>    - {% icon param-file %} *"Input file"*: `5: Replace Text on data 3` (output of **Replace Text** {% icon tool %})
>    - *"Do you want to select a special font?"*: `Use the default DroidSansMono font`
>    - *"Color option"*: `Color`
>    - *"Scaling of words by frequency (0 - 1)"*: `0.8`
>
>    > <comment-title> Adapting the Word Cloud </comment-title>
>    >
>    > The word cloud has many different features. You can upload a stop word list that should be excluded from the visualisation, or play around with other parameters like the text size. Rerun {%icon dataset-rerun %} the tool with some changed parameters and see what happens.
>    {: .comment}
>
{: .hands_on}

We also rerun {%icon dataset-rerun %} the word cloud with the second poem.

The word cloud for the second text is created the same way. For better comparability, we suggest rerunning the tool with the second text but the same parameters you used for creating the first word cloud image. That makes both comparable.

> <hands-on-title> Visualise the Content of Poem Two </hands-on-title>
>
> 1. Run {% icon workflow-run %} {% tool [Generate a word cloud](toolshed.g2.bx.psu.edu/repos/bgruening/wordcloud/wordcloud/1.9.4+galaxy2) %} with the following parameters:
>    - {% icon param-file %} *"Input file"*: `6: Replace Text on data 4` (output of **Replace Text** {% icon tool %})
>    - *"Do you want to select a special font?"*: `Use the default DroidSansMono font`
>    - *"Color option"*: `Color`
>    - *"Scaling of words by frequency (0 - 1)"*: `0.8`
>
>    > <comment-title> Uniqueness of the Word Cloud </comment-title>
>    >
>    > The word cloud from this tool looks a little different each time you run it. The layout might therefore vary even when you are redoing it with the exact same texts and inputs.
>    {: .comment}
>
{: .hands_on}

Comparing items from your history is easiest when enabling the window manager and seeing both images side by side.
<!-- to do: check if FAQ for enabling window manager exists-->

> <question-title></question-title>
>
> 1. What is the most prominent word in each of the clouds?
> 2. How do the Word Clouds for Poem One and Poem Two compare?
>
> > <solution-title></solution-title>
> >
> > 1. The most prominent word in the word cloud created from the cheap repository is "yamba", while the one from the universal text is "death".
> > 2. The word cloud from the cheap repository has four different words that appear most prominent and are much bigger - and therefore more frequent in the text. They are "yamba", "now", "death" and "ye". The most prominent words in the universal text are "death", "yamba" and "africs". They appear a bit smaller than the words from the cheap repository, suggesting a lower frequency.
> >
> > ![Word Cloud of Cheap Repository Version](../../images/wc_cheap.png "Word Cloud of Cheap Repository Version")
> > ![Word Cloud of Universal Text Version](../../images/wc_universal.png "Word Cloud of Universal Text Version")
> {: .solution}
>
{: .question}

You can disable the window manager again by clicking on the item, then you will see your datasets again in your middle panel, once you click on its eye {% icon galaxy-eye %} symbol.

The visualisation suggests that not only the text's metrics, which we checked with the line and character count, but also their messages differ. The cheap repository text addresses the reader with multiple mentions of "ye", you, which is rare in the second poem. In the universal poem, death is more central than yamba, which is the other way around in the cheap repository text.

With this text's length and just two poems, this is, of course, something you can find out by reading both texts. But particularly with bigger corpora, this distant reading approach can give you important preliminary insights to guide your close reading.

Of course, the word cloud insights are just a first glance and do not allow a proper analysis; for that, we need to properly compare both texts. But what is a good way to do this? We suggest comparing them side by side and line by line. For that, we adapt the layout once more.

<<<<<<< HEAD
## Replace spaces with line breaks
=======
## Rearrange to prepare side-by-side comparison
>>>>>>> f6e6c89a

We used the tool to replace text before. Now, we are not deleting something, as we did with the punctuation, but we are replacing some characters. To get a convenient layout that shows one word per line, we replace the spaces (\s) with line breaks (\n). That way, each word gets shown in a different line, which prepares the detailed comparison in the next step.

Regular Expressions help again by changing all spaces with line breaks with just one command.


> <hands-on-title> Changing Layout of Poem One </hands-on-title>
>
> 1. Run {% icon workflow-run %} {% tool [Replace Text](toolshed.g2.bx.psu.edu/repos/bgruening/text_processing/tp_replace_in_line/9.5+galaxy0) %} with the following parameters:
>    - {% icon param-file %} *"File to process"*: `5: Replace Text on data 3`
>    - In *"Replacement"*:
>        - {% icon param-repeat %} *"Insert Replacement"*
>            - *"Find pattern"*: `\s`
>            - *"Replace with:"*: `\n`
>
>
>    > <comment-title> How do I know what the RegEx commands are? </comment-title>
>    >
>    > Don't worry, if you have never used any regular expressions. There are several websites to help you find out what patterns to detect and how to catch the passages you need. For now, you can just add the symbols that stand for the space (\s) and the line break (\n). But you can find out more here:
>    {: .comment}
>
{: .hands_on}

<!-- to do Add Regex help -->

When you click on the eye {% icon galaxy-eye %} icon of the data set in the history now, when the dataset turns green, you can see that it now contains one word per line. To match this, we repeat the step with the same parameters also on the second poem. 


> <hands-on-title> Changing Layout of Poem Two </hands-on-title>
>
> 1. Run {% icon workflow-run %} {% tool [Replace Text](toolshed.g2.bx.psu.edu/repos/bgruening/text_processing/tp_replace_in_line/9.5+galaxy0) %} with the following parameters:
>    - {% icon param-file %} *"File to process"*: `6: Replace Text on data 4`
>    - In *"Replacement"*:
>        - {% icon param-repeat %} *"Insert Replacement"*
>            - *"Find pattern"*: `\s`
>            - *"Replace with:"*: `\n`
>
{: .hands_on}


> <question-title></question-title>
>
> 1. How many lines long are the poems now?
>
> > <solution-title>  </solution-title>
> >
> > 1. When you click on the two names of the two new datasets that you just worked on, you see that one is now 539, the other 1139 lines long. The number of lines now matches the word number we detected with the tool `Line/Word/Character count`.
> >
> {: .solution}
>
{: .question}

Now, both poems show one word per line, the perfect setup to compare them side by side. Use a tool called `diff` to visualise this.

<<<<<<< HEAD
## Analyze the poems for differences
=======
## Compare side-by-side with **diff**
>>>>>>> f6e6c89a

> <hands-on-title> Compare the Poems </hands-on-title>
>
> 1. Run {% icon workflow-run %} {% tool [diff](toolshed.g2.bx.psu.edu/repos/bgruening/diff/diff/3.10+galaxy1) %} with the following parameters:
>    - {% icon param-file %} *"First input file"*: `11: Replace Text on data 5`
>    - {% icon param-file %} *"Second input file"*: `12: Replace Text on data 6`
>    - *"Choose a report format"*: `Generates an HTML report to visualize the differences`
>    - *"Choose report output format"*: `Side by side`
>
>    > <comment-title> Different Report Formats </comment-title>
>    >
>    > The `diff` tool allows you to create different outputs, depending on what you want to achieve. In this case, the HTML report contains colours to highlight the changes between both texts, which makes it really useful for researchers to quickly identify. If you want to extract information automatically, the option `text file, side by side` could also be helpful.
>    {: .comment}
>
{: .hands_on}

We get two new files as a result. The HTML report and the raw output it is based on, in txt format.

> <question-title></question-title>
>
> 1. What is the first difference between the two texts visualised in the HTML report?
>
> > <solution-title></solution-title>
> >
> > 1. Lines 6-40 of one poem are marked in red. They are not part of the second poem. The couple of lines before and after are identical.
> >
> {: .solution}
>
{: .question}

In the HTML report, you can quickly identify deletions (in red) and additions (in green) between both texts.
You can also see smaller details, which you might quickly miss manually. Lines 63/64 and 28/29, respectively, show that also changes within one word (prisoner / prisner) are detected. You can furthermore see how the perspective was changed between the poems. While line 359-361 in the cheap repository text states "they sell us", the other text states "they sell them" (l. 298-300), suggesting the reader is (no longer) among the group which is sold. You can go through it and detect further changes in language and length.

Seeing this, you might want to go into detail with the respective themes once more. As "death" was central in both texts, we will extract sentences containing this word so you can analyse them more closely. For this, the cleaned texts without punctuation and one word per line are not the easiest form. Instead, we use an earlier version from our history.

# Extract Specific Sentences

<<<<<<< HEAD
## Breaking text into sentences
=======
## Reformat to one sentence per line
>>>>>>> f6e6c89a

We return to Regular Expressions a third time, but this time to use a different tool. This one does not go through the text line by line, but also has further functionalities. We use it to divide the text into more lines, to make it easier to extract those containing the word "death." Here, punctuation is a helpful stop point. We use full stops to indicate a sentence, which will not be perfectly accurate but will be sufficient for this case. We then add a line break after the full stops to get full sentences. Of course, you could spend more time on this and make it neater.

<!--to add adapt what the remove beginning file is called -->

> <hands-on-title> Rearrange Poem One </hands-on-title>
>
> 1. Run {% icon workflow-run %} {% tool [Replace](toolshed.g2.bx.psu.edu/repos/bgruening/text_processing/tp_find_and_replace/9.5+galaxy2) %} with the following parameters:
>    - {% icon param-file %} *"File to process"*: `3: Remove beginning on data 1`
>    - In *"Find and Replace"*:
>        - {% icon param-repeat %} *"Insert Find and Replace"*
>            - *"Find pattern"*: `\.`
>            - *"Replace with"*: `\.\n`
>            - *"Find-Pattern is a regular expression"*: `Yes`
>            - *"Replace all occurences of the pattern"*: `Yes`
>            - *"Find and Replace text in"*: `entire line`
>
>    > <comment-title> What do those inputs mean? </comment-title>
>    >
>    > A full stop (.) has its own meaning in regular expressions. It stands for all elements. To show, we do not mean all characters but actually a full stop, we need to escape it in RegEx by putting `\.` instead of `.` if we mean a full stop. We want to add a line break afterwards, which we already learned is indicated as `\n`. The replacement pattern, therefore, is `\.\n`.
>    {: .comment}
>
{: .hands_on}

When you have finished this step, remember to redo it for the second poem.

> <hands-on-title> Rearrange Poem Two </hands-on-title>
>
> 1. Run {% icon workflow-run %} {% tool [Replace](toolshed.g2.bx.psu.edu/repos/bgruening/text_processing/tp_find_and_replace/9.5+galaxy2) %} with the following parameters:
>    - {% icon param-file %} *"File to process"*: `4: Remove beginning on data 2`
>    - In *"Find and Replace"*:
>        - {% icon param-repeat %} *"Insert Find and Replace"*
>            - *"Find pattern"*: `\.`
>            - *"Replace with"*: `\.\n`
>            - *"Find-Pattern is a regular expression"*: `Yes`
>            - *"Replace all occurences of the pattern"*: `Yes`
>            - *"Find and Replace text in"*: `entire line`
>
{: .hands_on}

As a result, you get two files, each split at full stops. And how can you now extract the sentences relevant to you?

<<<<<<< HEAD
## Extract sentences containing 'death'
=======
## Extract particular sentences from your text
>>>>>>> f6e6c89a

Use {% tool [Search in textfiles](toolshed.g2.bx.psu.edu/repos/bgruening/text_processing/tp_grep_tool/9.5+galaxy2) %} to select all lines containing the word "death".

> <hands-on-title> Extract particular sentences </hands-on-title>
>
> 1. Run {% icon workflow-run %} {% tool [Search in textfiles](toolshed.g2.bx.psu.edu/repos/bgruening/text_processing/tp_grep_tool/9.5+galaxy2) %} with the following parameters:
>    - {% icon param-file %} *"Select lines from"*: `15: Replace on data 3`
>    - *"Regular Expression"*: `death`
>
>    > <comment-title> Further Functionalities </comment-title>
>    >
>    > You can see that the tool has many parameters you can tweak. The ones which are not mentioned here are kept at the default input, like `Match` and `Perl`, the kind of RegEx applied. But you could also choose to select all lines that do not contain death by selecting `Do not match` or extract also lines before or after the line containing the content you chose.
>    {: .comment}
>
{: .hands_on}

And for the last time, we redo this step also for the second poem.

> <hands-on-title> Extract particular sentences from Poem Two </hands-on-title>
>
> 1. Run {% icon workflow-run %} {% tool [Search in textfiles](toolshed.g2.bx.psu.edu/repos/bgruening/text_processing/tp_grep_tool/9.5+galaxy2) %} with the following parameters:
>    - {% icon param-file %} *"Select lines from"*: `16: Replace on data 4`
>    - *"Regular Expression"*: `death`
>
{: .hands_on}

When you enable the window manager at the top bar, you can click on the eye {% icon galaxy-eye %} symbols of your last two outputs and visualise them side by side in two different windows. Six and seven lines from the poem contain the term, respectively. You could analyse them in detail now to see where they differ. While the first lines are nearly identical, the last ones are completely different in both versions of the poem. An intriguing insight for further analysis. No wonder the poems and their many editions have sparked the interest of many researchers.

If you only analyse those two poems, you might find it easier to just do those steps manually. But particularly, if you create a workflow out of this, you will be able to reproduce this process with only a couple of clicks, and it will save you a huge amount of work. 

Learn how to [extract a workflow from the above analysis]({% link topics/galaxy-interface/tutorials/history-to-workflow/tutorial.html %}). 

Alternatively, you can make your analysis more complex and extract further differences between the poems automatically to adapt the above analysis. For inspiration, check out 
the [advanced tutorial on Text-Mining]({% link topics/digital-humanities/tutorials/text_mining_chinese/tutorial.html %}).

# Conclusion

Congratulations! You just finished your first analysis with Galaxy, well done! In the tutorial, we covered the basic setup of Galaxy, how you can register, log in and upload your material. You are now familiar with particular terms in Galaxy, like history, dataset, tool and so on. We used several tools, learned to rerun them and how we can see the outputs in different ways. We used various versions of Regular Expressions to rearrange and clean your text. We also reshaped the text to compare it with the `diff` tool. In the end, we extracted notable sentences for further close reading. 
The workflow created from this history would look as follows:

 ![Screenshot of Workflow extracted from the Tutorial Introduction to DH](../../images/WF_Intro_to_DH.png)

With all this knowledge in mind, you can now continue with one of our other tutorials or start to experiment with your own input. Enjoy!


[^1]: Thanks to Lilli Fortmeier for suggesting this use case!<|MERGE_RESOLUTION|>--- conflicted
+++ resolved
@@ -191,11 +191,8 @@
 
 # Clean your Texts
 
-<<<<<<< HEAD
-## Remove beginning
-=======
 ## Delete the Hyperlink
->>>>>>> f6e6c89a
+
 
 When looking at the two datasets, you will notice they still contain the hyperlink from their source. 
 As this is metadata and not the text we want to compare, we delete it at the beginning of both files.
@@ -203,15 +200,10 @@
 
 > <hands-on-title> Delete Hyperlink in Text One </hands-on-title>
 >
-<<<<<<< HEAD
 > 1. Click on **Tools** {% icon tool %} in the left panel
 > 2. Search for {% tool [Remove beginning](Remove beginning1) %} and pass the following parameters:
 >    - {% icon param-file %} *"from"*: `1: SoY_Cheap_Repo_Source.txt`
 > 3. Click on **Run Tool** {% icon workflow-run %}
-=======
-> 1. {% tool [Remove beginning](Remove beginning1) %} with the following parameters:
->    - {% icon param-file %} *"from"*: `SoY_Cheap_Repo_Source.txt` (Input dataset)
->>>>>>> f6e6c89a
 >
 >    > <comment-title> What does this tool do? </comment-title>
 >    >
@@ -245,15 +237,8 @@
 
 We also use this tool on the second file.
 
-<<<<<<< HEAD
+
 > <hands-on-title> Delete Hyperlink in Text Two </hands-on-title>
-=======
-
-> <hands-on-title> Delete Hyperlink in Text Two </hands-on-title>
->
-> 1. {% tool [Remove beginning](Remove beginning1) %} with the following parameters:
->    - {% icon param-file %} *"from"*: `SoY_Univ_Mag_Source.txt` (Second input dataset)
->>>>>>> f6e6c89a
 >
 > 1. Run {% icon workflow-run %} {% tool [Remove beginning](Remove beginning1) %} with the following parameters:
 >    - {% icon param-file %} *"from"*: `2: SoY_Univ_Mag_Source.txt`
@@ -261,12 +246,8 @@
 > {% snippet faqs/galaxy/tools_rerun.md %}
 {: .hands_on}
 
-<<<<<<< HEAD
-=======
-<!-- to do: ADD image and [ADD FAQ](https://training.galaxyproject.org/training-material/faqs/galaxy/tools_rerun.html)-->
-
 Once it is finished, rename this file to `SoY_Univ_Mag.txt`. 
->>>>>>> f6e6c89a
+
 Click on the finished dataset that just appeared in your history. Check that it starts with the poem text and that the hyperlink is removed.
 To be able to quickly see which version of the poems we have, we rename both datasets with clearer names and add tags based on the text origin.
 The hashtag propagates the tags, so all further outputs from this dataset contain the same hashtag, making it much easier to identify what text we are currently working with.
@@ -274,11 +255,8 @@
 
 Depending on how detailed you want to compare your texts, we suggest unifying them even further. In the next step, we therefore remove all the punctuation with one command. 
 
-<<<<<<< HEAD
+
 ## Remove punctuation
-=======
-## Use Regular Expressions for Cleaning
->>>>>>> f6e6c89a
 
 Regular Expressions (RegEx) allow you to search for particular patterns in your text. They can be a huge help if you want to extract or remove them with minimal work. In our two poems, the punctuation is not unified, and therefore, we want to remove it from both using RegEx. If comparing the punctuation of texts is also relevant to you, you can skip this step.
 
@@ -315,11 +293,7 @@
 
 # Different ways to compare the texts
 
-<<<<<<< HEAD
-## Count lines, words, or characters
-=======
 ## Compare Quantitatively
->>>>>>> f6e6c89a
 
 The tool {% tool [Line/Word/Character count](wc_gnu) %} allows us to get a quick overview of a text. We want to see if the cleaned versions are really that different from each other.
 
@@ -356,11 +330,7 @@
 
 The differences between the two texts are quantifiable, but do these also affect the content? 
 
-<<<<<<< HEAD
-## Generate a word cloud
-=======
 ## Compare Visually
->>>>>>> f6e6c89a
 
 A picture says more than 1000 words! Accordingly, we want to get closer to the actual content of both texts. Particularly for larger corpora, a word cloud can be a nice way to get a first idea, what a text is about.
 
@@ -425,11 +395,8 @@
 
 Of course, the word cloud insights are just a first glance and do not allow a proper analysis; for that, we need to properly compare both texts. But what is a good way to do this? We suggest comparing them side by side and line by line. For that, we adapt the layout once more.
 
-<<<<<<< HEAD
-## Replace spaces with line breaks
-=======
-## Rearrange to prepare side-by-side comparison
->>>>>>> f6e6c89a
+
+## Replace spaces with line breaks to prepare side-by-side comparison
 
 We used the tool to replace text before. Now, we are not deleting something, as we did with the punctuation, but we are replacing some characters. To get a convenient layout that shows one word per line, we replace the spaces (\s) with line breaks (\n). That way, each word gets shown in a different line, which prepares the detailed comparison in the next step.
 
@@ -484,11 +451,8 @@
 
 Now, both poems show one word per line, the perfect setup to compare them side by side. Use a tool called `diff` to visualise this.
 
-<<<<<<< HEAD
-## Analyze the poems for differences
-=======
+
 ## Compare side-by-side with **diff**
->>>>>>> f6e6c89a
 
 > <hands-on-title> Compare the Poems </hands-on-title>
 >
@@ -526,11 +490,7 @@
 
 # Extract Specific Sentences
 
-<<<<<<< HEAD
 ## Breaking text into sentences
-=======
-## Reformat to one sentence per line
->>>>>>> f6e6c89a
 
 We return to Regular Expressions a third time, but this time to use a different tool. This one does not go through the text line by line, but also has further functionalities. We use it to divide the text into more lines, to make it easier to extract those containing the word "death." Here, punctuation is a helpful stop point. We use full stops to indicate a sentence, which will not be perfectly accurate but will be sufficient for this case. We then add a line break after the full stops to get full sentences. Of course, you could spend more time on this and make it neater.
 
@@ -573,11 +533,8 @@
 
 As a result, you get two files, each split at full stops. And how can you now extract the sentences relevant to you?
 
-<<<<<<< HEAD
+
 ## Extract sentences containing 'death'
-=======
-## Extract particular sentences from your text
->>>>>>> f6e6c89a
 
 Use {% tool [Search in textfiles](toolshed.g2.bx.psu.edu/repos/bgruening/text_processing/tp_grep_tool/9.5+galaxy2) %} to select all lines containing the word "death".
 
