---
layout: tutorial_hands_on
title: Functionally Assembled Terrestrial Ecosystem Simulator (FATES) with Galaxy Climate JupyterLab
zenodo_link: ''
requirements:
  -
    type: "internal"
    topic_name: galaxy-ui
    tutorials:
        - jupyterlab
  -
    type: "external"
    title: "Programming with Python"
    link: "https://swcarpentry.github.io/python-novice-inflammation/"

questions:
<<<<<<< HEAD
- How to start Galaxy Climate JupyterLab in Galaxy?
- How to upload input data for running CLM-FATES for Nordic sites?
- How to create CLM-FATES case in Galaxy Climate JupyterLab?
- How to customize your runs?
- How to analyze your model outputs?
- How to upload observations to compare with your model outputs?
- How to save your model results into a Galaxy history?
- How to share your results?
=======
- What is the Community Terrestrial System Model (CTSM)?
- What is FATES?
- Why do we need a "host" Land Surface Model for running FATES?
- Why running single point CLM-FATES simulations?
- Which configurations of CLM-FATES can I use?
- What type of data is available to compare the model outputs with observations?
>>>>>>> 62e13804
objectives:
- Learn to use Galaxy Climate JupyterLab for setting up CLM-FATES
- Running CLM-FATES in Galaxy for single-point locations where in-situ measurements are available.
- Analyzing CLM-FATES output and comparing it with observations.
- Sharing results from the simulations along with corresponding in-situ data.
- Composing, executing and publishing the corresponding Galaxy workflow. 
time_estimation: 12H
key_points:
- Galaxy Climate JupyterLab
- CLM-FATES
- Model analysis
- Comparison with observations.
contributors:
- annefou

---


# Introduction
{:.no_toc}


<<<<<<< HEAD
The practical aims at familiarzing you with running CLM-FATES within Galaxy Climate JupyterLab. 
=======
The practical aims at familiarzing you with CLM-FATES. 
>>>>>>> 62e13804

> ### Agenda
>
> In this tutorial, we will cover:
>
> 1. TOC
> {:toc}
>
{: .agenda}

> ### {% icon comment %} Background
>
> Background about ESMs, CTSM and FATES. We can have slides too (TO DO separately).
>
> ##### Earth System Modelling (ESM)
>
> ##### The Community Terrestrial Systems Model
>
> ##### The Community Land Model
>
> ##### Functionally Assembled Terrestrial Ecosystem Simulator (FATES)
>
{:  .comment}

## Get data

> ### {% icon hands_on %} Hands-on: Data upload
>
> 1. Create a new history for this tutorial. If you are not inspired, you can name it *fates*.
>    {% include snippets/create_new_history.md %}
> 2. Import the files from [Zenodo]() or from the shared data library
>
>    ```
>     TODO: input data for running FATES (so it can be run anywhere if not in data library).
>    https://zenodo.org/record/
>    ```
>
>    {% include snippets/import_via_link.md %}
>    {% include snippets/import_from_data_library.md %}
>
> 3. Check the datatype is **tar**
>
>    {% include snippets/change_datatype.md datatype="datatypes" %}
>
> 4. Rename Datasets
>
>    As "https://zenodo.org/record/?????/files/fates_emerald_inputdata.tar" is not a beautiful name and can give errors for some tools, it is a good practice to change the dataset name by something more meaningfull. For example by removing `https://zenodo.org/record/?????/files/` to obtain `fates_emerald_inputdata.tar`, respectively.
>
>    {% include snippets/rename_dataset.md %}
>
> 5. Add a tag to the dataset corresponding to `fates`
>
>    {% include snippets/add_tag.md %}
>
{: .hands_on}

## Opening up Climate JupyterLab

> ### {% icon hands_on %} Hands-on: Launch JupyterLab for Ocean / Atmosphere / Land / Climate Python ecosystem in Galaxy
>
> Currently JupyterLab for Ocean / Atmosphere / Land / Climate Python ecosystem in Galaxy is available on [Live.useGalaxy.eu](https://live.usegalaxy.eu) only. JupyterLab for Ocean / Atmosphere / Land / Climate Python ecosystem and not the default JupyterLab in Galaxy contains all the python packages and additional software we need for running Earth System Model, including Functionally Assembled Terrestrial Ecosystem Simulator (FATES). The default JupyterLab in Galaxy would not be sufficient for executing all the tasks in th
is tutorial.
>
> 1. Open the JupyterLab tool {% icon tool %} by clicking [here](https://live.usegalaxy.eu/?tool_id=interactive_tool_climate_notebook){:target="_blank"}​ with the following par
ameters:
> 2. Click Execute
> 3. The tool will start running and will stay running permanently
> 4. Click on the "User" menu at the top and go to "Active Interactive Tools" and locate the JupyterLab instance you started.
> 5. Click on your JupyterLab instance (please not that it may take a few minutes before you can click on the link to your jupyterLab instance).
>
{: .hands_on}


You should now be looking at a page with the JupyterLab interface:

![Jupyterlab climate session](../../images/jupyterlab_climate_session.png)


# Import input data to JupyterLab

We will be using a JupyterLab Terminal for most of this tutorial.

> ### {% icon hands_on %} Hands-on: Open a JupyterLab Terminal
> To open a new terminal, select theterminal in the new Launcher tab. 
> More information can be found on the [JupyterLab documentation on Terminals](https://jupyterlab.readthedocs.io/en/stable/user/terminal.html).
>
> Import the FATES input dataset from your history:
> ```
> get -i fates_emerald_inputdata.tar -t name
> ```
>
> Then untar this file:
> ```
> tar xf /import/fates_emerald_inputdata.tar --directory $HOME/
> ```
{: .hands_on}

# CLM-FATES single point simulations

## Get CLM-FATES EMERALD code

> ### {% icon hands_on %} Hands-on: Clone CLM-FATES for Nordic sites
> 
> ```
> git clone -b release-emerald2.0.0 https://github.com/NordicESMhub/ctsm.git
> cd ctsm
> ./manage_externals/checkout_externals
>
{: .hands_on}

## Create CLM-FATES new case

> ### {% icon hands_on %} Hands-on: Create CLM-FATES new case for ALP1 site
>
> ```
> source activate cesm
>
> ./create_newcase --case ../../../ctsm_cases/fates_alp1 --compset 2000_DATM%1PTGSWP3_CLM50%FATES_SICE_SOCN_MOSART_SGLC_SWAV --res 1x1_ALP1 --machine espresso --run-unsupported
> ```
>
{: .hands_on}

## Setup, build and submit your first simulation

> ### {% icon hands_on %} Hands-on: Setup, build and submit
>
> ```
> cd ctsm_cases/fates_alp1
> ./case.setup
> ./case.build
> ./xmlchange DOUT_S=FALSE
> ./case.submit > case_submit.out 2>&1
> ```
{: .hands_on}

## Customize your run

> ### {% icon hands_on %} Hands-on: Run 5 years
>
> ```
> ./xmlchange --file env_run.xml --id RUN_STARTDATE --val 0001-01-01      # set up the starting date of your simulation 
> ./xmlchange --file env_run.xml --id STOP_OPTION --val nyears            # set the simulation periods to "years"
> ./xmlchange --file env_run.xml --id STOP_N --val 5                      # set the length of simulation, i.e, how many years
> ./xmlchange --file env_run.xml --id CONTINUE_RUN --val TRUE             # if you want to continue your simulation from restart file, set it to TRUE
> ./xmlchange --file env_run.xml --id RESUBMIT --val 10                   # set up how many times you want to resubmit your simulation.
>                                                                         # e.g, STOP_N=5, RESUBMIT=10, you will have simulation for 5+5*10=55 
> ./xmlchange --file env_run.xml --id DATM_CLMNCEP_YR_START --val 1901    # set up the start year of the atmospheric forcing 
> ./xmlchange --file env_run.xml --id DATM_CLMNCEP_YR_END --val 1950      # set up the end year of the atmospheric forcing
> ./xmlchange DOUT_S=TRUE
> ./case.submit > case_submit_sontinue_run.out 2>&1
> ```
>  
{: .hands_on}

# Analysis

## Analyzing FATES-CLM model outputs

> ### {% icon hands_on %} Hands-on: Open a new Python notebook
> Create a notebook by clicking the `+` button in the file browser and then selecting a kernel in the new Launcher tab:
> Get more information online at [JupyterLab notebooks](https://jupyterlab.readthedocs.io/en/stable/user/notebook.html).
{: .hands_on}

### Use `xarray` to read and plot

In this section, we give an example on how to visualize your results using `xarray`:

```
import xarray as xr

xr.set_options(display_style="html")
%matplotlib inline

dset = xr.open_dataset("x.nc")
## Comparisons with observations

> ### {% icon hands_on %} Hands-on: Import observations into your JupyterLab session
>
>
{: .hands_on}

# Save your results to your Galaxy history

Open a JupyterLab Terminal as the following commands will be executed from the command line.

> ### {% icon hands_on %} Hands-on: Put your data to your Galaxy history
>
> ```
> cd /home/jovyan/
> tar cvf archive_emerald_fates_test.tar archive
> ```
> Then you are now ready to put your dataset into Galaxy. As it can be large, we recommend to use FTP:
> ```
> curl -T {"archive_emerald_fates_test.tar"} ftp://ftp.usegalaxy.eu --user USER:PASSWORD --ssl
> ```
> Where you replace `USER` by your galaxy username (what you used to login to Galaxy and `PASSWORD` by your Galaxy login password.
>
{: .hands_on}

# Share your work

One of the most important features of Galaxy comes at the end of an analysis. When you have published striking findings, it is important that other researchers are able to reproduce your in-silico experiment. Galaxy enables users to easily share their workflows and histories with others.

To share a history, click on the {% icon galaxy-gear %} icon in the history panel and select `Share or Publish`. On this page you can do 3 things:

1. **Make History Accessible via Link**. This generates a link that you can give out to others. Anybody with this link will be able to view your history.
2. **Make History Accessible and Publish**. This will not only create a link, but will also publish your history. This means your history will be listed under `Shared Data → Histories` in the top menu.
3. **Share with a user**. This will share the history only with specific users on the Galaxy instance.

> ### {% icon comment %} Permissions
> Different servers have different default permission settings. Some servers create all of your datasets completely private to you, while others make them accessible if you know the secret ID.
>
> Be sure to select **Also make all objects within the History accessible** whenever you make a history accessible via link, otherwise whomever you send your link to might not be able to see your history.
{: .comment}

> ### {% icon hands_on %} Hands-on: Share history
>
> 1. Share your history with your neighbour.
> 2. Find the history shared by your neighbour. Histories shared with specific users can be accessed by those users under their top masthead "User" menu under `Histories shared with me`.
{: .hands_on}



# Conclusion

{:.no_toc}

We have learnt to run single-point simulations with FATES-CLM through the Galaxy Climate JupyterLab.<|MERGE_RESOLUTION|>--- conflicted
+++ resolved
@@ -14,7 +14,6 @@
     link: "https://swcarpentry.github.io/python-novice-inflammation/"
 
 questions:
-<<<<<<< HEAD
 - How to start Galaxy Climate JupyterLab in Galaxy?
 - How to upload input data for running CLM-FATES for Nordic sites?
 - How to create CLM-FATES case in Galaxy Climate JupyterLab?
@@ -23,14 +22,6 @@
 - How to upload observations to compare with your model outputs?
 - How to save your model results into a Galaxy history?
 - How to share your results?
-=======
-- What is the Community Terrestrial System Model (CTSM)?
-- What is FATES?
-- Why do we need a "host" Land Surface Model for running FATES?
-- Why running single point CLM-FATES simulations?
-- Which configurations of CLM-FATES can I use?
-- What type of data is available to compare the model outputs with observations?
->>>>>>> 62e13804
 objectives:
 - Learn to use Galaxy Climate JupyterLab for setting up CLM-FATES
 - Running CLM-FATES in Galaxy for single-point locations where in-situ measurements are available.
@@ -53,11 +44,7 @@
 {:.no_toc}
 
 
-<<<<<<< HEAD
 The practical aims at familiarzing you with running CLM-FATES within Galaxy Climate JupyterLab. 
-=======
-The practical aims at familiarzing you with CLM-FATES. 
->>>>>>> 62e13804
 
 > ### Agenda
 >
