---
layout: tutorial_hands_on

title: Creating Galaxy tools from Conda Through Deployment
zenodo_link: ''
questions:
  - How do you create a conda package used as a dependency in a Galaxy tool wrapper?
  - How do you create a Galaxy tool wrapper and all of its requirements?
  - How do you test a Galaxy tool wrapper after it's written?
  - How do you deploy a Galaxy tool wrapper?
  - How to do you make a Galaxy tool wrapper publicly available?
objectives:
  - Learn how to make and deploy a conda package
  - Understand how to write a Galaxy tool wrapper
  - Be able to use a tool wrapper locally
  - Be able to test the tool wrapper
  - Learn how to add tools to the Galaxy toolshed and make them available to any user
time_estimation: 3H
key_points:
  - Galaxy tools are made in 3 parts -- Conda, tool wrappers, and planemo
  - Anyone can write and deploy a tool wrapper!
subtopic: tooldev
contributors:
  - astrovsky01
  - davebx
  - bernt-matthias

---


Tools wrappers allow any command line runnable code or programs to be run inside a galaxy environment.
Although Galaxy has thousands of tools readily available, new software and packages will always be useful.
This tutorial is designed to allow anyone to create, run, and deploy new tools in a Galaxy environment.

This tutorial is intended to instruct the reader in the full process of integrating a tool into Galaxy.
In three parts, it will cover the creation of a bioconda recipe for a new tool, writing a Galaxy tool
wrapper, and finally the testing and deployment of this tool into both a local and public Galaxy environment.
Although this will include specific tools, the training is generalizable.

> <agenda-title></agenda-title>
>
> In this tutorial, we will cover:
>
> 1. TOC
> {:toc}
>
{: .agenda}

# Galaxy Tools and Conda

Galaxy tools run within a conda environment, and are able to run any tool capable of running inside
that type of environment. The wrapper includes a set of conda packages available from either bioconda
or conda forge, and retrieves them on tool installation. Sometimes this may be a single package, as
with many command line tools, other times, there may be several. The first part of this tutorial discusses
the creation and deployment of these packages, making them available for Galaxy to retrieve.

## Writing a Bioconda Recipe

Bioconda is a repository of conda packages for software and tools relevant to the life sciences. Using conda
packages ensures better reproducibility, since each conda package is usually immutable, an exception being
if it is later discovered that the software in the package had always been non-functional and should be replaced.
Recipes should always define the following 6 sections in the `meta.yaml` file:

- package
- source
- build
- requirements
- test
- about

Let's write a Bioconda recipe for the tool we want to package: [bellerophon](https://github.com/davebx/bellerophon)

> <warning-title>Naming collision</warning-title>
> As this tool is already packaged in Bioconda, to prevent any naming collision, we will slightly modify its name from `bellerophon` to `bellerophon_bis` in the recipe.
> **This should never be done in real life, we only do it for this exercise!**
{: .warning}

> <hands-on-title>Writing a Bioconda Recipe</hands-on-title>
>
> 1. The first thing we should do is prepare our workspace. [Create a fork](https://help.github.com/articles/fork-a-repo/) of the [Bioconda repository](https://github.com/bioconda/bioconda-recipes/) on GitHub
>
> 2. Clone your fork of this repository to create a local copy on your computer
>
> 3. We create a branch in git, a conda environment with pip and
> conda-build preinstalled, and a folder for the meta.yaml file.
>
>    > <code-in-title>Bash</code-in-title>
>    > ```bash
>    > git checkout -b bellerophon_bioconda
>    > conda create -y --name bellerophon_bioconda pip python conda-build
>    > conda activate bellerophon_bioconda
>    > mkdir recipes/bellerophon_bis
>    > ```
>    {: .code-in}
>
> 4. Next we determine the SHA-256 checksum of the source tarball.
>
>    > <code-in-title>Bash</code-in-title>
>    > ```bash
>    > wget -O bellerophon.tar.gz https://github.com/davebx/bellerophon/archive/1.0.tar.gz
> > sha256sum bellerophon.tar.gz # Copy the 64-character hexadecimal number that this outputs.
>    > ```
>    {: .code-in}
>
>    > <code-out-title></code-out-title>
>    > ```bash
>    > 036c5e23f53ed5b612525d3a32095acca073a9c8d2bf73883deb852c89f40dcf  bellerophon.tar.gz
>    > ```
>    {: .code-out}
>
> 5. Using the above information, we create the meta.yaml file where we'll then define the
> parameters that tell conda-build how to build this package, starting with variables for the name, version, and checksum.
> With these definitions, Bioconda's automatic version updater should recognize when a new version has been released and
> create a pull request to update the Bioconda package.
>
>    > <code-in-title>Bash</code-in-title>
>    > ```bash
>    > vim recipes/bellerophon_bis/meta.yaml # vim can of course be replaced with any other editor.
>    > ```
>    {: .code-in}
>
>    and set the following content:
>
>    {% raw %}
>    ```yaml
>    {% set name = "bellerophon_bis" %}
>    {% set version = "1.0" %}
>    {% set sha256 = "036c5e23f53ed5b612525d3a32095acca073a9c8d2bf73883deb852c89f40dcf" %}
>    ```
>    {% endraw %}
>
> 6. Now we define the conda package metadata. This will be shown as bellerophon_bis-1.0 in anaconda and `conda search`. We
> plug in the relevant variables from the top of the file, lowering the name since conda package names should always be
> lowercase.
>
>    {% raw %}
>    ```yaml
>    package:
>      name: {{ name|lower }}
>      version: {{ version }}
>    ```
>    {% endraw %}
>
> 7. Of course conda-build needs to know where to get the source code for bellerophon. Since the recipe we are creating is on
> github, updates can be automated with the variables we defined in the second step, while the SHA-256 checksum ensures
> that conda-build is getting the right source code every time.
>
>    {% raw %}
>
>    ```yaml
>    source:
>      url: https://github.com/davebx/bellerophon/archive/{{ version }}.tar.gz
>      sha256: {{ sha256 }}
>    ```
>
>    {% endraw %}
>
> 8. Next, we move on to the build metadata. Since this is the first version of the conda recipe, the build number is 0.
> We use the externally defined `{% raw %}{{ PYTHON }}{% endraw %}` variable, which defines which python conda-build is using, to install it
> to the build prefix. The --no-deps and --ignore-installed flags are needed to ensure that conda-build only packages
> bellerophon itself. In this section, if necessary, we can also define patches that should be applied to the source code,
> with the `patches:` token under `build:`, and specify that the package should not be built for a given architecture with
> the `skip:` directive.
>
>    ```yaml
>    build:
>      noarch: python
>      number: 0
>      script: {% raw %}{{ PYTHON }}{% endraw %} -m pip install . --no-deps --ignore-installed -vv
>      #patches: /dev/null # Not used in this tutorial
>      #skip: True [osx] # Not used in this tutorial
>    ```
>
> 9. After the build metadata has been defined, we need to specify dependencies for at least building and running, with
> build-time dependencies specified in the `host:` section, and runtime dependencies in the `run:` section. With
> bellerophon, we know that it's a python package that uses pysam to operate on SAM/BAM files, so the only runtime
> dependencies we need are python and pysam.
>
>    ```yaml
>    requirements:
>      host:
>        - python
>        - pip
>      run:
>        - python
>        - pysam
>    ```
>
> 9. No recipe is complete without tests, and this recipe is no exception. Normally, it's sufficient to confirm that the
> program actually runs, e.g. with a `--version` command. Some software also has a self-test flag or parameter, though
> bellerophon is not among them, and we could even define a test script that uses test data either from the recipe or from
> the source archive.
>
>    ```yaml
>    test:
>      commands:
>        - bellerophon --version
>    ```
>
> 9. Finally, we add information about the software, such as code's is license type, the program's
> homepage, and optionally the github username of the person responsible for maintaining the recipe.
>
>    ```yaml
>    about:
>      home: https://github.com/davebx/bellerophon/
>      license: MIT
>      license_file: LICENSE
>      summary: "Filter reads that span a mapping junction, retaining the 5'-side."
>      maintainer: davebx # Optional
>    ```
>
> Putting all these parts together, we end up with a complete conda recipe for version 1.0 of bellerophon.
>
> > <question-title></question-title>
> >
> > What does your final file look like?
> >
> > > <solution-title></solution-title>
> > >
> > > {% raw %}
> > >
> > > ```yaml
> > > {% set name = "bellerophon_bis" %}
> > > {% set version = "1.0" %}
> > > {% set sha256 = "036c5e23f53ed5b612525d3a32095acca073a9c8d2bf73883deb852c89f40dcf" %}
> > >
> > > package:
> > >   name: {{ name|lower }}
> > >   version: {{ version }}
> > >
> > > source:
> > >   url: https://github.com/davebx/bellerophon/archive/{{ version }}.tar.gz
> > >   sha256: {{ sha256 }}
> > >
> > > build:
> > >   noarch: python
> > >   number: 0
> > >   script: {{ PYTHON }} -m pip install . --no-deps --ignore-installed -vv
> > >
> > > requirements:
> > >   host:
> > >     - python
> > >     - pip
> > >   run:
> > >     - python
> > >     - pysam
> > >
> > > test:
> > >   commands:
> > >     - bellerophon --version
> > >
> > > about:
> > >   home: https://github.com/davebx/bellerophon/
> > >   license: MIT
> > >   license_file: LICENSE
> > >   summary: "Filter reads that span a mapping junction, retaining the 5'-side."
> > >
> > > ```
> > >
> > > {% endraw %}
> > {: .solution}
> {: .question}
{: .hands_on}

> <comment-title>Using build.sh</comment-title>
>
> In this recipe, the command to execute for installing the package is very short, that's why we write it directly in the `meta.yaml` file. When you need to run more complex commands (like compilation steps), it is preferable to remove the `build > script` entry in the `meta.yaml` file, and write all the commands in a script named `build.sh` in the same directory.
>
{: .comment}

## Building the recipe locally

Now that your recipe is written, you can try to build it locally.

> <hands-on-title>Building the recipe locally</hands-on-title>
>
> 1. Run conda-build
>
>    > <code-in-title>Bash</code-in-title>
>    > ```bash
>    > conda build recipes/bellerophon_bis
>    > ```
>    {: .code-in}
>
> 2. Conda build will try to build the recipe locally and will run the the test to check if the package was successfully built.
> At the end, you should see something like this:
>
>    > <code-out-title></code-out-title>
>    >
>    > ```
>    > TEST END: /home/abretaud/miniconda3/conda-bld/noarch/bellerophon-1.0-py_0.tar.bz2
>    > Renaming work directory [...]
>    > # Automatic uploading is disabled
>    > # If you want to upload package(s) to anaconda.org later, type:
>    >
>    > # To have conda build upload to anaconda.org automatically, use
>    > # conda config --set anaconda_upload yes
>    > anaconda upload \
>    >    /home/xxxxx/miniconda3/conda-bld/noarch/bellerophon_bis-1.0-py_0.tar.bz2
>    > anaconda_upload is not set.  Not uploading wheels: []
>    > ```
>    {: .code-out}
>
> 3. In this example, the build was successful, and the resulting package is placed in `/home/xxxxx/miniconda3/conda-bld/noarch/bellerophon_bis-1.0-py_0.tar.bz2`. This is the file that gets uploaded to the bioconda channel when you create a Pull Request on the Bioconda GitHub repository.
{: .hands_on}

> <comment-title>Note on building locally</comment-title>
>
> While building locally is a quick way to check if a recipe is working, it's not the most reliable way.
> That's because the build is occurring directly on your system, which means you might get interference between the conda requirements in the recipe and your system-wide installed libraries and system configuration.
> The automatic testing of your recipe on GitHub when you create a Pull Request is more reliable as it is performed in a controlled and isolated environment.
>
{: .comment}

## Creating a Pull Request

After the recipe is complete, and when we have checked that it builds locally, we can commit and push to our fork, so that the recipe can eventually be integrated into Bioconda.

> <hands-on-title>Creating the PR</hands-on-title>
>
> 1. We start by making sure we're on a branch, and that `recipes/bellerophon/meta.yaml` is the only modified file.
>
>    > <code-in-title>Bash</code-in-title>
>    > ```bash
>    > git status
>    > ```
>    {: .code-in}
>
>    > <code-out-title></code-out-title>
>    >
>    > ```
>    > On branch bellerophon_bioconda
>    > Untracked files:
>    >   (use "git add <file>..." to include in what will be committed)
>    >
>    > 	recipes/bellerophon_bis/
>    >
>    > no changes added to commit (use "git add" and/or "git commit -a")
>    > ```
>    {: .code-out}
>
> 2. Add your recipes folder, commit, and push it.
>
>    > <code-in-title>Bash</code-in-title>
>    > ```bash
>    > git add recipes/bellerophon_bis
>    > git commit -m 'Add recipe for bellerophon 1.0'
>    > git push origin -u bellerophon_bioconda
>    > ```
>    {: .code-in}
>
>    Git will give you a url for creating the pull request, which can be clicked to be taken to github.
>
>    > <code-out-title></code-out-title>
>    > ```bash
>    > $ git push origin -u bellerophon_bioconda
>    > Total 0 (delta 0), reused 0 (delta 0)
>    > remote:
>    > remote: Create a pull request for 'bellerophon_bioconda' on GitHub by visiting:
>    > remote:      https://github.com/davebx/bioconda-recipes/pull/new/bellerophon_bioconda
>    > remote:
>    > To ssh://github.com/davebx/bioconda-recipes.git
>    >  * [new branch]      bellerophon_bioconda -> bellerophon_bioconda
>    > Branch bellerophon_bioconda set up to track remote branch bellerophon_bioconda from origin.
>    > ```
>    {: .code-out}
>
> > <warning-title>Don't create the Pull request for real!</warning-title>
> >
> > You can click on the link to see the diff of what would be included in the Pull Request, and how the form looks like. But please don't click on the `Create pull request` button! We don't want to get duplicate versions of this recipe integrated in bioconda everytime someone follows this tutorial!
> >
> {: .warning}
>
> Once on the github pull request page, you see a preview of the changes we propose, and you can write a short description of the recipe we want to merge. Have a look at the guidelines in the text box to understand how to properly fill the form, and get your Pull Request merged in the end. In real life, when creating a real new recipe, you would then click the `Create pull request` button.
>
> ![Github PR](../../images/create_pr.png "An open pull request for the bellerophon conda recipe")
{: .hands_on}

## Installing a Conda Package

Once our new recipe has been merged, installing the package should be fairly painless. Galaxy, if configured to do so,
will automatically install any conda dependencies a tool asks for, whereas manual installation can be as easy as using
the `conda create` command to install python, bellerophon, and pysam into a conda environment named `bellerophon`. The
`-y` flag tells conda not to ask for confirmation before installing the software and its dependencies into the named
environment.


```bash
conda create -y --name bellerophon bellerophon=1.0 -c conda-forge -c bioconda
```

# Galaxy Tool Wrappers

Galaxy tool wrappers convert the available command line inputs and parameters of a given tool into a grapical
user interface, then translate the user's selections back into the command to be run. This section will focus
on writing a wrapper. Although this section will cover the full process and many of the options available to
anyone wrapping a tool, a more complete list is available in [the Galaxy tool docs](https://docs.galaxyproject.org/en/latest/dev/schema.html).

## Installing Planemo

Planemo is an important tool within the Galaxy development workflow. Although it will be covered in greater detail in the
next section of this tutorial, one of its functions is necessary for the tool wrapper development. `planemo` is available
via the python package manager `pip`. To that end, before beginning this section, please install `planemo` locally by running
`planemo`. To that end, before beginning this section, please install planemo locally by running

> <hands-on-title>Installing `planemo` via pip</hands-on-title>
>
> It is advised to install `planemo` in a virtual environment (step 1-2).
>
> 1. Create a virtual environment: `virtualenv -p python3 ~/.venv/`. Here `~/.venv/` is the path where the virtual environment should be crated and you may adapt the path to your needs. With `-p python3` we make sure that a `python` intepreter version 3 is used.
> 2. Activate the virtual environment: `. ~/.venv/bin/activate`
> 3. Install `planemo` `pip install planemo`
{: .hands_on}

Note that for using `planemo`from a new shell you will need to activate the python virtual environment again.

> <hands-on-title>Testing `planemo` and getting help</hands-on-title>
>
> 1. In order to test if the installation worked execute
>
>    > ### {% icon code-in %} Input: Bash
>    > ```bash
>    > planemo --version
>    > ```
>    {: .code-in}
>
>    > ### {% icon code-out %} Output
>    > This should output the version of `planemo`, e.g.
>    > ```bash
>    > planemo, version 0.74.3
>    > ```
>    {: .code-out}
>
> 2. `planemo --help` will show the available commands with a short desctiption (lint, test, and serve will be part of this tutorial)
> 3. `planemo SUBCOMMAND --help` will show the usage information for the corresponding subcommand. Try to obtain the information for the `lint` subcommand.
{: .hands_on}

## Initializing a Tool Wrapper

Initializing a tool wrapper to be run in Galaxy is simple

> <hands-on-title>Creating a Tool Wrapper Skeleton</hands-on-title>
> 1. Go to the "tools" directory in your Galaxy instance.
> 2. Make a new directory for tools you will be wrapping.
> 3. Use `planemo` to initialize a new tool wrapper with basic formatting.
>     - Here we will be using bellerophon, but the parameters can be set for any tool.
>     - The tool ID is the internal reference id for the tool, and may contain no spaces or capitalized letters
>     - The tool name is the text that will be visible to the user.
>
>     ```bash
>     cd galaxy/tools
>     mkdir -p myTools/bellerophon
>     cd myTools/bellerophon
>     planemo tool_init --id bellerophon --name bellerophon
>     ```
>
> 4. You can now open the new xml file that has been generated to begin the wrapping. It should look something like this:
>
>    ```xml
>    <tool id="bellerophon" name="bellerophon" version="0.1.0" python_template_version="3.5">
>        <requirements>
>        </requirements>
>        <command detect_errors="exit_code"><![CDATA[
>            TODO: Fill in command template.
>        ]]></command>
>        <inputs>
>        </inputs>
>        <outputs>
>        </outputs>
>        <help><![CDATA[
>            TODO: Fill in help.
>        ]]></help>
>    </tool>
>    ```
>
{: .hands_on}

## Galaxy Tool Wrappers

Galaxy tool wrapper xml files are made up of several sections:

- Tool
- Description
- Requirements
- Macros
- Command
- Inputs
- Outputs
- Tests
- Citations
- Help

While many of those are present in the wrapper by default, others need to be added.

### Tool section

The tool section at the head of the file defines several key pieces of information for both the user and Galaxy.
The tool ID and name are defined here as well as which minimum version of Galaxy is required to run it.

> <hands-on-title>Defining the tool section:</hands-on-title>
> For this section, the following is necessary:
>
> - Tool ID
> - Tool name
> - Version (Version of the Galaxy wrapper)
>   - This is set as `'<Conda wrapper version>'+'galaxy<galaxy wrapper version>'`
> - Profile
>   - This is the minimum version of Galaxy required to run the tool
> - Unset python_template version
>
> when complete, the line should appear as follows:
>
> ```xml
> <tool id="bellerophon" name="bellerophon" version="@TOOL_VERSION@+galaxy@VERSION_SUFFIX@" profile="20.01">
> ```
{: .hands_on}

The @TOOL_VERSION@ and @VERSION_SUFFIX@ are what are referred to as "tokens", and will be furter discussed in the "Macros" section.

### Description section

This section adds help text to easily identify the tool. It is not intended as in-depth help, which should be in the `help` section.
The description is simply presented as plaintext between the tags. Bellerophon's would look like this:

> <hands-on-title>Adding a description</hands-on-title>
> Add the following description to your tool
> ```xml
> <description>chimeric reads from Arima Genomics</description>
> ```
{: .hands_on}

Which would present the tool's in the toolbar and at the top of the tool form as

```txt
bellerophon: chimeric reads from Arima Genomics
```

### Macros section

The macros section serves two functions -- to create meta-variables for inside both the xml text and the command text, called
tokens, and xml sections that can be slotted in repeatedly. In this section we will only use tokens, but xml macros are very
useful for tools which have multiple options/modes that reuse parameters. We will use a simple xml macro in the following section.

The @TOOL_VERSION@ and @VERSION_SUFFIX@ used in the Tool line are defined here. Each need their own 'token' line, resulting in

> <hands-on-title>Macros</hands-on-title>
> Add the following macros section to your tool:
> ```xml
> <macros>
>     <token name="@TOOL_VERSION@">1.0</token>
>     <token name="@VERSION_SUFFIX@">0</token>
> </macros>
> ```
{: .hands_on}

This will cause the version string at the beginning to read "1.0+galaxy0", and set the conda package that is pulled to be bellerophon version 1.0.
As versions are incremented, this will change. Any updates to the galaxy wrapper should iterate `@VERSION_SUFFIX@`, while any changes to the version
of the requirement would change the value for `@TOOL_VERSION@` (and reset the `@VERSION_SUFFIX@` to 0).

A basic example of the xml macros would look like this

```xml
<macros>
    <xml name="example_parameter">
        <param name="ex_1" type="integer" label="Example help text"/>
        <param name="ex_2" type="text" label="Example help text"/>
    </xml>
</macros>
```

One would then use that macro at any point in the xml it is relevant using the `<expand/>` tag like so:

```xml
<expand macro="example_parameter" />
```

This would add both of the `<param/>` tags at that location. Though inputs are used as an example macro here, any tag or group of tags can be made into a macro.


### Bio.tools ID

We will now add a useful macro entry. With the Galaxy ecosystem is becoming more reliant on metadata, a bio.tools ID can help Galaxy to pull standardized metadata for your tool. This enables users to find and use the tool more easily from across the web, so we highly recommend setting a bio.tools identifier. If an entry already exists on [https://bio.tools](https://bio.tools), it's a simple task.

> <hands-on-title>Setting a bio.tools ID:</hands-on-title>
>
> If we go to [https://bio.tools](https://bio.tools) and search "Bellerophon", we find that it already has a bio.tools entry:
>
> ![Bellerophon bio.tools webpage](../../images/biotools-profile.png)
>
> We just have to add the biotools ID as a `<macro>` tag.
>
> Let's create a macro xml file next to our tool xml: `bellerophon_macros.xml`
>
> ```xml
> <macros>
>   <xml name="bio_tools">
>     <xrefs>
>         <xref type="bio.tools">Bellerophon</xref>
>     </xrefs>
>   </xml>
> </macros>
> ```
>
> Now we can expand the `bio_tools` macro in our tool XML, beneath the tokens:
>
> ```xml
> <macros>
>     <token name="@TOOL_VERSION@">1.0</token>
>     <token name="@VERSION_SUFFIX@">0</token>
> </macros>
>
> <import>bellerophon_macros.xml</import>
> <expand macro="bio_tools"/>
>
> ```
>
> If your tool does not yet have an entry in bio.tools, we highly encourage you to create one!
> It takes just 5 minutes to register with bio.tools to start contributing towards this global registry of computational resources.
>
{: .hands_on}

### Requirements section

The requirement section is where conda packages and docker/singularity containers are set. As this is a very basic tutorial,
the container requirements will not be discussed here.

For each conda package added to the environment in which the tool will run, a `<requirement/>` tag needs to be included in the `<requirements/>` section.
This specifies the

- Bioconda or Conda Forge package ID
  - This is set as plain text betweeh the `<requirement/>` tags
- Specific Bioconda/Conda Forge package version
  - This does not have to be the most recent version

> <hands-on-title>Adding requirements</hands-on-title>
> In the case of bellerophon, which requires two dependencies, bellerophon and samtools, the requirements section appears like so. Add them to your tool XML.
>
> ```xml
>   <requirements>
>         <requirement type="package" version="@TOOL_VERSION@">bellerophon</requirement>
>         <requirement type="package" version="1.12">samtools</requirement>
>   </requirements>
> ```
{: .hands_on}

This uses the macro token for @TOOL_VERSION@ for the Bioconda package version to retrieve the version number for bellerophon, while samtools' version is set manually.

> <question-title></question-title>
>
> If you wanted to add a requirement for the Seurat package of version 3.2, what would that look like?
>
> > <solution-title></solution-title>
> >
> > ```xml
> >   <requirements>
> >         <requirement type="package" version="3.2">seurat</requirement>
> >   </requirements>
> > ```
> >
> {: .solution}
{: .question}

### Input section

Although the next section in the tool script is actually be the command section, the input section will be discussed first, as it sets variables that are used in the command.
The input section has three possible xml tags at the highest level -- `<conditional/>`, ` <section/>`, and `<param/>`. Param will set any variable, conditional allows different available
parameters based on previous selections, and section simply breaks up the GUI into multiple parts that can be viewed or hidden at the user's discression.

#### *Param*

The param tag sets the value of variables, and has several attributes associated with it:

- Name
  - The name of the variable to be used in the command. Cannot include spaces.
- Argument
  - The actual flag being set in the tool. If the name and the flag is the same as what the name attribute would be, only Argument needs to be set.
- Label
  - The name of the parameter as shown to the user. Can include spaces.
- Type
  - Sets the variable type. Available options are:
    - Text
      - A string input with a built-in sanitizer.
    - Integer
      - Also allows for a minimum and maximum value to be set.
    - Float
      - Like integer, also allows for a minimum and maximum value to be set.
    - Select
      - Allows the user to choose from a pre-set list of options.
    - Boolean
      - Allows the user to select between two options, not simply True or False.
    - Data
      - Input file, with required file format specified.
- Help
  - Help text shown below the input for the parameter (optional).
- Optional
  - Boolean flag that allows the user to leave the parameter blank to either use the default value or to not use the parameter at all (optional).

#### *Conditional*

Conditionals are used alongside param tags to change available options based on what has been selected and is used with select-type params. Writing
conditionals, then, is a three-tag or four-tag process -- the `<conditional/>` tag, the `<param/>` of select type, and the `<when/>` tag,
used to specify the new paramaters available only on the selection of certain options. The param is of type "select", a tag `<option/>` is used to specify
each possible value. A very generic select-type conditional might look like this:

```xml
<conditional name="example_conditional">
    <param name="example_select" label="Example Select" type="select">
      <option value="ex1"/>
      <option value="ex2"/>
    </param>
    <when value="ex1">
        <param name="example_input" label="Example input" type="integer" min="0" help="Example help text"/>
    </when>
    <when value="ex2">
        <param name="example_input2" label="Example input 2" type="boolean" truevalue="--flag" falsevalue="--otherflag" help="Example help text"/>
    </when>
</conditional>
```

#### *Section*

Section tags are useful for visually separating the parameters. They can make a long tool with many parameters more simple to navigate by breaking it into
groups of parameters with similar functions. Alternatively, it can hide "advanced" or optional parameters, so that the user doesn't have to deal with
otherwise-irrelevant parameters if they don't need to. There are only 4 attributes:

- Name
  - Sets the internal reference name for the section. Cannot contain spaces.
- Title
  - Sets the visible name of the section for the user. Can contain spaces.
- Expanded
  - A boolean value that sets the default starting position of the section. If false, the section will begin collapsed, and only the title will be visible by default.
- Help
  - Help text visible to the user that explains the purpose of the section.

#### *Inputs Section in Practice*

The bellerophon tool's help section reads

```txt
optional arguments:
  -h, --help            show this help message and exit
  --forward FORWARD, -f FORWARD
                        SAM/BAM/CRAM file with the first set of reads.
  --reverse REVERSE, -r REVERSE
                        SAM/BAM/CRAM file with the second set of reads.
  --output OUTPUT, -o OUTPUT
                        Output BAM file for filtered and paired reads.
  --quality QUALITY, -q QUALITY
                        Minimum mapping quality.
  --threads THREADS, -t THREADS
                        Threads.
  --log-level {CRITICAL,ERROR,WARNING,INFO,DEBUG}, -l {CRITICAL,ERROR,WARNING,INFO,DEBUG}
                        Log level.
  --version             show program's version number and exit
```

This means that there are 6 total functional flags, --forward, --reverse, --output, --quality, --threads and --log-level.
Among these flags, two are file inputs, or 'data' type params, one is an integer type param, and three are parameters not
necessary for the user to have direct access to. As Galaxy uses specific file names or patterns to find output files, the
output file names need to be specific to the wrapper, not the actual running step. Since the user doesn't know the capability
of the resources on which the tool will be running, they should not be given access to the threads flag. And since the log level
goes to the stderr instead of an output file, this can also be skipped. All three of these flags can be coded in the command,
but not exposed to the user.

> <hands-on-title>Adding parameters to your tool</hands-on-title>
> 1. Using information in the above sections, add parameters for the forward, reverse, and quality flags to your tool xml.
>
> > <question-title></question-title>
> >
> > What does your `<inputs/>` section look like?
> >
> > > <solution-title></solution-title>
> > > To include all of the necessary parameters, then, the inputs section would appear like this
> > >
> > > ```xml
> > > <inputs>
> > >     <param argument="--forward" type="data" format="qname_sorted.bam,sam" label="First set of reads" help="This is usually the forward reads in your experiment." />
> > >     <param argument="--reverse" type="data" format="qname_sorted.bam,sam" label="Second set of reads" help="This is usually the reverse reads in your experiment." />
> > >     <param argument="--quality" type="integer" value="20" min="0" label="Minimum mapping quality"/>
> > > </inputs>
> > > ```
> > {: .solution}
> {: .question}
{: .hands_on}

This makes the variables "forward", "reverse" and "quality" available in the command section and lets the users set them in the Galaxy interface. The "min" attribute prevents
a user from inputting a value below a specified number. Here, the quality flag cannot be set below 0.

### Outputs section

The outputs section defines the files that Galaxy makes available in the history after running a tool using the `<data/>` and
`<collection/>` tags. In general, it tells Galaxy to look for a specific file after the job completes, and return it to the user.
It also defines the format of that file and the name shown to the user in the history.

> <hands-on-title>Adding your outputs</hands-on-title>
> As Bellerophon has a single output file, add the following outputs section to your tool:
>
> ```xml
> <outputs>
>     <data name="outfile" label="${tool.name} on ${on_string}" format="bam" />
> </outputs>
> ```
{: .hands_on}

This generates a history item called "bellerophon on `<input file name>`", as the ${tool.name} and ${on_string} are reserved values
for the tool's label and the input file labels.

As the name is hard-set using the output flag, and is output into the working directory, the name attribute can be used for the file
search. Alternatively, the attribute "from_work_dir" allows a lower directory to be specified.

#### *Filtering the output*

In the case where a certain output only appears when certain parameters are set, the `<filter/>` flag can help. Though not used in this
tool, a user might have a boolean or select that generate new output files. In this case, the data tag would appear like this

```xml
      <data format="bam" label="example" name="output_bam">
          <filter>options['selection_mode'] == 'advanced' and options['bam_output']</filter>
      </data>
```

Meaning that file only appears in the history if the user specified the "advanced" mode of the tool, and requested a bam output file.

#### *Output collections*

Collections are also useful for groups of output files, or simply data meant to be kept together like paired-end files.
In this case, the data to be grouped in the history like this.

```xml
<collection name="paired_output" type="paired" label="Split Pair">
    <data name="forward" format="txt" />
    <data name="reverse" format_source="txt" from_work_dir="reverse.txt" />
</collection>
```

Though paired-end data is used here, the type can also be 'list' or 'paired list', specifying a larger group of data, or a group of
paired-end data respectively.

#### *Discover datasets*

Datasets can also be found automatically, in the case where the number of output files is unknown.

```xml
<data format="tsv" name="sample">
    <discover_datasets pattern="__name_and_ext__" directory="outputs"/>>
</data>
```

This, for example finds a tabuar dataset in a directory named "outputs" that follows the naming convention of "`<filename>.<extension>`",
where the extension is .tsv. This method is also able to be used in a collection, where the same function would find all datasets that
fit the pattern in the specified directory.

### Command section

Returning to before the inputs section, the command section is written in bash with a built-in python interpreter called Cheetah. Because of that, the command section is, for the most part,
a list of bash commands connected by '&&', with the conda packages listed in the requirement available to run.

#### *Cheetah commands*

Cheetah allows loops, logic gates, and assignments of variables in a command section. Creation of a logic gate is as simple as this

```bash
#if ${parameter} == "value":
  <command>
#end if
```

For an "else":

```bash
#if ${parameter} == "value":
    <command>
#else:
    <command_2>
#end if
```

For an "else if":

```bash
#if ${parameter} == "value":
    <command>
#else if ${parameter} == "other value":
    <command_2>
#else:
    <command_3>
#end if
```

Similarly, loops would appear as

```bash
#for value in ${param}
    <Loop commands>
#end for
```

For all open loops and gates, an "#end" must be used to close.

Finally, to define a variable within the command section, use

```bash
#set $variable = value
```

#### *Using other scripts*

In the case where languages other than bash are necessary, such as R or python, by listing the languages in the requirements,
they can be called in this section. Any scripts present in the tools folder can also be called.
For example

```bash
python helloworld.py &&
echo ${variable}
```

runs the helloworld.py script present in the same folder as the tool xml, then echoes the value of the param named "variable" from the input section.

#### *In practice*

> <hands-on-title>Writing the command block</hands-on-title>
>
> The bellerophon command section, based on the variables set previously, would be as follows. Please add it to your tool XML.
>
> ```xml
>     <command detect_errors="exit_code"><![CDATA[
>         #if $forward.is_of_type("sam"):
>             #set $forward_input = 'forward_input.sam'
>             ln -s '${forward}' '$forward_input' &&
>         #else:
>             #set $forward_input = 'forward_input.bam'
>             ln -s '${forward}' '$forward_input' &&
>         #end if
>         #if $reverse.is_of_type("sam"):
>             #set $reverse_input = 'reverse_input.sam'
>             ln -s '${reverse}' '$reverse_input' &&
>         #else:
>             #set $reverse_input = 'reverse_input.bam'
>             ln -s '${reverse}' '$reverse_input' &&
>         #end if
>         bellerophon
>         --forward $forward_input
>         --reverse $reverse_input
>         --quality $quality
>         --output 'merged_out.bam'
>         && samtools sort --no-PG -O BAM -o '$outfile' -@ \${GALAXY_SLOTS:-1} merged_out.bam
>         ]]>
>     </command>
> ```
{: .hands_on}

The variables set in the inputs and output sections generate a full command to be run inside the Galaxy environment. When inside a conditional or
section, the hierarchy is preserved using a period. For example

```txt
'$example.forward'
```

would look for the variable 'forward' within the section or conditional named 'example'.

This command will run, assuming two sam input files, as:

```bash
ln -s `<forward input sam file>` '$forward_input' &&
ln -s `<reverse input sam file>` '$reverse_input' &&
bellerophon --forward $forward_input --reverse $reverse_input --quality $quality --output 'merged_out.bam'
&& samtools sort --no-PG -O BAM -o `<outfile name generated by Galaxy>` -@ `<number of threads allocated>` merged_out.bam
```

#### Symlinks

The symlinks in the first two parts of this command serve to standardize the naming of files passed to the bellerophon command.
For tools which require specific naming conventions, such as a standard prefix across all input files, or which require specified
file extensions, this is necessary. When using non-symlinked files, Galaxy uses metadata for filetypes, but, by default, refers to
files using a `.dat` etension. For example, had the symlinks not been used here, the command actually given would look like this:

```bash
bellerophon --forward <Galaxy_internal_reference_string>.dat --reverse <Galaxy_internal_reference_string>.dat ...
```

By adding the symlinks, the files are specified and will use proper names in the command. Although not strictly necessary for
bellerophon, it is best practice for command legibility.

### Test section

The test section is an easy way to ensure your tool wrapper functions as intended. It runs the tool and compares the output Galaxy returns against a
specified output. The output can be a specific file, a check against the stdout/err, or simply a search to see if the output contains specific
text. There can be any number of tests for a given tool, and it is preferred that all parameters are tested at some point in these tests.

When writing a test, the `<param>` tag functions slightly differently. It finds the variable with the same name, and then provides a value to be input
for the test. These params can also be placed inside a conditional, simulating the same conditional present in the inputs section.

As all parameters in bellerophon are accessible at once, and do not contradict one another, only one test is necessary.

> <hands-on-title>Adding a test</hands-on-title>
> Add the following test case to your tool:
> ```xml
>     <tests>
>         <test expect_num_outputs="1">
>             <param name="forward" value="forward.bam" />
>             <param name="reverse" value="reverse.bam" />
>             <output name="outfile" file="merged-out.bam" ftype="bam" />
>         </test>
>     </tests>
> ```
{: .hands_on}

This runs the tool with the files forward.bam and reverse.bam from a folder named test-data in the tool's directory. Since no quality parameter was specified, it uses the default of 20. The parameter can also be manually set with the same param tag and value attribute, just inputting an applicable value such as "21". It then
compares the defined output called "outfile" from the outputs section against a file called "merged-out.bam" in the same test-data directory. It also
double checks that Galaxy only finds one output to put in the history with the "expect_num_outputs" attribute. This is very useful for tests on tools
that have filtered outputs or that use 'discover_datasets'.

#### *Collections and sections in tests*

Though not used in this example, the sections and conditionals from the input section are used in tests as well. For example

```xml
<conditional name="example_conditional">
    <param name="select_example" value="first">
    <param name="when_first" value="1"/>
</conditional>
```

simulates the selection of value 1 inside of a conditional when the initial select parameter is set to "first".

### Help section

This is help text to be shown at the bottom of the tool form. It uses standard markdown format.

### Citations section

The citation section gives proper credit to the tool's writers. Here, using either DOI format or a bibtex citation, the tool form will automatically
link out to the relevant papers/repositories. The format in this section is simple, and as bellerophon was written by a Galaxy team member as a translation
of an Arima Genomics tool in association with the Vertebrate Genomes project, that is the paper that will be cited.

There are two ways to write this section

DOI:

```xml
<citations>
    <citation type="doi">10.1038/s41586-021-03451-0</citation>
</citations>
```

and Bibtex:

{% raw %}
```xml
<citations>
    <citation type="bibtex">@article{Butler2018,
    abstract = {A new computational approach enables integrative analysis of disparate single-cell RNA–sequencing data sets by identifying shared patterns of variation between cell subpopulations.},
    author = {Butler, Andrew and Hoffman, Paul and Smibert, Peter and Papalexi, Efthymia and Satija, Rahul},
    doi = {10.1038/nbt.4096},
    issn = {1546-1696},
    journal = {Nature Biotechnology},
    number = {5},
    pages = {411--420},
    title = {{Integrating single-cell transcriptomic data across different conditions, technologies, and species}},
    url = {https://doi.org/10.1038/nbt.4096},
    volume = {36},
    year = {2018}
    }</citation>
</citations>
```
{% endraw %}

Multiple citations can be added by using additional citation tags.

> <hands-on-title>Adding a citation</hands-on-title>
> Add the citation above using either method (but not both!)
{: .hands_on}

## Final wrapper

With all sections complete, the final wrapper for bellerophon can be found [in the IUC GitHub repository](https://github.com/galaxyproject/tools-iuc/blob/master/tools/bellerophon/bellerophon.xml).

## Toolshed file

The .shed.yml file is placed in the same directory as the tool's xml file and saves metadata for the tool. It enables
toolshed organization and search by using tags and descriptions.

It is made up of the following sections:

Field               | YAML key                | Description
-----               | --------                | -----------
Name                | `name`                  | the tool's name
Owner               | `owner`                 | username of the person who wrapped the tool to be represented in the Galaxy Toolshed. If submitted through the Intergalactic Utilities Comission (IUC), can be set to `iuc`.
Description         | `description`           | short help text for the tool/package.
Homepage URL        | `homepage_url`          | URL of the tool's website. Can also just be the Github repository for the tool.
Long Description    | `long_description`      | longer, more in-depth help section.
Remote Reposity URL | `remote_repository_url` | link to the repository for the tool's files.
Type                | `type`                  | kind of files in the directory. Can be set as unrestricted (tool), tool_dependency_definition, or repository_suite_definition.
Categories          | `categories`            | toolshed categories that are relevant to the tool or package.

For Bellerophon, the .shed.yml file would be:

```yaml
name: bellerophon
owner: iuc
description: Filter mapped reads where the mapping spans a junction, retaining the 5-prime read.
homepage_url: https://github.com/davebx/bellerophon
long_description: |
  Filter mapped reads where the mapping spans a junction, retaining the 5-prime read.
remote_repository_url: https://github.com/davebx/bellerophon
categories:
- Sequence Analysis
```

In the case where the directory represents a group of tools or a 'suite', there are additional overarching sections into which the above tags fall:

- Auto Tool Repositories
- Suite

For more information on how to write automatic tool suites, visit the [Galaxy docs](https://galaxy-iuc-standards.readthedocs.io/en/latest/best_practices/shed_yml.html).

# Testing Galaxy tool with `planemo`

`planemo` is a command line utility that helps developing Galaxy tools.
Among many other tasks it can:

1. Lint the tool source errors and conformance to best practices.
2. Test tools, i.e. executing the tool with the tests described in the tool's test section.
3. Serve tools, i.e. crate an ad-hoc Galaxy server running the tool.

For more information on `planemo` see its extensive [documentation](https://planemo.readthedocs.io/).

In this part of the tutorial we will be looking at `planemo` and
see it in action linting, testing, and serving the tool.

<<<<<<< HEAD
=======
## Installing `planemo`

`planemo` is available via the python package manager `pip` and `conda`.
If you not have conda installed we suggest to use `pip` for installing `planemo`.

> <hands-on-title>Installing `planemo` via pip</hands-on-title>
>
> It is advised to install `planemo` in a virtual environment (step 1-2).
>
> 1. Create a virtual environment: `virtualenv -p python3 ~/.venv/`. Here `~/.venv/` is the path where the virtual environment should be crated and you may adapt the path to your needs. With `-p python3` we make sure that a `python` intepreter version 3 is used.
> 2. Activate the virtual environment: `. ~/.venv/bin/activate`
> 3. Install `planemo` `pip install planemo`
{: .hands_on}

> <hands-on-title>Installing `planemo` via conda</hands-on-title>
>
> 1. Install [miniconda](https://conda.io/projects/conda/en/latest/user-guide/install/index.html)
> 2. Create a conda environment with `planemo` installed `conda create -c conda-forge -c bioconda -n planemo planemo`
> 3. Activate the conda environment `conda activate planemo`
{: .hands_on}

Note that for using `planemo`from a new shell you will need to activate the python/conda environment again.

> <hands-on-title>Testing `planemo` and getting help</hands-on-title>
>
> 1. In order to test if the installation worked execute
>
>    > <code-in-title>Bash</code-in-title>
>    > ```bash
>    > planemo --version
>    > ```
>    {: .code-in}
>
>    > <code-out-title></code-out-title>
>    > This should output the version of `planemo`, e.g.
>    > ```bash
>    > planemo, version 0.74.3
>    > ```
>    {: .code-out}
>
> 2. `planemo --help` will show the available commands with a short desctiption (lint, test, and serve will be part of this tutorial)
> 3. `planemo SUBCOMMAND --help` will show the usage information for the corresponding subcommand. Try to obtain the information for the `lint` subcommand.
{: .hands_on}

>>>>>>> c1903d24
## Using `planemo` to lint tools

When linting a Galaxy tool `planemo` checks the sources for common errors and violations of best practice rules. Examples are:

- Presence to "TODO" in the help section
- Absence of tests or citations
- Missing when clauses in conditionals or the use of a boolean parameter as the selector in a conditional

If `planemo` finds a problem it outputs warnings or errors depending on the severity of the problem.
By default `planemo` will fail if any warning or error is found, i.e. return a non-zero exit code.

> <hands-on-title>Lint a tool with `planemo`</hands-on-title>
>
> 1. Change into the directory containing the tool
> 2. Run `planemo lint`
> 3. Inspect the output for any warnings or errors
> 4. Fix the problem(s) and rerun from step 2 until all problems are solved
{: .hands_on}

By default `planemo` will lint all tools contained in the current working directory (including subdirectories).
You can also specify a directory or a tool by giving its path as additional argument.

## Using `planemo` to test tools

Using `planemo` to execute the tests defined in a tool is probably the most frequently used feature.
In order to do so `planemo` will:

- Start a local Galaxy instance
- Stage all input data defined in the tests
- Run the tool using the datasets and parameters defined in the tests (this also involves the installation of all requirements which is done with conda by default)
- Check if the test assumptions are met, e.g. non-zero exit code, equivalence of the output files, number of outputs, ...

> <hands-on-title>Test a tool with `planemo`</hands-on-title>
>
> 1. Change into the directory containing the tool
> 2. Run `planemo test` (as with `planemo lint` you can also specify a path to a tool explicitly as extra argument)
>
>    The most important output of `planemo` is found at the end and looks like:
>
>    ```
>    Testing complete. HTML report is in "PATH/tool_test_output.html".
>    All X test(s) executed passed.
>    TOOL_NAME (Test #1): passed
>    TOOL_NAME (Test #2): passed
>    ...
>    ```
>
>    The last part lists for each test if it failed or passed. In case of a failure you can open the file `tool_test_output.html` (the path to this file is in the output) with a browser to get more information.
>
> 3. Open the HTML report `firefox PATH/tool_test_output.html` (replace the PATH as in `planemo`'s output).
>
>    The HTML report contains a table on the top giving the number of executed, successful, and failed tests:
>
>    ![Planemo HTML report](../../images/planemo_html.png "Planemo HTML report")
>
>    If there are passed or failed tests you will find the text `Passed tests`, `Failed tests`, resp., below the table.
>    Clicking on this text will unfold the list of passed or failed tests, resp. Clicking again on one of the tests
>    Will show additional information like stdout, stderr and the executed command line. In most cases this is sufficient
>    to determine the source of the test failure.
{: .hands_on}


> <tip-title>Useful parameters for `planemo test`</tip-title>
>
> * `--failed` Will make `planemo` rerun only the tests that failed in the previous execution.
> * `--update_test_data` If there are differences to output files defined in the tests these will be updated (and the tests will run again).
> * `--no_cleanup` `Planemo` will not cleanup the created Galaxy clone or the job working dir (see the details box below).
{: .tip}


> <details-title>Understanding `planemo`'s output in more detail</details-title>
>
> Sometimes it can be helpful to understand the `planemo` output in more detail.
>
> - The first lines show some `git` commands that create a local clone of the Galaxy sources (by default the `master` branch) and the command to start Galaxy. The end of the part is marked by the line `Activated a virtualenv for Galaxy`.
> - Then the python virtual environment used to run Galaxy is created and the requirements are installed
> - Then the worker threads and the Galaxy database are initialized, look for lines containing `Initializing main Galaxy Queue Worker on` and `Install database targetting Galaxy's database configuration`. The completion of the startup of Galaxy is indicated by the line `INFO:     Application startup complete.`
>
> The first two steps can take a while on the first run of `planemo test` (in particular on slow internet connections). Subsequent runs will be faster since the Galaxy sources as well as the virtual environment are cached in your home directory (`~/.planemo/`).
>
> - After this `planemo` will execute one test after the other. The start of a test is indicted by a line `( TOOL_ID ) > Test-TEST_NUMBER`
> - For each test a number of Galaxy jobs are triggered (one upload job for each input dataset and the actual tool execution). Each job is indicated by a line `Built script [JOB_WORKING_DIR/tool_script.sh] for tool command [COMMAND_LINE]` which tell you the working directory of the job and the executed command line.
> - Suceccful tests will be marked with a line containing the text `ok`. Otherwise stdout and stderr and potentially a description of the test problem is shown.
>
> Note that the first execution of the tool job can take longer since also the conda environment containing the requirements of the tool is created.
>
> As an exercise
>
> - Start `planemo test` with the extra parameter `--no_cleanup` (this will prevent the deletion of the Galaxy clone and its job working directories after `planemo` finished).
> - Change into one job working directory (not an upload job)
> - Inspect `tool_script.sh` and find the command to activate the conda environment for the job and the executed command line.
> - Execute these commands from within the `working` dir in the jobs working dir (You may need to remove all files that are already existing there).
>
> This procedure can be really helpful for debugging Galaxy tools.
{: .details}

## Using `planemo` to serve tools

It can be very useful to check how Galaxy renders a tool and if this meets the expectations of the developer. For instance this is the best way to check if the help section is rendered as expected.

> <hands-on-title>Serve a tool with `planemo`</hands-on-title>
>
> 1. Change into the directory containing the tool
> 2. Run `planemo serve` (as with `lint` and test you can also specify a path to a tool explicitly as extra argument)
>
>    `Planemo` will again start a Galaxy instance that contains your tool. Note that starting the ad-hoc Galaxy might need longer than for `planemo test` since JavaScript components need to be initialized as well.
>
{: .hands_on}

> <tip-title>Useful parameters for `planemo test`</tip-title>
>
> In order to stop `planemo serve` just press <kbd>Ctrl-C</kbd>
{: .tip}

# Publishing Galaxy tools

Galaxy tools are installed from the [Galaxy toolshed](https://toolshed.g2.bx.psu.edu/). With the help of `planemo` tools can be added to the toolshed ([documentation](https://planemo.readthedocs.io/en/latest/publishing.html)). But usually the sources of the tools are maintained in public source code repositories, for instance:

- [IUC](https://github.com/galaxyproject/tools-iuc/)
- [devteam](https://github.com/galaxyproject/tools-devteam/)
- [Bjoern Gruenings repo](https://github.com/bgruening/galaxytools)
- [GalaxyP](https://github.com/galaxyproteomics/tools-galaxyp/) for proteomics tools
- [W4M](https://github.com/workflow4metabolomics/) for metabolomics tools

These tool source repositories have continuous integration workflows:

- lint and test tools
- lint supplementary python and R scripts
- and publish tools to the toolshed

In addition the repositories run weekly workflows testing all tools in order to keep them working.
Another advantage of these repositories is that new tools and improvements to tools are subject to review of experienced tool developers.

The repository is structured as follows:

- `tools/`: the main directory of the repository containing the tool descriptions. One directory for a tool repository (a directory with a `.shed.yaml` file that describes the tools) which can contain one or more set of tools.
- `tool_collections/` and `suites/`: Like `tools/` but reserved for larger collections of tools like `samtools` or `bedtools`.
- `data_managers/`: a directory containing data managers. These need to be in a separate directory since tool tests with `planemo` need to be ececuted slightly different from tests of normal tools.
- `deprecated/`: deprecated tools. Tools in this directory are excluded from weekly CI.
- `macros/`: macros that can be used by multiple tools.

In addition there are some important directories containing configurarion:

- `.github/`: contains the CI workflows and other documents for the maintenance of the repository.
- `.tt_skip`: a text file containing a list of tool repositories that are excluded from weekly CI as well as CI running in PR.
- `.tt_biocontainer_skip`: a text file containing a list of tool repositories that should not be tested with containerized tool tests but use `conda` for resolving tool requirements.
- `setup.cfg`: configuration for `flake8` python linting in CI.

Furthermore there are `README.md`, `CONTRIBUTING.md`, and `LICENSE` that might be worth considering as contributor or adapting if you use the repository as template.

The workflow to add or update a tool in such a repository to open a pull request (PR) from a branch of a personal fork of the repository. In the following it will be demonstrated how this is done for the IUC repository

## Fork and clone the github repository

For the following we will use a sandbox tool repository and not one of the main repositories.
But, the steps can be adapted easily by exchanging the repository URLs. Note that for some repositories
the development branch may have the name `master` instead of `main`.

> <hands-on-title>Fork and clone the IUC github repository</hands-on-title>
>
> 0. If you don't have an account on github you need to sign up at first.
> 1. Open the [Sandbox tool repository](https://github.com/mvdbeek/galaxy-tools-mvdbeek/) in a browser.
>
>   - Click the `fork` button on the top right
>     ![IUC github repository](../../images/iuc-github.png "IUC github repository")
>   - In the following dialog select your account
>   - After a short while you will be redirected to your fork of the sandbox repository
>     (i.e. a 1:1 copy of the original repository)
>
> 2. In order to obtain a clone (i.e. a local copy of your fork) click the green button with text "Code" and copy the link. And execute the following commands on your computer
>
>    > <code-in-title>Bash</code-in-title>
>    > ```bash
>    > cd A_DIR_WHERE_YOU_WANT_TO_CREATE_THE_CLONE
>    > git clone LINK_TO_YOUR_FORK
>    > cd tools-iuc/
>    > git remote add upstream https://github.com/mvdbeek/galaxy-tools-mvdbeek.git
>    > ```
>    {: .code-in}
>
>    The first command creates the clone in the current working dir, i.e. it will create a directory `galaxy-tools-mvdbeek` containing the copy.
>    The last command will add the original sandbox repository as a remote with the name `upstream`. This is necessary in order to keep your fork of the repository in sync with the original repository.
>
> 4. Check that `git remote -v` lists your fork under the name `origin` and the original repository unter the name `upstream`.
{: .hands_on}


> <hands-on-title>Keeping your fork in sync</hands-on-title>
>
> You should execute the following steps always before creating a new branch:
>
> 1. `git checkout main`: change to the main branch
> 2. `git pull upstream main`: get the most recent changes from the `upstream` repository to your local clone
> 3. `git push origin main`: publish the most recent changes from your local clone to your fork, i.e. `origin`
{: .hands_on}

## Create a pull request for a new tool

> <hands-on-title>Create a pull request</hands-on-title>
> 1. `git checkout main`
> 2. `git checkout -b NAME_OF_THE_BRANCH`: create a new feature branch and change to this branch. The branch name should not contain names and should be short and if possible descriptive, e.g. the tool name.
> 3. Introduce changes, e.g. created a directory under `tools/`, add the tool XML file, the `.shed.yml` file, and the `test-data` directory with the files needed for the test.
> 4. `git add TOOL_DIRECTORY` add all files in `TOOL_DIRECTORY` under version control
> 5. `git commit -m 'COMMIT MESSAGE'` commit the changes. The commit message should contain a short description of the changes. You can also use multiple lines: ommit the final quote and continue after pressing enter -- finish by adding the single quote again and press enter.
> 6. Push to your fork `git push --set-upstream origin NAME_OF_THE_BRANCH`
> 7. Create a Pull Request (PR): in the output of the previous command you will find an URL that you can copy paste to your browser. Add a suitable title to you PR and describe the changes. The PR will be created after you click the button "Create pull request"
{: .hands_on}

After you created a PR your changes will be reviewed and improvements will be requested. You can add changes to the PR as follows.

> <hands-on-title>Adding changes to a PR</hands-on-title>
> 1. `git checkout NAME_OF_THE_BRANCH`
> 2. Make changes as requested.
> 3. `git add SPACE_SEPARATED_LIST_OF_CHANGED_FILES`
> 4. `git commit -m 'COMMIT MESSAGE'`
> 5. `git push origin NAME_OF_THE_BRANCH`
{: .hands_on}

## The IUC style continuous integration workflows

When a new PR is created or new commits are added to the PR the [continuous integration workflow](https://github.com/bernt-matthias/galaxy-tool-repository-template/blob/main/.github/workflows/pr.yaml) starts and executes the following steps:

1. Setup: this mainly determines the list of changed tools and repositories (here repository refers to a set of tools with `.shed.yaml`). In addition some caches for `pip` and `planemo` are setup that are reused in the following jobs are maintained.
2. Tool linting: this essentially runs `planemo shed_lint` which does the same as `planemo lint` plus additional checks.
3. Python linting: run `flake8` linting on all python scripts contained in changed repositories
4. R linting: run `lintr` linting on all R scripts contained in changed repositories
5. Tool testing: this runs `planemo test` on all tested repositories using containerized tests, i.e. docker containers are used to execute the tool tests instead of `conda` environments. Depending on the number of changed tools up to four parallel jobs execute the tool tests. Note that these jobs will always be reported as sucessful even if tool tests failed. Tool test failures will be reported in the subsequent job. The same version of these tests can be run locally by adding `--docker` to the planemo test command.
6. Combine tool test results: the results of the parallel tool test jobs are merged.
7. Determine success of the steps: this is just an auxilliary step needed for PR that do not change tools, but the framework (e.g. the worflows).

The same workflow runs once again when the PR is merged. In addition another job runs which deploys the tool(s) to the toolshed (and testtoolshed).

The CI jobs are listed on the bottom of the PR. Colored icons indicate the state of the jobs:

- yellow circle: running
- grey circled /: skipped
- red x: failed job
- green checkmark: successful job

The link "Details" on the right of the job brings you to a page showing the detailed output of the jobs (Alternatively the "Checks" tab on top of the PR page brings you to the CI output page.)

![IUC output of the CI workflow](../../images/iuc-ci.png "output of the CI workflow")

The image above shows the CI page for a PR:

- Green box: clicking this brings you to an overview page showing the CI workflow and listing errors and produced artifacts below.
- Red box: the executed CI jobs. Clicking a job will show the outputs of the CI steps in the main (gray panel). The outputs of each step can be show by clicking on the corresponding step.
- Blue box: direct link to the artifacts. This is currently the output of the "Combine tool test results" job: "All tool test results" (and the outputs of the separate tool test jobs which are a technical necessity and usually not relevant). Clicking "All tool test results" will trigger the download of a zip file that contains the `planemo test` html output. If the linting jobs have found errors then also their output will be provided as additional output.

Most of the steps executed in the jobs are boilerplate and only one/two steps in each stop are really relevant for the users:

- Setup: show repository list -- show tool list: here you can check if all repositories and tools that are changed in the PR are listed.
Lint tool-list: planemo lint -- this contains the linter output of `planemo test`. Check here for non critical warning that would be good to fix.
Lint python scripts: flake8 -- contains the output of the python linter `flake8`.
Lint R scripts: lintr -- contains the output of the python linter `lintr`.
Test tools: planemo test -- contains the output of `planemo test`.

## Create your own IUC style tool repository

It is also easy to setup a github tool repository on your own that has the same structure and functionality as the IUC repository. This allows you to maintain the tools that you are developing on your own, but keep in mind the advantages of having tools in one of the community driven repositories (like long term support).

In order to setup your own tool repository the Galaxy community created a [template repository](https://github.com/bernt-matthias/galaxy-tool-repository-template). By clicking `Use this template` and follow the instructions in the README file you get you own tool repository.

# Conclusion
<|MERGE_RESOLUTION|>--- conflicted
+++ resolved
@@ -1128,53 +1128,6 @@
 In this part of the tutorial we will be looking at `planemo` and
 see it in action linting, testing, and serving the tool.
 
-<<<<<<< HEAD
-=======
-## Installing `planemo`
-
-`planemo` is available via the python package manager `pip` and `conda`.
-If you not have conda installed we suggest to use `pip` for installing `planemo`.
-
-> <hands-on-title>Installing `planemo` via pip</hands-on-title>
->
-> It is advised to install `planemo` in a virtual environment (step 1-2).
->
-> 1. Create a virtual environment: `virtualenv -p python3 ~/.venv/`. Here `~/.venv/` is the path where the virtual environment should be crated and you may adapt the path to your needs. With `-p python3` we make sure that a `python` intepreter version 3 is used.
-> 2. Activate the virtual environment: `. ~/.venv/bin/activate`
-> 3. Install `planemo` `pip install planemo`
-{: .hands_on}
-
-> <hands-on-title>Installing `planemo` via conda</hands-on-title>
->
-> 1. Install [miniconda](https://conda.io/projects/conda/en/latest/user-guide/install/index.html)
-> 2. Create a conda environment with `planemo` installed `conda create -c conda-forge -c bioconda -n planemo planemo`
-> 3. Activate the conda environment `conda activate planemo`
-{: .hands_on}
-
-Note that for using `planemo`from a new shell you will need to activate the python/conda environment again.
-
-> <hands-on-title>Testing `planemo` and getting help</hands-on-title>
->
-> 1. In order to test if the installation worked execute
->
->    > <code-in-title>Bash</code-in-title>
->    > ```bash
->    > planemo --version
->    > ```
->    {: .code-in}
->
->    > <code-out-title></code-out-title>
->    > This should output the version of `planemo`, e.g.
->    > ```bash
->    > planemo, version 0.74.3
->    > ```
->    {: .code-out}
->
-> 2. `planemo --help` will show the available commands with a short desctiption (lint, test, and serve will be part of this tutorial)
-> 3. `planemo SUBCOMMAND --help` will show the usage information for the corresponding subcommand. Try to obtain the information for the `lint` subcommand.
-{: .hands_on}
-
->>>>>>> c1903d24
 ## Using `planemo` to lint tools
 
 When linting a Galaxy tool `planemo` checks the sources for common errors and violations of best practice rules. Examples are:
