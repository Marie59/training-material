---
layout: tutorial_hands_on
title: Creation of an interactive Galaxy tools table for your community
level: Introductory
subtopic: tooldev
questions:
- Is it possible to have an overview of all Galaxy tools for a specific scientific domain?
- How can I create a new overview for a specific Galaxy community or domain?
objectives:
- Create a community reviewed table for Galaxy tools within a specific scientific domain
- Embed an interactive table in a community page
time_estimation: 1H
key_points:
- The Galaxy Codex extracts all Galaxy tools to create interactive tables
- The tool tables can be filtered by ToolShed categories and community-reviewed lists of tools to keep or exclude
- The community interactive Galaxy tools table can be embed into any website
tags:
- Community
- SIG
contributions:
  authorship:
    - bebatut
    - paulzierep

---

Galaxy offers thousands of tools. They are developed across various GitHub repositories. Furthermore, Galaxy also embraces granular implementation of software tools as sub-modules. In practice, this means that tool suites are separated into Galaxy tools, also known as wrappers, that capture their component operations. Some key examples of suites include [Mothur](https://bio.tools/mothur) and [OpenMS](https://bio.tools/openms), which translate to tens and even hundreds of Galaxy tools. 

While granularity supports the composability of tools into rich domain-specific workflows, this decentralized development and sub-module architecture makes it **difficult for Galaxy users to find and reuse tools**. It may also result in Galaxy tool developers **duplicating efforts** by simultaneously wrapping the same software. This is further complicated by a lack of tool metadata, which prevents filtering for all tools in a specific research community or domain, and makes it all but impossible to employ advanced filtering with ontology terms and operations like [EDAM ontology](https://edamontology.org/page). 

The final challenge is also an opportunity: the global nature of Galaxy means that it is a big community. Solving the visibility of tools across this ecosystem and the potential benefits are far-reaching for global collaboration on tool and workflow development.

To provide the research community with a comprehensive list of available Galaxy tools, [Galaxy Codex](https://github.com/galaxyproject/galaxy_codex) was developed to collect Galaxy wrappers from a list of Git repositories and automatically extract their metadata (including Conda version, [bio.tools](https://bio.tools/) identifiers, and EDAM annotations). The workflow also queries the availability of the tools and usage statistics from the three main Galaxy servers (usegalaxy.*). 

![A diagram illustrating the Galaxy Codex pipeline, showcasing the various steps involved in creating a community Galaxy tool table.](./images/galaxy_tool_metadata_extractor_pipeline.png "Workflow of the Galaxy Codex pipeline. Tool wrappers are parsed from different repositories and additional metadata is retrieved from bio.tools, BioConda, and the main public Galaxy servers. Upon filtering and manual curation of the data for specific scientific communities, the data is transformed into interactive web tables and a tool usage statistic-base word cloud, that can be integrated into any website.")

The pipeline creates an [interactive table with all tools and their metadata](https://galaxyproject.github.io/galaxy_codex/). This table can be **filtered to only include tools that are relevant to a specific research community**. Here is an example for the microbial related tools:

<iframe id="edam" src="https://galaxyproject.github.io/galaxy_codex/microgalaxy/" frameBorder="0" width="100%" height="600px"> ![Interactive table for microgalaxy tools](./images/microgalaxy_tools.png) </iframe>

The generated community-specific interactive table can be used as it and/or embedded, e.g. into the respective Galaxy Hub page or Galaxy subdomain. This table allows further filtering and searching for fine-grained tool selection. 

The pipeline is **fully automated** and executes on a **weekly** basis. Any research community can apply the pipeline to create a table specific to their community. 

The aim is this tutorial is to create such table for a community.

> <agenda-title></agenda-title>
>
> In this tutorial, we will cover:
>
> 1. TOC
> {:toc}
>
{: .agenda}

# Add your community to the Galaxy Codex pipeline

To create a table for a community, you first need to create a new folder in the `data/community` folder within [Galaxy Codex code source](https://github.com/galaxyproject/galaxy_codex). 

> <hands-on-title>Create a folder for your community</hands-on-title>
>
> 1. If not already done, fork the [Galaxy Codex repository](https://github.com/galaxyproject/galaxy_codex) 
> 2. Go to the `communities` folder
> 3. Click on **Add file** in the drop-down menu at the top
> 4. Select **Create a new file**
> 5. Fill in the `Name of your file` field with:  name of your community + `metadata/categories`
>
>    This will create a new folder for your community and add a categories file to this folder.
> 
{: .hands_on}

One of the filters for the main community table is based on the tool categories on the [Galaxy ToolShed](https://toolshed.g2.bx.psu.edu/). Only tools in the selected ToolShed categories will be added to the filtered table. As a result, it is recommended to include broad categories.

> <hands-on-title>Select the ToolShed categories</hands-on-title>
>
> 1. Go to the [Galaxy ToolShed](https://toolshed.g2.bx.psu.edu/)
> 2. On the main page, pick the most obvious categories that represent tools used by your community
> 3. Add the name of these categories in the `categories` file you started above, with 1 ToolShed category per row
>
>    For example:
>    ```
>    Assembly
>    Metagenomics
>    ```
>
> 4. Search on the [Galaxy ToolShed](https://toolshed.g2.bx.psu.edu/) for some of the popular tools in your community
> 5. Open the tool entries on the ToolShed, and note their categories
> 6. Add any new categories to the `categories` file 
{: .hands_on}

Once you have a list of the ToolShed categories that you wish to keep, you can submit this to Galaxy Codex.

> <hands-on-title>Submit the new community to Galaxy Codex</hands-on-title>
>
> 1. Click on **Commit changes** at the top
> 2. Fill in the commit message with something like `Add X community`
> 3. Click on `Create a new branch for this commit and start a pull request`
> 4. Create the pull request by following the instructions
> 
{: .hands_on}

The Pull Request will be reviewed. Make sure to respond to any feedback. 

Once the Pull Request is merged, a table with all tool suites and a short description will be created in `communities/<your community>/resources/tools_filtered_by_ts_categories.tsv`

# Review the generated table to curate tools

The generated table will contain all the tools associated with the ToolShed categories that you selected. However, not all of these tools might be interesting for your community. 

Galaxy Codex allows for an additional optional filter for tools, that can be defined by the community curator (maybe that is you!).

The additional filter must be stored in a file called `tools_status.tsv` located in `communities/<your community>/metadata`. The file must include at least 3 columns (with a header):
1. `Suite ID`
2. `To keep` indicating whether the tool should be included in the final table (TRUE/FALSE). 
3. `Deprecated` indicating whether the tool is deprecated (TRUE/FALSE).

Example of the `tools_status.tsv` file:
```
	To keep	Deprecated
abacas	TRUE	FALSE
abricate	TRUE	FALSE
abritamr	TRUE	FALSE
```

To generate this file, we recommend you to use the `tools_filtered_by_ts_categories.tsv` file.

> <hands-on-title>Review tools in your community table</hands-on-title>
>
<<<<<<< HEAD
> 1. Download the `tools.tsv` file in `results/<your community>`.
> 2. Open `tools.tsv` with a Spreadsheet Software.
> 3. Review each line corresponding to a tool. 
>        
>    You can also just review some tools. Those tools that are not reviewed will have be set to `FALSE` in the `Reviewed` column of the updated table.
>    1. Change the value in the `Reviewed` column from `FALSE` to `TRUE` (this will be done automatically if an entry of the tool in `tools_status.tsv` exists).
>    2. Add `TRUE` to the `To keep` column if the tool should be kept, and `FALSE` if not.
>    3. Add `TRUE` or `FALSE` also to the `Deprecated` column.
> 4. Copy paste the `Galaxy wrapper id`, `To keep`, `Deprecated` columns in a new table (in that order). 
>
>    This can also be done using the reference function of your Spreadsheet Software.
> 5. Export the new table as TSV (without header).
> 6. Submit the TSV as `tools_status.tsv` in your community folder.
=======
> 1. Download the `tools_filtered_by_ts_categories.tsv` file in `communities/<your community>/resources/`.
> 2. Open `tools.tsv` with a Spreadsheet Software
> 3. Review each line corresponding to a tool
>
>    1. Add `TRUE` to the `To keep` column if the tool should be kept, and `FALSE` if not.
>    2. Add `TRUE` or `FALSE` also to the `Deprecated` column.
>
> 5. Export the new table as TSV
> 6. Submit the TSV as `tools_status.tsv` in your `communities/<your community>/metadata/` folder.
>>>>>>> c1e49255
> 7. Wait for the Pull Request to be merged
>
{: .hands_on}

Once merged, a `curated_tools.tsv` file will be generated in `communities/<your community>/resources/` folder reflecting the Galaxy tool landscape for your community. You can step-by-step review all tools in your community and update the `tools_status.tsv` file. You could also share this file with your community members and discuss weather the tool should be kept or not. Collaborative work could be established using google spreadsheet.

# Embed the interactive table in your community page on the Hub

The interactive table you have created can be embedded in your community page on the Hub, e.g. [microGalaxy](https://galaxyproject.org/community/sig/microbial/#tools).

> <hands-on-title>Embed your table as an iframe</hands-on-title>
>
> 1.  If not already done, fork the repository [Galaxy Hub](https://github.com/galaxyproject/galaxy-hub)
> 2. Open or create your community page: `content/community/sig/<your community>/index.md`
> 3. Add an iframe to embed the interactive table
>
>    ```
>    <iframe
>      id="inlineFrameExample"
>      title="Microbial related tools"
>      width="100%"
>      height="600"
>      frameBorder="0"
>      src="https://galaxyproject.github.io/galaxy_codex/<your_community>/">
>    </iframe>
>    ```
>
> 4. Replace `<your_community>` by the name of your community in `src`
> 5. Submit the changes
> 7. Wait for the Pull Request to be merged
>
{: .hands_on}

# Conclusion

You now have an interactive table with Galaxy tools available for your community, and this table is embedded in a community page.
<|MERGE_RESOLUTION|>--- conflicted
+++ resolved
@@ -126,7 +126,6 @@
 
 > <hands-on-title>Review tools in your community table</hands-on-title>
 >
-<<<<<<< HEAD
 > 1. Download the `tools.tsv` file in `results/<your community>`.
 > 2. Open `tools.tsv` with a Spreadsheet Software.
 > 3. Review each line corresponding to a tool. 
@@ -140,17 +139,6 @@
 >    This can also be done using the reference function of your Spreadsheet Software.
 > 5. Export the new table as TSV (without header).
 > 6. Submit the TSV as `tools_status.tsv` in your community folder.
-=======
-> 1. Download the `tools_filtered_by_ts_categories.tsv` file in `communities/<your community>/resources/`.
-> 2. Open `tools.tsv` with a Spreadsheet Software
-> 3. Review each line corresponding to a tool
->
->    1. Add `TRUE` to the `To keep` column if the tool should be kept, and `FALSE` if not.
->    2. Add `TRUE` or `FALSE` also to the `Deprecated` column.
->
-> 5. Export the new table as TSV
-> 6. Submit the TSV as `tools_status.tsv` in your `communities/<your community>/metadata/` folder.
->>>>>>> c1e49255
 > 7. Wait for the Pull Request to be merged
 >
 {: .hands_on}
