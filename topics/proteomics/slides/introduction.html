--- conflicted
+++ resolved
@@ -61,11 +61,7 @@
 
 ???
 
-<<<<<<< HEAD
 Different mass spectrometry based proteomic techniques exist. The most common one is explorative or shotgun proteomics. It aims to identify as many proteins as possible from a sample. It comes in two flavours: data dependent acquisition (DDA) and data independent acquisition (DIA). A second technique is targeted proteomics. It measures only a predefined set of proteins with very accurate quantification. A third technique is mass spectrometry imaging. It measures the spatial distribution of peptides or proteins in thin tissue sections. 
-=======
-Different mass spectrometry based proteomic techniques exist. The most common one is explorative or shotgun proteomics. It aims to identify as many proteins as possible from a sample. It comes in two flavours: data dependent acquisition (DDA) and data independent acquisition (DIA). Here, we will only focus on the traditional DDA approach. A second technique is targeted proteomics. It measures only a predefined set of proteins with very accurate quantification. A third technique is mass spectrometry imaging. It measures the spatial distribution of peptides or proteins in thin tissue sections.
->>>>>>> f5a83daa
 
 ---
 
@@ -112,11 +108,7 @@
 
 ???
 
-<<<<<<< HEAD
 Typical sample preparation steps include protein extraction, reduction and alkylation, tryptic digestion and desalting. Before tryptic digestion, disulfide bridges are reduced and cysteins alkylated. This ensures that tryptic peptides are separated from each other and allows their mass based identification. Trypsin cleaves the amino acid sequences C-terminal of arginin and lysine. Desalting is a clean up step to protect the instrument from contamination and clogging. 
-=======
-Typical sample preparation steps include protein extraction, reduction and alkylation, tryptic digestion and desalting. Before tryptic digestion disulfide bridges are reduced and cysteins alkylated. This ensures that tryptic peptides are separated from each other and allows their mass based identification. Trypsin cleaves the amino acid sequences C-terminal of arginin and lysine. Desalting is a clean up step to protect the instrument from contamination and clogging.
->>>>>>> f5a83daa
 
 ---
 
@@ -142,11 +134,7 @@
 
 ???
 
-<<<<<<< HEAD
  Typically explorative proteomics is performed via liquid chromatography tandem mass spectrometry (LC-MS/MS).  While the sample elutes from the LC column, thousands of mass spectra are acquired. First, a mass spectrum of all peptides at this time point is measured. These mass spectra are called MS1 spectra. From these spectra the N most abundant peptide peaks are determined. These topN peptides get fragmented. N is typically between 3 and 20. This example shows a Top3 method. The filter unit of the MS (a quadrupole) allows only these peptides to pass. One after the other is selected in the filter unit and then fragmented by collision with neutral gas molecules. This fragmentation breaks the peptide bonds and generates peptide fragments. The peptide fragments are measured again via the mass analyzer and detector. These spectra are called MS2 spectra. After all topN peptides were fragmented and measured, another full MS1 mass spectra is acquired. MS1 and MS2 spectra are acquired in this way during the elution of the sample from the LC. 
-=======
- Typically explorative proteomics is performed via liquid chromatography tandem mass spectrometry (LC-MS/MS).  While the sample elutes from the LC column thousands of mass spectra are acquired. First, a mass spectrum of all peptides at this time point is measured. These mass spectra are called MS1 spectra. From these spectra the N most abundant peptide peaks are determined. These TopN peptides get fragmented. N is typically between 3 and 20. This example shows a Top3 method. The filter unit of the MS (often a quadrupole) allows only these peptides to pass. One after the other is selected in the filter unit and then fragmented by collision with neutral gas molecules. This fragmentation breaks the peptide bonds and generates peptide fragments. The peptide fragments are measured again via the mass analyzer and detector. These spectra are called MS2 spectra. After all top N peptides were fragmented and measured, another full MS1 mass spectra is acquired. MS1 and MS2 spectra are acquired in this way during the elution of the sample from the LC.
->>>>>>> f5a83daa
 
 ---
 
@@ -158,11 +146,7 @@
 
 ???
 
-<<<<<<< HEAD
-The analysis of the acquired mass spectra comprises several steps. First, peptides are identified via their MS2 fragmentation spectra. From these peptide identities the corresponding proteins are assembled. The MS1 spectra are used for peptide quantification. Peptide quantities are summarized into protein quantities. The information about protein identity and quantity allows for following statistical analyses. 
-=======
-The analysis of the acquired mass spectra comprises several steps. First peptides are identified via their MS2 fragmentation spectra. From these peptide identities the corresponding proteins are assembled. The MS1 spectra are used for peptide quantification. Peptide quantities are summarized into protein quantities. The information about protein identity and quantity allows following statistical analyses.
->>>>>>> f5a83daa
+The analysis of the acquired mass spectra comprises several steps. First peptides are identified via their MS2 fragmentation spectra. From these peptide identities the corresponding proteins are assembled. The MS1 spectra are used for peptide quantification. Peptide quantities are summarized into protein quantities. The information about protein identity and quantity allows following statistical analyses. 
 
 ---
 
@@ -186,11 +170,7 @@
 
 ???
 
-<<<<<<< HEAD
 Many tryptic peptides of an organism have same or similar masses. Therefore, MS1 spectra don’t allow reliable peptide sequence identifications. MS2 spectra allow peptide identification via the generated peptide fragments. The N-terminal fragments are called b-ions and the C-terminal fragments y-ions. The differences between the fragment m/z correspond to the m/z of an amino acid. This allows manual interpretation of the spectra. However, this is a tricky procedure because in reality the MS2 spectra contain more noise and side product peaks than shown here. Also, in explorative proteomics tens of thousands of spectra are acquired and make manual interpretation unfeasible. The manual interpretation process is automatized with so called 'de novo sequencing' software. These algorithms have improved in the last years. No information about potential protein sequences in the sample are needed. The default software for peptide identification are so called ‘search engines’. They require information about all protein sequences of the analyzed organism as FASTA database. From this they generate in silico spectra which are then matched to the measured mass spectra. 
-=======
-Many tryptic peptides of an organism have same or similar masses. Therefore, MS1 spectra don’t allow reliable peptide sequence identifications. MS2 spectra allow peptide identification via the generated peptide fragments. The N-terminal fragments are called b-ions and the C-terminal fragments y-ions. The differences between the fragment m/z correspond to the m/z of an amino acid. This allows manual interpretation of the spectra. However, this is a tricky procedure because in reality the MS2 spectra contain more noise and side product peaks. Also, in explorative proteomics 10.000s of spectra are acquired and make manual interpretation unfeasible. The manual interpretation process is automatized with so called 'de novo sequencing' software. These algorithms have improved in the last years. No information about potential protein sequences in the sample are needed. The default software for peptide identification are so called ‘search engines’. They require information about all protein sequences of the analyzed organism as FASTA database. From this they generate in silico spectra which are then matched to the measured mass spectra.
->>>>>>> f5a83daa
 
 ---
 
@@ -200,11 +180,7 @@
 
 ???
 
-<<<<<<< HEAD
 This process is often called ‘peptide spectrum matching’. It starts with a protein sequence database of all protein sequences of the analyzed organism. Analogous to the procedure in the sample, the protein sequences are in silico digested. This means that the sequences are cut after each trypsin and arginin. These in silico tryptic peptide sequences are then in silico fragmented. All amino acid bonds may potentially break and generate peptide fragments. Therefore, all possible fragments are generated in silico. From each in silico peptide fragment, the m/z is calculated. In case of amino acid modifications the m/z of the modification is added accordingly. Fixed modifications are added to each occurrence of the amino acid on which they occur. Variable modifications may not occur on every amino acid and therefore two m/z, with and without the modification, are calculated. These in silico generated m/z values are matched to the m/z values from each measured MS2 spectra. A matching score allows to find the best identifications for each MS2 spectrum. 
-=======
-This process is often called ‘peptide spectrum matching’. It starts with a protein sequence database of all protein sequences of the analyzed organism. Analogous to the procedure in the sample, the protein sequences are in silico digested. This means that the sequences are cut after each trypsin and arginin. These in silico tryptic peptide sequences are then in silico fragmented. All amino acid bonds may potentially break and generate peptide fragments. Therefore, all possible fragments are generated in silico. From each in silico peptide fragment the m/z is calculated. In case of amino acid modifications the m/z of the modification is added accordingly. Fixed modifications are added to each occurrence of the amino acid on which they occur. Variable modifications may not occur on every amino acid and therefore two m/z, with and without the modification, are calculated. These in silico generated m/z values are matched to the m/z values from each measured MS2 spectra. A matching score allows to find the best identifications for each MS2 spectrum.
->>>>>>> f5a83daa
 
 
 ---
@@ -216,11 +192,7 @@
 
 ???
 
-<<<<<<< HEAD
 Potentially false matches may occur, therefore the false positive rate is controlled. This is done by adding decoy sequences to the protein sequence database. These sequences are generated by reversing or shuffling the real sequences and will not exist in the sample. In case such sequences are considered a good match to an MS2 spectra, this is a false match. One option to control the number of false positive matches is via a false discovery cutoff, that includes the best matching scores with only 1 % wrong decoy matches included. 
-=======
-Potentially false matches may occur, therefore the false positive rate is controlled. This is done by adding decoy sequences to the protein sequence database. These sequences are generated by reversing or shuffling the real sequences and will not exist in the sample. In case such sequences are considered a good match to an MS2 spectra this is a false match. One option to control the number of false positive matches is via a false discovery cutoff, that includes only the best matching scores with 1 % wrong decoy matches included.
->>>>>>> f5a83daa
 
 ---
 
@@ -263,13 +235,8 @@
 
 ???
 
-<<<<<<< HEAD
 A proteome is the set of proteins thought to be expressed by an organism. Only proteins that are present in the FASTA file can be identified. But the more proteins are present in the FASTA file the higher the chances for false identifications and the longer the computation time. 
 Sources for proteome FASTA files include uniprot, nextprot, NCBI or DNA and RNA sequencing data. 
-=======
-A proteome is the set of proteins thought to be expressed by an organism. Only proteins that are present in the FASTA file can be identified. But the more proteins are present in the FASTA file the higher the changes for false identifications and the longer the computation time.
-Sources for proteome FASTA files include uniprot, nextprot, NCBI or DNA and RNA sequencing data.
->>>>>>> f5a83daa
 
 ---
 
@@ -304,11 +271,7 @@
 
 ???
 
-<<<<<<< HEAD
 In label-free approaches every sample is measured separately. Afterwards, the protein amounts are compared between measurements. Chemical labeling techniques add a mass label to the digested peptide. Afterwards the samples are mixed and measured in one run. The different masses of the added labels allow distinguishing the origin of the proteins during data analysis. Depending on the labeling technique, up to 16 different labels exist. In metabolic labeling amino acids with heavy isotopes are added to the cell culture medium of one condition. During cell growth these amino acids get incorporated into proteins. Thus, proteins of the heavy condition can be distinguished by their normal counterparts via a fixed mass shift.
-=======
-In label-free approaches every sample is measured separately. Afterwards, the protein amounts are compared between measurements. Chemical labeling techniques add a mass label to the digested peptide. Afterwards the samples are mixed and measured in one run. The different masses of the added labels allows distinguishing the origin of the proteins during data analysis. Depending on the labeling technique up to 16 different labels exist. In metabolic labeling amino acids with heavy isotopes are added to the cell culture medium of one condition. During cell growth these amino acids get incorporated into proteins. Thus, proteins of the heavy condition can be distinguished by their normal counterparts via a fixed mass shift.
->>>>>>> f5a83daa
 
 ---
 
@@ -453,12 +416,7 @@
 
 ???
 
-<<<<<<< HEAD
 MSstats takes identified and quantified spectral peaks from common proteomics software such as MaxQuant as input. For DDA data MSstats starts with peptide level data. It applies several feature selection and processing steps in order to account for proteomics specific data properties. Afterwards, MSstats calculates new protein abundances and performs statistical modelling on them. 
-=======
-MSstats takes identified and quantified spectral peaks from common proteomics software such as MaxQuant as input. For DDA data MSstats starts with peptide level data. It applies several feature selection and processing steps in order to account for proteomics specific data properties. Afterwards, MSstats calculates new protein abundances and performs statistical modelling on them.
-In
->>>>>>> f5a83daa
 
 ---
 
@@ -504,13 +462,8 @@
 
 ???
 
-<<<<<<< HEAD
 Log transformation brings the peptide intensities into a close to normal distribution. Normalization aims to make the intensities of different runs more comparable to each other. The default normalization method is called 'equalize medians'. It assumes that the majority of proteins do not change across runs. It shifts all intensities of a run by a constant to obtain equal median intensities across runs. 
  
-=======
-Log transformation brings the peptide intensities into a close to normal distribution. Normalization aims to make the intensities of different runs more comparable to each other. The default normalization method is equalize medians. It assumes that the majority of proteins do not change across runs. It shifts all intensities of a run by a constant to obtain equal median intensities across runs.
-
->>>>>>> f5a83daa
 ---
 
 
@@ -525,11 +478,7 @@
 
 ???
 
-<<<<<<< HEAD
 Feature selection allows the use of either all or only the most abundant peptides for protein summarization. The table represents the intensity values for the peptides of one protein. The dark grey fields represent missing intensity values of peptides. Missing values and noisy peptides with outliers are typical in label-free DDA datasets but influence protein summarization. For a reliable and robust statistical analysis, missing value imputation is recommended. Missing values in MaxQuant mean that they are missing because they were below the limit of detection. This means the values are not missing for random but for the reason of low abundance. Therefore, the values are only partially known and  called “censored values”. This may also be the case for very low intensity values, which might not be reliable and can be imputed. Censored intensity values are imputed via an accelerated failure time model. Alternatively, they may be replaced with a value obtained from the other measured intensities for the peptide and/or the run. Protein summarization is by default performed via Tukey’s median polish for robust parameter estimation with median across rows and columns. 
-=======
-Feature selection allows the use of either all or only the most abundant peptides for protein summarization. The table represents the intensity values for the peptides of one protein. The dark grey fields represent missing intensity values of peptides. Missing values and noisy peptides with outliers are typical in label-free DDA datasets but influence protein summarization. For a reliable and robust statistical analysis missing value imputation is recommended. Missing values in MaxQuant mean that they are missing because they were below the limit of detection. This means the values are not missing for random but for the reason of low abundance. Therefore, the values are only partially known and  called “censored values”. This may also be the case for very low intensity values, which might not be reliable and can be imputed. Censored intensity values are imputed via an accelerated failure time model. Alternatively, they may be replaced with a value obtained from the other measured intensitoes for the peptide and/or the run. Protein summarization is by default performed via Tukey’s median polish for robust parameter estimation with median across rows and columns.
->>>>>>> f5a83daa
 
 ---
 
