--- conflicted
+++ resolved
@@ -27,30 +27,12 @@
         topic_name: proteomics
         tutorials:
             - metaproteomics
-<<<<<<< HEAD
-    -   type: "internal"
-        topic_name: proteomics
-        tutorials:
             - metaquantome-function
-=======
-
-
-        type: "internal"
-        topic_name: proteomics
-        tutorials:
-            - metaquantome-function
-
->>>>>>> ee4570c9
 requirements:
-   -
-<<<<<<< HEAD
-=======
-
->>>>>>> ee4570c9
-        type: "internal"
-        topic_name: proteomics
-        tutorials:
-           - metaquantome-data-creation
+   - type: "internal"
+     topic_name: proteomics
+     tutorials:
+       - metaquantome-data-creation
 
 ---
 
