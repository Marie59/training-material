---
layout: tutorial_hands_on

title: Annotating a protein list identified by LC-MS/MS experiments

<<<<<<< HEAD
zenodo_link:
- 'https://zenodo.org/record/2650868'
- 'https://zenodo.org/record/2650874'
- 'https://zenodo.org/record/2650872'
=======
zenodo_link: 
- 'https://zenodo.org/record/3405119'
>>>>>>> 3423b826

questions:
- How to filter out technical contaminants?
- How to check for tissue-specificity?
- How to perform enrichment analysis?
- How to map your protein list to pathways (Reactome)?
- How to compare your proteome with other studies?
objectives:
- Execute a complete annotation pipeline of a protein list identified by LC-MS/MS experiments
<<<<<<< HEAD
time_estimation: 1H
=======
time_estimation: 60M
>>>>>>> 3423b826
key_points:

contributors:
- vloux
- combesf
- davidchristiany
- yvandenb

---

# Introduction
{:.no_toc}

[ProteoRE Galaxy instance](http://www.proteore.org) provides necessary tools to execute a whole annotation pipeline of a protein list identified by LC-MS/MS experiments. This activity introduces these tools and guides you through a simple pipeline using some example datasets based on the following study: [Proteomic characterization of human exhaled breath condensate] {% cite Lacombe2018 %}.
The goal of this study was to identify proteins secreted in the respiratory tract (lung, bronchi). Samples were obtained non-invasively by condensation of exhaled air that contains submicron droplets of airway lining fluid. Two pooled samples of EBC, each obtained from 10 healthy donors, were processed. Two 'technical' control samples were processed in parallel to the pooled samples to correct for exogenous protein contamination.
A total of 229 unique proteins were identified in EBC among which 153 proteins were detected in both EBC pooled samples. A detailed bioinformatics analysis of these 153 proteins showed that most of the proteins identified corresponded to proteins secreted in the respiratory tract (lung, bronchi).

> ### Agenda
>
>
> 1. TOC
> {:toc}
>
{: .agenda}

# Get Input Datasets

For this tutorial, we will use 3 datasets: the list of proteins identified by LC-MS/MS in the exhaled breath condensate (EBC) from {% cite Lacombe2018 %} and two others EBC proteomes previously published.

> ### {% icon hands_on %} Hands-on: Data upload
>
> 1. Create a new history for this tutorial and give it a name
>   {% include snippets/create_new_history.md %}
>
> 2. Import the files from [Zenodo](https://zenodo.org) or from the shared data library (ask your instructors).
>    The datasets are available on Zenodo under the references: [2650868](https://zenodo.org/record/2650868) for {% cite Lacombe2018 %},
>    [2650874](https://zenodo.org/record/2650874) for {% cite Muccilli2015 %} and [2650872](https://zenodo.org/record/2650872) for
>    {% cite Bredberg2011 %} with direct links provided below:
>
<<<<<<< HEAD
>    ```
>    https://zenodo.org/record/2650868/files/Lacombe_et_al_2017_OK.txt
>    https://zenodo.org/record/2650874/files/Mucilli.txt
>    https://zenodo.org/record/2650872/files/Bredberg.txt
>    ```
=======
>   The datasets are available on Zenodo under the references: 
>   [3405119](https://zenodo.org/record/3405119) for the 3 datasets at once
>   or one by one with the 3 following zenodo references: 
>   [2650868](https://zenodo.org/record/2650868) for {% cite Lacombe2018 %}, 
>   [2650874](https://zenodo.org/record/2650874) for {% cite Muccilli2015 %},
>   and [2650872](https://zenodo.org/record/2650872) for {% cite Bredberg2011 %}. 
>
> You can import the 3 data files directly with these links in the galaxy upload menu :
> 
> https://zenodo.org/record/3405119/files 
>
>
>>>>>>> 3423b826
>
>    {% include snippets/import_via_link.md %}
>    {% include snippets/import_from_data_library.md %}
>
{: .hands_on}


# Filtering out technical contaminants

A group of 10 proteins were identified in both “technical” control samples with an enrichment in EBC samples below a fixed threshold. These proteins were thus considered to be technical contaminants (see list of proteins in Table 4 in {% cite Lacombe2018 %}) and have to be removed from the initial dataset.

> ### {% icon hands_on %} Hands-on: Remove the contaminants
>
> 1. **Filter by keywords and/or numerical value** {% icon tool %} with the following parameters:
>    - {% icon param-file %} *"Input file"*: `Lacombe_et_al_2017_OK.txt`
>    - *"Operation"*: `Discard`
>    - {% icon param-repeat %} *"Insert Filter by keywords"*
>      - *"Column number on which to apply the filter"*: `c1`
>      - *"Search for exact match ?"*: `No`
>      - *"Enter keywords"*: `copy/paste`
>      - *"Copy/paste keywords to find"*: `P04264 P35908 P13645 Q5D862 Q5T749 Q8IW75 P81605 P22531 P59666 P78386`
>
>    > ### {% icon comment %} Outputs
>    > - **Filtered_Lacombe_et_al_2017.txt - Discarded_lines**: output list with the ten proteins (contaminants) removed from the original dataset (10 proteins)
>    > - **Filtered_Lacombe_et_al_2017.txt**: output contains the remaining proteins that will be considered for further analysis (151 proteins)
>    >
>    {: .comment}
>
{: .hands_on}


# Check for the presence of biological contaminants

As EBC samples are obtained from air exhaled through the oral cavity, and even though the RTube collection device contained a saliva trap to separate saliva from the exhaled breath, contamination with salivary proteins had to be assessed. We decided to check the expression pattern for each protein of the "core" EBC proteome using the [The Human Protein Atlas](https://www.proteinatlas.org/) (HPA, {% cite Uhln2005 %}). As HPA is indexed by Ensembl gene identifier (ENSG) we first need to convert Uniprot ID to Ensembl gene (ENSG). Secondly, check for proteins which are highly expressed in the salivary glands as reported by HPA, then in a third step, we filter out these proteins.

> ### {% icon hands_on %} Hands-on: Convert Uniprot ID to Ensembl gene ID
>
> 1. **ID Converter** {% icon tool %} with the following parameters:
>    - *"Enter IDs"*: `Input file containing IDs`
>        - {% icon param-file %} *"Select your file"*: `Filtered_Lacombe_et_al_2017.txt` (output of **Filter by keywords and/or numerical value** {% icon tool %})
>    - *"Does file contain header"*: `Yes`
>    - *"Column number of IDs to map"*: `c1`
>    - *"Species"*: `Human (Homo sapiens)`
>        - *"Type/source of IDs"*: `Uniprot accession number (e.g. P31946)`
>        - In *"Target type"*:
>            - *"Target type of IDs you would like to map to"*: `Ensembl gene ID (e.g. ENSG00000166913)`
>
>    > ### {% icon comment %} Output
>    >
>    > - In the output file, a new column which contains Ensembl IDs was added (at the end)
>    {: .comment}
{: .hands_on}


> ### {% icon hands_on %} Hands-on: Check for proteins highly expressed in salivary glands
>
> 1. **Add expression data** {% icon tool %} with the following parameters:
>    - *"Enter your IDs (Ensembl gene IDs only, e.g. ENSG00000064787)"*: `Input file containing your IDs`
>        - {% icon param-file %} *"Select your file"*: `output of ID Converter` (output of **ID Converter** {% icon tool %})
>        - *"Column IDs"*: `c4`
>        - *"Does file contain header"*: `Yes`
>    - Numerous information can be extracted from the HPA source files, you can read user documentation at the end of the submission form of the tool for more detailed description. In this activity, in *"RNAseq/Ab-based expression data"*, we *"Select information to add to your list"*:
>       - `Gene name`
>       - `Gene description`
>       - `RNA tissue category (according to HPA)`
>       - `RNA tissue specificity abundance in "Transcript Per Million`
>
>
>    > ### {% icon comment %} Outputs
>    >
>    > - In the output file, four columns were added (n°5, 6, 7 and 8) corresponding to the retrieved information from HPA.
>    {: .comment}
>
>   > ### {% icon comment %} Comments
>   >
>   > Scroll down the table, note at the end of the list (column n°8), that **AMY1B**, **CALML5**, **PIP**, **ZG16B**, **CST4**, **MUC7**, **CST1** and **CST2** have been reported as highly enriched in salivary gland with elevated RNA transcript specific Transcript Per Million (TPM) value for each, suggesting that these proteins may come from the saliva and not from the exhaled breath condensate. We thus will remove these biological contaminants from our initial protein set.
>   {: .comment}
>
{: .hands_on}


> ### {% icon hands_on %} Hands-on: Filter the data to remove the biological contaminants (i.e. proteins highly expressed in salivary glands)
>
>  **Filter by keywords and/or numerical value** {% icon tool %} with the following parameters:
>    - {% icon param-file %} *"Input file"*: `Add expression data on data 6` (output of **Add expression data** {% icon tool %})
>    - Keep default option `Yes` for *"Does file contain header?"*
>    - *"Operation"*: `Discard`. What we want is to remove biological contaminants.
>    - Keep the `OR` option (by default) for the **operator** parameter. We don't need that parameter for a single filter.
>    - First add a  {% icon param-repeat %} *"Insert Filter by keywords"* box with a list of keywords to be filtered out.
>   In this step, we will filter out the lines that contain "salivary" in the column of RNA transcript specific TPM.
>    - *"Column number on which to apply the filter"* : `c8`, the column of RNA transcript specific TPM
>    - *"Search for exact match ?" : `No`
>    - To *"Enter keywords"*, you can either copy and paste list of keywords to the text area or choose a file that contains keywords in text format, in which each lines contains a keyword. Here we choose to `copy/paste` the keyword to be filtered out :  `salivary`
>
>    > ### {% icon comment %} Outputs
>   > Two output files are created:
>   > - **Filtered Add expression data on data 6 - Discarded lines** (12 proteins)
>   > - **FilteredAdd expression data on data 6** (157 proteins)
>{: .comment}
>
> > ### {% icon tip %} Tip: Using genes instead of keywords
> > Note also that a list of “gene” may have been entered (selected on the basis of their TPM value) applied to column n°5 instead of the keywords "salivary" to column n°8, as it has been done in {% cite Lacombe2018 %}.
> {: .tip}
>
{: .hands_on}


# Functional annotation of the EBC proteome (enrichment analysis)

The resulting list of 157 proteins identified in the two pooled EBC samples (excluding the 10 contaminants proteins) is now submitted to Gene Ontology (GO)-term enrichment analysis to determine functions that were significantly enriched in our EBC proteomic dataset compared to the lung proteome (corresponding to tissue-specific genes extracted from the Human Protein Atlas). To do so, we first build a lung reference proteome (that should be more representative of the studied sample rather than a full human proteome) that will be used for enrichment analysis performed with the ClusterProfiler tool (based on the R package clusterProfiler).

> ### {% icon hands_on %} Hands-on: Build a lung reference proteome as a background for GO terms enrichment analysis
>
> 1. **Build tissue-specific expression dataset** {% icon tool %} with the following parameters:
>    - *"Experimental data source (antibody- or RNAseq-based)"*: `Expression profiles based on immunohistochemistry`
>    - *"Select tissue"*: `Lung` and `Bronchus`
>    - *"Expression level"*: `High`, `Medium` and `Low`
>    - *"Reliability score"*: `Enhanced` and `Supported`
>
>   > ### Output
>   > - **Tissue-specific expression from IHC**: List of the selected proteins.
>   > 6 columns: 'Gene', 'Gene name' and the retrieved info from HPA.
>   {: .comment}
{: .hands_on}


> ### {% icon tip %} Tip
> Note that expression information about respiratory cell types is retrieved (column 4; e.g. macrophages, pneumocytes, respiratory epithelial cells)
> that could be used for further refinement of your reference background.
{: .tip}


As the ClusterProfiler tool (which we will use for the enrichment analysis) does not consider ENSG (Ensembl gene) identifiers as input, we need to convert IDs into either entrez Gene ID or Uniprot accession number.

> ### {% icon hands_on %} Hands-on: Convert Ensembl ID to Uniprot and Entrez Gene ID
>
> 1. **ID Converter** {% icon tool %} with the following parameters:
>    - *"Enter IDs"*: `Input file containing IDs`
>        - {% icon param-file %} *"Select your file"*: `Tissue-specific expression from IHC` (output of **Build tissue-specific expression dataset** {% icon tool %})
>    - *"Does file contain header"*: `Yes`
>    - *"Column number of IDs to map"*: `c1`
>    - *"Species"*: `Human (Homo sapiens)`
>        - *"Type/source of IDs"*: `Ensembl gene ID (e.g. ENSG00000166913)`
>        - In *"Target type"*:
>            - *"Target type of IDs you would like to map to"*: `UniProt accession number (e.g. P31946)` and `Entrez gene ID (e.g. 7529)`
>
>    > ### {% icon comment %} Output
>    >
>    > - In the output file, 2 new columns have been added with the ID retrieved thanks to the conversion.
>    {: .comment}
{: .hands_on}

Now we can perform the GO terms analysis. Input list is the EBC proteome to be analyzed after technical and biological contaminants
removal, which is the output of biological contaminants filter step.

> ### {% icon hands_on %} Hands-on: GO terms analysis
>
> 1. **GO terms classification and enrichment analysis** {% icon tool %} with the following parameters:
>    - *"Enter your IDs (UniProt Accession numer or Gene ID)"*: `Input file containing your IDs`
>        - {% icon param-file %} *"Choose a file that contains your list of IDs"*: `FilteredAdd expression data on data 6` (output of **Filter by keywords and/or numerical value** {% icon tool %})
>    - *"Select type/source of IDs"*: `UniProt accession number (e.g.:P31946)`
>    - - *"Species"*: `Homo sapiens`
>    - *"Select GO terms category"*: select all three options `Cellular Component`, `Biological process`,
>    and `Molecular Function`
>    - *"Perform GO categories representation analysis?"*: `Yes`
>        - *"Ontology level (the higher this number, the deeper the GO level)"*: `3`
>    - *"Perform GO categories enrichment analysis?"*: `Yes`
>        - *"Define your own background IDs?"*: `Yes`
>            - *"Enter your background IDs (UniProt Accession number or Entrez Gene ID)"*: `Input file containing your background IDs`
>                - {% icon param-file %} *"Select file that contains your background IDs list"*: `ID converter on data 10` (output of **ID Converter** {% icon tool %})
>                - *"Column number of IDs"*: `c7`
>            - *"Select type of background IDs"*: `UniProt Accession number`
>        - *"Graphical display"*: `dotplot`
>
>   > ### {% icon comment %} Output
>   >
>   > Results created in History panel are the following:
>   >   - Cluster profiler
>   >   - ClusterProfiler diagram outputs (collection dataset of all graphical outputs)
>   >   - ClusterProfiler text files (collection dataset of all text files)
>
>   >   The suffix “GGO” (GroupGO) corresponds to the results “GO categories representation analysis” option
>   >   (performs a gene/protein classification based on GO distribution at a specific level). The suffix
>   >   “EGO” (EnrichGO) corresponds to the results from the enrichment analysis (based on an
>   >   over-representation
>   test of GO terms against the lung reference background). Two types of graphical output are provided either
>   >   in the form of bar-plot or dot-plot.
>   >   According to this analysis, the main biological processes over-represented in EBC compared to
>   >   lung were some processes related to the immune system and exocytosis (see EGO.BP.dot.png, for Enriched
>   >   Biological Process GO terms dot-plot representation in png format).
>    {: .comment}
{: .hands_on}


# Visualize EBC proteome on biological pathways (using Reactome)

The 157 proteins identified in EBC samples are now mapped to biological pathways and visualized
via the web service of Reactome, an open access, manually curated and peer-reviewed human pathway
database that aims to provide intuitive bioinformatics tools for the visualization,
interpretation and analysis of pathway knowledge.

> ### {% icon hands_on %} Hands-on: Protein list mapping on Reactome database
>
> 1. **Query Reactome pathway database** {% icon tool %} with the following parameters:
>    - *"Input IDs (UniProt Accession number, Entrez Gene ID or Gene Name"*: `Input file containing your IDs`
>    - {% icon param-file %} *"Input file containing your IDs"*: `Filtered_Add expression data on data 6` (output of **Filter by keywords and/or numerical value** {% icon tool %})
>    - *"Column number of IDs"*: `c1`
>    - *"Species"*: `Human (Homo sapiens)`
>   > ### {% icon comment %} Output
>   >
>   > You can click on a link that opens the connection on Reactome and shows the image below:
>   > ![the mapping of your IDs on the database](../../images/ProteoreAnnot-reactome.png).
>   >
>   {: .comment}
{: .hands_on}


Examine {% icon galaxy-eye %} the Reactome map of your IDs to see the context of your biological pathways.


# Comparison with other proteomic datasets from previous studies

> ### {% icon hands_on %} Hands-on: Lists comparison with Venn diagramm tool
>
> 1. **Venn diagram** {% icon tool %} with the following parameters:
>    - In *"List to compare"*:
>        - {% icon param-repeat %} *"Insert List to compare"*
>            - *"Enter your list"*: `Input file containing your list`
>                - {% icon param-file %} *"Select your file"*: `kept_lines` (output of **Filter by keywords and/or numerical value** {% icon tool %})
>            - *"Enter the name of this list"*: `Lacombe et al`
>        - {% icon param-repeat %} *"Insert List to compare"*
>            - *"Enter your list"*: `Input file containing your list`
>                - {% icon param-file %} *"Select your file"*: `output` (Input dataset)
>            - *"Enter the name of this list"*: `Bredberg et al`
>        - {% icon param-repeat %} *"Insert List to compare"*
>            - *"Enter your list"*: `Input file containing your list`
>                - {% icon param-file %} *"Select your file"*: `output` (Input dataset)
>            - *"Enter the name of this list"*: `Mucilli et al`
>
>   > ### {% icon comment %} Output
>   >
>   > The Venn diagram shows the number of proteins specific and in common between the 3 lists.
>   > ![Graphical output of the Venn diagram](../../images/ProteoreAnnot-Venn.png).
>   >
>   {: .comment}
{: .hands_on}

# Conclusion
{:.no_toc}

ProteoRE offers a panel of tools to annotate a protein list.
We showed that it is possible to make ID conversion, perform tissu-expression annotation, but also
Gene Ontology analysis as well as Reactome interogation.
This allows the user to go deeper in the analysis of proteomics analyses results.
<|MERGE_RESOLUTION|>--- conflicted
+++ resolved
@@ -3,15 +3,8 @@
 
 title: Annotating a protein list identified by LC-MS/MS experiments
 
-<<<<<<< HEAD
 zenodo_link:
-- 'https://zenodo.org/record/2650868'
-- 'https://zenodo.org/record/2650874'
-- 'https://zenodo.org/record/2650872'
-=======
-zenodo_link: 
 - 'https://zenodo.org/record/3405119'
->>>>>>> 3423b826
 
 questions:
 - How to filter out technical contaminants?
@@ -21,11 +14,9 @@
 - How to compare your proteome with other studies?
 objectives:
 - Execute a complete annotation pipeline of a protein list identified by LC-MS/MS experiments
-<<<<<<< HEAD
+
 time_estimation: 1H
-=======
-time_estimation: 60M
->>>>>>> 3423b826
+
 key_points:
 
 contributors:
@@ -65,26 +56,17 @@
 >    [2650874](https://zenodo.org/record/2650874) for {% cite Muccilli2015 %} and [2650872](https://zenodo.org/record/2650872) for
 >    {% cite Bredberg2011 %} with direct links provided below:
 >
-<<<<<<< HEAD
->    ```
->    https://zenodo.org/record/2650868/files/Lacombe_et_al_2017_OK.txt
->    https://zenodo.org/record/2650874/files/Mucilli.txt
->    https://zenodo.org/record/2650872/files/Bredberg.txt
->    ```
-=======
->   The datasets are available on Zenodo under the references: 
+>   The datasets are available on Zenodo under the references:
 >   [3405119](https://zenodo.org/record/3405119) for the 3 datasets at once
->   or one by one with the 3 following zenodo references: 
->   [2650868](https://zenodo.org/record/2650868) for {% cite Lacombe2018 %}, 
+>   or one by one with the 3 following zenodo references:
+>   [2650868](https://zenodo.org/record/2650868) for {% cite Lacombe2018 %},
 >   [2650874](https://zenodo.org/record/2650874) for {% cite Muccilli2015 %},
->   and [2650872](https://zenodo.org/record/2650872) for {% cite Bredberg2011 %}. 
+>   and [2650872](https://zenodo.org/record/2650872) for {% cite Bredberg2011 %}.
 >
 > You can import the 3 data files directly with these links in the galaxy upload menu :
-> 
-> https://zenodo.org/record/3405119/files 
->
->
->>>>>>> 3423b826
+>
+> https://zenodo.org/record/3405119/files
+>
 >
 >    {% include snippets/import_via_link.md %}
 >    {% include snippets/import_from_data_library.md %}
