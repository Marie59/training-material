---
layout: tutorial_hands_on

title: metaQuantome Data creation tutorial
zenodo_link: "https://doi.org/10.5281/zenodo.4037137"
questions:
 - "How do I perform functional and taxonomy analysis on metaproteomics data?"
 - "How can I perform quantitation on metaproteomics data?"
 - "How do I create inputs that can be used in metaquantome to examine differentially expressed proteins?"
objectives:
  - "A taxonomy, functional and quantitational analysis of metaproteomic mass spectrometry data."
time_estimation: "1h"
key_points:
  - "Use dataset collections"
  - "With SearchGUI and PeptideShaker you can gain access to multiple search engines"
  - "Learning the basics of SQL queries can pay off"
contributors:
  - subinamehta
  - timothygriffin
  - pratikdjagtap
  - emmaleith
  - mariecrane

follow_up_training:

    -
        type: "internal"
        topic_name: proteomics
        tutorials:
            - metaproteomics


---


# Introduction
{:.no_toc}

Metaproteomics {% cite Metaproteomics_video %} involves characterization of community level expression of microbial proteins from an environmental
or clinical sample. Metaproteomics data {% cite Metaproteomics_community_effort %} {% cite Jagtap2015 %} is primarily used to determine the functional status of the microbiome under study along with its taxonomic composition. The [Galaxy-P](http://galaxyp.org/) {% cite Galaxy-P_Metaproteomics %} team published a software suite named metaQuantome { % cite Easterly2019 %} to enable quantitative and statistical analysis and visualization of functional,
taxonomic expression as well as functional and taxonomy interaction. metaQuantome leverages peptide level quantitative information to analyze the taxonomic, functional expression within the microbial community in different conditions.

![Microbiome](../../images/microbiome.png){: width="75%"}

metaQuantome offers differential abundance analysis, principal components analysis, and clustered heat map visualizations,
across multiple experimental conditions. metaQuantome, an open source tool, is available via command line and also
accessible via Galaxy platform for reproducible analysis. As a first step for metaQuantome analysis, metaproteomics
data needs to be made compatible for subsequent analysis. With this in mind, we have developed a metaQuantome data
generation workflow tutorial that will help users generate inputs for metaQuantome analysis.

![Workflow](../../images/metaquantomeworkflow.png){: width="75%"}

To demonstrate the use of the data creation workflow, we have used a thermophilic biogas reactor dataset wherein municipal
food waste and manure is digested to generate methane gas. After one round in the reactor, the microbial community was
simplified and enriched via serial dilution. This inoculum was then transferred to a solution of cellulose from Norwegian
Spruce and incubated at 65°C. Triplicate samples were taken in a time series from 0 to 43 hours after inoculation and mass
spectrometry data was acquired on a Q-Exactive (Thermo) mass spectrometer. For this training, we have chosen two time points-8 hour and 33 hour.

![Dataset](../../images/biogasdataset.png){: width="75%"}

> ### Agenda
>
> In this tutorial, we will cover:
>
> 1. TOC
> {:toc}
>
{: .agenda}

# **Pretreatments**

The first step in a tutorial is to get the data from the zenodo link provided and making sure that it is in the correct format.

## *Get data*

> ### {% icon hands_on %} Hands-on: Data upload
>
> 1. Create a new history for this tutorial and give it a meaningful name
>
>    {% include snippets/create_new_history.md %}
>    {% include snippets/rename_history.md %}
>
> 2. Import the files: 6 MZML files, a Protein FASTA file, and an Experimental Design file from [Zenodo]({{ page.zenodo_link }})
>    or from the shared data library (`GTN - Material` -> `{{ page.topic_name }}` -> `{{ page.title }}`)
>
>    ```
>    https://zenodo.org/record/4037137/files/ExperimentalDesign.tsv
>    https://zenodo.org/record/4037137/files/ProteinDB_cRAP.fasta
>    https://zenodo.org/record/4037137/files/T2_A1.mzml
>    https://zenodo.org/record/4037137/files/T2_B1.mzml
>    https://zenodo.org/record/4037137/files/T7A_1.mzml
>    https://zenodo.org/record/4037137/files/T7B_1.mzml
>    ```
>    {% include snippets/import_via_link.md %}
>    {% include snippets/import_from_data_library.md %}
>
>
> 3. Rename the datasets (If needed)
> 4. Check that the datatype ( Make sure they are in the correct formats).
> 6 MZML files (format=`mzml`, a Protein FASTA file (format=`fasta`), and an Experimental Design file (format=`tabular`)
>
>    {% include snippets/change_datatype.md datatype="datatypes" %}
>
> 5. Add to each database a tag corresponding to the name of the input data (optional).
> 6. Build a **Dataset list** for the four mzml files.
>    - Click the **Operations on multiple datasets** check box at the top of the history panel
>
>
>  {% include snippets/build_list_collection.md %}
>
{: .hands_on}


# **Match peptide sequences**

For this, the sequence database-searching program called [SearchGUI](https://compomics.github.io/projects/searchgui.html) will be used.
The created dataset collection of the four *MZML files* in the history has to be first converted to MGF to be used as the MS/MS input.


### *Convert mzml to MGF with msconvert*

msconvert is used in order to convert the input file type, a mzml data collection, to a mgf file type.
The mgf file type can then be used as the Input Peak Lists when running SearchGUI.

> ### {% icon hands_on %} Hands-on: mzml to MGF
>
> 1. {% tool [msconvert](toolshed.g2.bx.psu.edu/repos/galaxyp/msconvert/msconvert/3.0.19052.0) %} with the following parameters:
>    - {% icon param-collection %} *"Input unrefined MS data"*: `Input dataset collection`
>    - *"Do you agree to the vendor licenses?"*: `Yes`
>    - *"Output Type"*: `mgf`
>    - In *"Data Processing Filters"*:
>        - *"Apply peak picking?"*: `Yes`
>        - *"Apply m/z refinement with identification data?"*: `No`
>        - *"(Re-)calculate charge states?"*: `No`
>        - *"Filter m/z Window"*: `No`
>        - *"Filter out ETD precursor peaks?"*: `No`
>        - *"De-noise MS2 with moving window filter"*: `No`
>    - In *"Scan Inclusion/Exclusion Filters"*:
>        - *"Filter MS Levels"*: `No`
>    - In *"General Options"*:
>        - *"Sum adjacent scans"*: `No`
>        - *"Output multiple runs per file"*: `No`
>
>
>    > ### {% icon comment %} Comment
>    >This is a critical step for running this workflow.
>    {: .comment}
>
{: .hands_on}


> ### {% icon question %} Questions
>
> 1. Why do we need to convert the files to MGF?
> 2. Can we use any other input format?
>
> > ### {% icon solution %} Solution
> >
> > 1. The files have to be converted to MGF for this workflow because we use SearchGUI as the searching tool and it can only read MGF files.
> > 2. Yes, we can also use RAW files as input and just convert RAW files to MGF.
> >
> {: .solution}
>
{: .question}

##  *Search GUI*
SearchGUI is a tool that searches sequence databases on any number of MGF files. In this case, the previously made collection of three MGF files (entitles MGF files) will be used as the MS/MS input. This tool will produce an output file, called a SearchGUI archive file. This file will serve as in input for the next tool used, PeptideShaker.
>
> ### {% icon hands_on %} Hands-on: Search sequence databases
> 1. {% tool [Search GUI](toolshed.g2.bx.psu.edu/repos/galaxyp/peptideshaker/search_gui/3.3.10.1) %} with the following parameters:
>    - {% icon param-file %} *"Protein Database"*: `ProteinDB_cRAP.fasta`
>    - {% icon param-file %} *"Input Peak Lists (mgf)"*: `output` (output of **msconvert** {% icon tool %})
>    - In *"Search Engine Options"*:
>        - *"DB-Search Engines"*: `Xtandem`
>    - In *"Protein Digestion Options"*:
>        - *"Digestion"*: `Trypsin`
>        - *"Maximum Missed Cleavages"*: `2`
>    - In *"Precursor Options"*:
>        - *"Fragment Tolerance"*: `0.2`
>        - *"Maximum Charge"*: `6`
>    - In *"Protein Modification Options"*:
>        - *"Fixed Modifications"*: `Carbamidomethylation of C`
>        - *"Variable Modifications"*: `Oxidation of M, Acetylation of Protein N-term`
>    - In *"Andvanced Options"*:
>        - *"SearchGUI Options"*: `Default`
>        - *"X!Tandem Options"*: `Advanced`
>            - *"X!Tandem: Quick Acetyl"*: `No`
>            - *"X!Tandem: Quick Pyrolidone"*: `No`
>            - *"X!Tandem: Maximum Valid Expectation Value"*: `100.0`
>            - *"X!Tandem peptide model refinement"*: `Don't refine`
>        - *"OMSSA Options"*: `Default`
>        - *"MSGF Options"*: `Default`
>        - *"MS Amanda Options"*: `Default`
>        - *"TIDE Options"*: `Default`
>        - *"MyriMatch Options"*: `Default`
>        - *"Comet Options"*: `Default`
>        - *"DirectTag Options"*: `Default`
>        - *"Novor Options"*: `Default`
>
>
>
>    > ### {% icon comment %} Comment
>    >
>    >  Note that sequence databases used for metaproteomics are usually much larger than the excerpt used in this tutorial. When using large databases, the peptide identification step can take much more time for computation. In metaproteomics, choosing the optimal database is a crucial step of your workflow, for further reading see [Timmins-Schiffman et al (2017)](https://www.ncbi.nlm.nih.gov/pubmed/27824341). To learn more about database construction in general, like integrating contaminant databases or using a decoy strategy for FDR searching, please consult our tutorial on [Database Handling]({{site.baseurl}}/topics/proteomics/tutorials/database-handling/tutorial.html).
>    {: .comment}
>
{: .hands_on}


> ### {% icon question %} Questions
>
> 1. How many Search Engines can be used?
> 2. Can the parameters be manipulated?
>
> > ### {% icon solution %} Solution
> >
> > 1. There are 8 database search algorithms, you can use as many as you want. Ideally, 4 database algorithms gives the best results.
> > 2. Yes, The parameters can be manipulated according to the experimental design of the datasets.
> >
> {: .solution}
>
{: .question}

##  *Peptide Shaker*

[PeptideShaker](https://compomics.github.io/projects/peptide-shaker.html) is a post-processing software tool that processes data from the SearchGUI software tool. PeptideShaker is a search engine for interpretation of proteomics identification results from multiple search engines, currently supporting X!Tandem, MS-GF+, MS Amanda, OMSSA, MyriMatch, Comet, Tide, Mascot, Andromeda and mzIdentML. More specifically, PeptideShaker processes data from  the SearchGUI tool through the organization of Peptide-Spectral Matches (PSMs) generated. In addition to organization, it provides an assessment of confidence of the data and generates outputs that can be visualized by users to interpret the results.
>
> ### {% icon hands_on %} Hands-on: Interpretation of SearchGUI
> 1. {% tool [Peptide Shaker](toolshed.g2.bx.psu.edu/repos/galaxyp/peptideshaker/peptide_shaker/1.16.36.3) %} with the following parameters:
>    - {% icon param-file %} *"Compressed SearchGUI results"*: `searchgui_results` (output of **Search GUI** {% icon tool %})
>    - *"Specify Advanced PeptideShaker Processing Options"*: `Advanced Processing Options`
>        - *"The PTM probabilistic score to use for PTM localization"*: `A-score`
>    - *"Specify Advanced Filtering Options"*: `Advanced Filtering Options`
>        - *"Maximum Peptide Length"*: `60`
>    - *"Specify Contact Information for mzIdendML"*: `GalaxyP Project contact (Not suitable for PRIDE submission)`
>    - In *"Exporting options"*:
>        - *"Creates a mzIdentML file"*: `Yes`
>        - *"Compress results into a single zip file"*: `Yes`
>        - *"Reports to be generated"*: `All`
>
>
>
>    > ### {% icon comment %} Comment
>    >
>    >  There are a number of choices for different data files that can be generated using
 PeptideShaker. A compressed file can be made containing all information needed to view the
results in the standalone PeptideShaker viewer. A `mzidentML` file can be created that contains
all peptide sequence matching information and can be utilized by compatible downstream
software. Other outputs are focused on the inferred proteins identified from the PSMs, as well
as phosphorylation reports, relevant if a phosphoproteomics experiment has been undertaken.
More detailed information on peptide inference using SearchGUI and PeptideShaker can be found in
our tutorial on [Peptide and Protein ID]({{site.baseurl}}/topics/proteomics/tutorials/protein-id-sg-ps/tutorial.html).
>    {: .comment}
>
{: .hands_on}


##  *Removing Contaminants*

> ### {% icon hands_on %} Hands-on: Remove contaminants from PSM report
> This Select tool is used to remove all the contaminants from the Peptide Spectral Match (PSM) search results.
>
> 1. {% tool [Select](Grep1) %} with the following parameters:
>    - {% icon param-file %} *"Select lines from"*: `output_psm` (PSM report output of **Peptide Shaker** {% icon tool %})
>    - *"that"*: `NOT Matching`
>    - *"the pattern"*: `con_`
>
> 2. Rename PSM_Report_no_contaminants
{: .hands_on}

> ### {% icon hands_on %} Hands-on: Removing contaminants from Peptide report
>
>
> 1. {% tool [Select](Grep1) %} with the following parameters:
>    - {% icon param-file %} *"Select lines from"*: `output_peptides` (Peptide Report output of **Peptide Shaker** {% icon tool %})
>    - *"that"*: `NOT Matching`
>    - *"the pattern"*: `con_`
>
> 2. Rename Peptide_Report_no_contaminants
{: .hands_on}
>
>    > ### {% icon comment %} Comment
>    >
>    > In Proteomics, contamination is generally detected as peaks in spectra that did not originate
from the samples and can be introduced in the sample from a variety of environmental sources or human error. Identification of these
contaminants is critical to enable their removal before data analysis, mainly, to maintain the validity of conclusions
drawn from statistical analyses. Thus, this selection tool helps us remove the contaminants that were identified in the spectral data.
>    {: .comment}
>


> ### {% icon question %} Questions
>
> 1. Why is removing contaminants important?
>
> > ### {% icon solution %} Solution
> >
> > 1. Ideally, we would like to remove known contaminants from our samples just to maintain discovering novel proteoforms in our sample.
> >
> {: .solution}
>
{: .question}


## *Removing file extensions for Quantification*
This is a data manipulation step to make the data compatible with other downstream processing tools. The Replace text tool replaces the .mgf extension from the PSM report so that it can be used as an input for FlashLFQ.
>
> ### {% icon hands_on %} Hands-on: Removing file extensions
>
>
> 1. {% tool [Replace Text](toolshed.g2.bx.psu.edu/repos/bgruening/text_processing/tp_replace_in_column/1.1.3) %} with the following parameters:
>    - {% icon param-file %} *"File to process"*: `PSM_Report_no_contaminants` (output of **Select** {% icon tool %})
>    - In *"Replacement"*:
>        - {% icon param-repeat %} *"Insert Replacement"*
>            - *"in column"*: `c10`
>            - *"Find pattern"*: `.mzml.mgf`
> 2. Rename Input_for_FlashLFQ.
>
>
>
>    > ### {% icon comment %} Comment
>    >
>    > Replace Text searches given columns and finds and replaces patterns provided by the user.
This tool is removing the extensions (.raw,.mzml,.mgf) in the spectral file column provided by the PeptideShaker tool. This step is critical for FlashLFQ to work.
>    {: .comment}
>
{: .hands_on}

## *Extracting Peptide list*

> ### {% icon hands_on %} Hands-on: Selecting peptide list
This step selects the peptide column from the Select output ( where we have removed the contaminants)
>
> 1. {% tool [Cut](Cut1) %} with the following parameters:
>    - *"Cut columns"*: `c6`
>    - {% icon param-file %} *"From"*: `Peptide_Report_no_contaminants` (output of **Select** {% icon tool %})
>
>2. Rename file as peptide_list.
{: .hands_on}

# **Peptide Quantification**

In this tutorial, we are using FlashLFQ as the quantitation tool. The user can choose to work with other quantitation tools, e.g. moFF and MaxQuant are available in Galaxy.

### *FlashLFQ*
FlashLFQ can quantify MS peaks in order to find the abundances of peptides. Additionally, the abundances of peptides within the sample can be compared between samples as further analysis beyond this workflow.
>
> ### {% icon hands_on %} Hands-on: Quantification
>
> 1. {% tool [FlashLFQ](toolshed.g2.bx.psu.edu/repos/galaxyp/flashlfq/flashlfq/1.0.3.0) %} with the following parameters:
>    - {% icon param-file %} *"identification file"*: `Input_for_FlashLFQ` (output of **Replace Text** {% icon tool %})
>    - {% icon param-file %} *"spectrum files"*: `MZML dataset collection`
>    - *"match between runs"*: `Yes`
>    - *"Use experimental design for normalization or protein fold-change analysis"*: `Yes`
>        - {% icon param-file %} *"ExperimentalDesign.tsv"*: `ExperimentalDesign.tsv`
>        - *"Perform Bayesian protein fold-change analysis"*: `Yes`
>            - *"control condition for Bayesian protein fold-change analysis"*: `S1`
>
>
>    > ### {% icon comment %} Comment
>    >
>    > [FlashLFQ](https://github.com/smith-chem-wisc/FlashLFQ) is a label-free quantification tool for mass-spectrometry proteomics. It supports both .mzML and Thermo .raw file formats.
>    {: .comment}
>
{: .hands_on}

> ### {% icon question %} Questions
>
> 1. Can FlashLFQ be used with fractionated data?
>
> 2. Does FlashLFQ perform peptide and protein level quantification?
>
> > ### {% icon solution %} Solution
> >
> > 1. Yes, FlashLFQ can be used with fractionated datasets and multiple conditions
> >
> > 2. FlashLFQ performed both peptide level and protein level quantification. For protein level, FlashLFQ used Bayesian Fold change analysis.
> >
> {: .solution}
>
{: .question}

## *Filtering peptides that are less than 50 amino acids*

> ### {% icon hands_on %} Hands-on: Extracting peptides<50 amino acids
> This is a data manipulation tool. Here, we select those peptides with less than 50 amino acids in length.
>
> 1. {% tool [Filter](Filter1) %} with the following parameters:
>    - {% icon param-file %} *"Filter"*: `peptide_list` (output of **Cut** {% icon tool %})
>    - *"With following condition"*: `len(c1)<=50`
>    - *"Number of header lines to skip"*: `1`
>
> 2. Rename as Unipept_peptide_list.
>
>    > ### {% icon comment %} Comment
>    > Unipept fails with peptides more than 50 amino acids in length, thus we decided to work with peptides that are less than 50 amino acids.
>    >
>    {: .comment}
>
{: .hands_on}


## *Manipulating text for metaQuantome*

> ### {% icon hands_on %} Hands-on: Text manipulation for metaQuantome intensity file
> Regex Find And Replace goes line by line through the input file and will remove any patterns specified by the user and replace them with expressions also specified by the user. In this case, Regex Find And Replace is being used on a FlashLFQ output file and manipulating the header to make it compatible with metaQuantome along with completely removing the N-terminus and C-terminus tag in the peptide sequences.
>
> 1. {% tool [Regex Find And Replace](toolshed.g2.bx.psu.edu/repos/galaxyp/regex_find_replace/regex1/1.0.0) %} with the following parameters:
>    - {% icon param-file %} *"Select lines from"*: `quantifiedPeptides` (output of **FlashLFQ** {% icon tool %})
>    - In *"Check"*:
>        - {% icon param-repeat %} *"Insert Check"*
>            - *"Find Regex"*: `Base Sequence`
>            - *"Replacement"*: `peptide`
>        - {% icon param-repeat %} *"Insert Check"*
>            - *"Find Regex"*: `Intensity_`
>        - {% icon param-repeat %} *"Insert Check"*
>            - *”Find Regex”*: `NH2-`
>            - *”Replacement”*: `leave it blank`
>        - {% icon param-repeat %} *"Insert Check"*
>            - *”Find Regex”*: `-COOH`
>            - *”Replacement”*: `leave it blank`
>
> 2. Rename the file as `Intensity`
>
{: .hands_on}

# **Functional and Taxonomy annotation**


## *Unipept* for taxonomy annotation

Unipept {% cite Mesuere2018 %} is used again to match tryptic peptides and find the taxonomy and lowest common ancestor of each peptide.

> ### {% icon hands_on %} Hands-on: Taxonomy annotation
>
> 1. {% tool [Unipept](toolshed.g2.bx.psu.edu/repos/galaxyp/unipept/unipept/4.0.0) %} with the following parameters:
>    - *"Unipept application"*: `pept2lca: lowest common ancestor`
>        - *"Equate isoleucine and leucine"*: `Yes`
>        - *"allfields"*: `Yes`
>    - *"Peptides input format"*: `tabular`
>        - {% icon param-file %} *"Tabular Input Containing Peptide column"*: `Unipept_peptide_list` (output of **Filter** {% icon tool %})
>        - *"Select column with peptides"*: `c1`
>    - *"Choose outputs"*: `Select all`
>
>
>
>    > ### {% icon comment %} Comment
>    >
>    > There are two Unipept in this workflow, One for taxonomy and other for function.
>    {: .comment}
>
{: .hands_on}


![Taxa](../../images/taxa.png){: width="75%"}

> ### {% icon question %} Questions
>
> 1. Can any other taxonomy and functional tool be used apart from Unipept?
>
> > ### {% icon solution %} Solution
> >
> > 1. Yes, any tool can be used for taxonomy and functional output. Please make sure the output has the information that includes peptide,taxon_name, taxon_id, genus, species etc.
> >
> {: .solution}
>
{: .question}

The JSON output from the Taxonomy can be visualized using the visualize option and Select the Unipept Taxonomyviewer.

![Unipept-JSON](../../images/UnipeptJSON.png){: width="30%"}

![Taxa-viewer](../../images/unipept_taxonomy_viewer.png){: width="30%"}

![Output](../../images/UnipeptJSONoutput.png){: width="75%"}


## *Unipept* for Functional annotation

Unipept is used to match tryptic peptides and find the taxonomy and Functional annotation of the peptides. Unipept is used to match sample tryptic peptides to proteins using a fast-matching algorithm. Although Unipept can be accessed and used through the web page, the use of Unipept on Galaxy allows the production of output datasets including the peptide information to be used in sequential steps. Unipept requires a list containing the peptide sequences which was generated by Query Tabular.

> ### {% icon hands_on %} Hands-on: Functional annotation
>
> 1. {% tool [Unipept](toolshed.g2.bx.psu.edu/repos/galaxyp/unipept/unipept/4.3.0) %} with the following parameters:
>    - *"Unipept application"*: `peptinfo: Tryptic peptides and associated EC and GO terms and lowest common ancestor taxonomy`
>        - *"Equate isoleucine and leucine"*: `Yes`
>        - *"retrieve extra information"*: `Yes`
>        - *"group responses by GO namespace (biological process, molecular function, cellular component)"*: `Yes`
>        - *"allfields"*: `Yes`
>    - *"Peptides input format"*: `tabular`
>        - {% icon param-file %} *"Tabular Input Containing Peptide column"*: `Unipept_peptide_list` (output of **Filter** {% icon tool %})
>        - *"Select column with peptides"*: `c1`
>    - *"Choose outputs"*: `Select all`
>
>
>    > ### {% icon comment %} Comment
>    >
>    > There are two Unipept in this workflow, One for taxonomy and other for function. Please select all the output options from Unipept.
>    {: .comment}
>
The JSON output from the Taxonomy can be visualized using the visualize option and Select the Unipept Taxonomyviewer.
>
>
{: .hands_on}

## *Extracting EC values*

> ### {% icon hands_on %} Hands-on: Extract EC numbers
The cut tool cuts out specific columns from the dataset. In this case, the cut tool is being used to extract columns 1 (peptide) and 3 (EC number) from the dataset peptinfo EC.tsv output. This is a manipulation tool for metaQuantome's convenience.
>
> 1. {% tool [Cut](Cut1) %} with the following parameters:
>    - *"Cut columns"*: `c1,c3`
>    - {% icon param-file %} *"From"*: `output_ec_tsv` (output of **Unipept** {% icon tool %})
> 2. Rename EC_table.
{: .hands_on}


## *Filtering confident peptides*

Query Tabular is a tool that can load tabular data into a SQLite database. This step precedes UniPept, as a list containing the peptide sequences must be generated. In this step a list of gene ontology (GO) terms is being generated.

> ### {% icon hands_on %} Hands-on: Filtering confident peptides
>
> 1. {% tool [Query Tabular](toolshed.g2.bx.psu.edu/repos/iuc/query_tabular/query_tabular/3.0.0) %} with the following parameters:
>    - In *"Database Table"*:
>        - {% icon param-repeat %} *"Insert Database Table"*
>            - {% icon param-file %} *"Tabular Dataset for Table"*: `output_go_tsv` (output of **Unipept** {% icon tool %})
>            - In *"Table Options"*:
>                - *"Specify Name for Table"*: `Goterm`
>                - *"Specify Column Names (comma-separated list)"*: `peptide,total_protein_count,go_term,protein_count,go_name,go_funct`
>    - *"SQL Query to generate tabular output"*:
```
SELECT Goterm.*
FROM Goterm
WHERE ((1.0*Goterm.protein_count)/(1.0*Goterm.total_protein_count)) >= 0.05
```
>    - *"include query result column headers"*: `Yes`
>
> 2. Rename as Unipept_Function.
>
>    > ### {% icon comment %} Comment
>    >
>    > In the Unipept API output, the threshold is set to 0.5% of the overall number of peptides unambiguously assigned to a taxon at a particular taxonomic rank level. Here in the Galaxy platform, we are using Query tabular to perform this filtering.
>    {: .comment}
>
{: .hands_on}


## *Removing Hashtag from output*

This step is to remove the hashtag from the Peptide header in the Unipept output.

> ### {% icon hands_on %} Hands-on: Remove # from peptide header
> 1. {% tool [Replace Text](toolshed.g2.bx.psu.edu/repos/bgruening/text_processing/tp_replace_in_line/1.1.2) %} with the following parameters:
>    - {% icon param-file %} *"File to process"*: `Unipept_Function` (output of **Unipept** {% icon tool %})
>    - In *"Replacement"*:
>        - {% icon param-repeat %} *"Insert Replacement"*
>            - *"Find pattern"*: `#peptide`
>            - *"Replace with:"*: `peptide`
>
> 2. Rename file as All_functions
{: .hands_on}


## *Filter* - EC values

We are using this Query tabular ot rename the output that we obtained from the Cut column tool.

> ### {% icon hands_on %} Hands-on: Extracting EC for metaQuantome
>
> 1. {% tool [Query Tabular](toolshed.g2.bx.psu.edu/repos/iuc/query_tabular/query_tabular/3.0.0) %} with the following parameters:
>    - In *"Database Table"*:
>        - {% icon param-repeat %} *"Insert Database Table"*
>            - {% icon param-file %} *"Tabular Dataset for Table"*: `EC_table` (output of **Cut** {% icon tool %})
>            - In *"Table Options"*:
>                - *"Specify Name for Table"*: `ec`
>                - *"Specify Column Names (comma-separated list)"*: `peptide,go_ec`
>    - *"SQL Query to generate tabular output"*:
`SELECT *
FROM ec`
>    - *"include query result column headers"*: `Yes`
>
> 2. Rename file as go_ec
{: .hands_on}


## *Filter* - Biological Functions

The filter tool allows restriction of the dataset using simple conditional statements. This step is used to filter out the GO terms with biological processes and the corresponding number of peptides associated with these terms.


> ### {% icon hands_on %} Hands-on: Extracting biological processes for metaQuantome
>
> 1. {% tool [Filter](Filter1) %} with the following parameters:
>    - {% icon param-file %} *"Filter"*: `Unipept_Function` (output of **Query Tabular** {% icon tool %})
>    - *"With following condition"*: `c5=='biological process'`
>    - *"Number of header lines to skip"*: `1`
>
> 2. Rename file as `go_bp`
{: .hands_on}


![Biological Processes](../../images/biologicalprocess.png){: width="60%"}

## *Filter* - Cellular components

This step is used to filter out the GO terms with cellular components and the corresponding number of peptides associated with these terms.

> ### {% icon hands_on %} Hands-on: Extracting cellular component for metaQuantome
>
> 1. {% tool [Filter](Filter1) %} with the following parameters:
>    - {% icon param-file %} *"Filter"*: `Unipept_Function` (output of **Query Tabular** {% icon tool %})
>    - *"With following condition"*: `c5=='cellular component'`
>    - *"Number of header lines to skip"*: `1`
>
> 2. Rename file as `go_cc`
{: .hands_on}


![Cellular-Component](../../images/cellularcomponent.png){: width="60%"}

## *Filter* - Molecular Function

This step is used to filter out the GO terms with molecular function and the corresponding number of peptides associated with these terms.

> ### {% icon hands_on %} Hands-on: Extracting molecular function for metaQuantome
>
> 1. {% tool [Filter](Filter1) %} with the following parameters:
>    - {% icon param-file %} *"Filter"*: `Unipept_Function` (output of **Query Tabular** {% icon tool %})
>    - *"With following condition"*: `c5=='molecular function'`
>    - *"Number of header lines to skip"*: `1`
> 2. Rename file as `go_mf`
{: .hands_on}


![Molecular-Function](../../images/molecularfunction.png){: width="60%"}

# **Conclusion**
{:.no_toc}

<<<<<<< HEAD
This completes the walkthrough of the metaQuantome data creation workflow. This tutorial is a guide to have datasets that are metaQuantome ready/compatible and can be used for metaproteomics research. We have incorporated only two conditions in this workflow but users can use as many as they want. Researchers can use this workflow with their data also, please make sure the tool parameters and the workflow will be needed to be modified accordingly.
=======
This completes the walkthrough of the metaQuantome data creation workflow .This tutorial is a guide to have datasets that are metaQuantome ready/compatible and can be used for metaproteomics research. We have incorporated only two conditions in this workflow but users can use as many as they want. Researchers can use this workflow with their data also, please not that the tool parameters and the workflow will be needed to be modified accordingly.
>>>>>>> 4078aad3

This workflow was developed by the Galaxy-P team at the University of Minnesota. For more information about Galaxy-P or our ongoing work, please visit us at [galaxyp.org](https://galaxyp.org)


{: .comment}<|MERGE_RESOLUTION|>--- conflicted
+++ resolved
@@ -638,11 +638,7 @@
 # **Conclusion**
 {:.no_toc}
 
-<<<<<<< HEAD
-This completes the walkthrough of the metaQuantome data creation workflow. This tutorial is a guide to have datasets that are metaQuantome ready/compatible and can be used for metaproteomics research. We have incorporated only two conditions in this workflow but users can use as many as they want. Researchers can use this workflow with their data also, please make sure the tool parameters and the workflow will be needed to be modified accordingly.
-=======
-This completes the walkthrough of the metaQuantome data creation workflow .This tutorial is a guide to have datasets that are metaQuantome ready/compatible and can be used for metaproteomics research. We have incorporated only two conditions in this workflow but users can use as many as they want. Researchers can use this workflow with their data also, please not that the tool parameters and the workflow will be needed to be modified accordingly.
->>>>>>> 4078aad3
+This completes the walkthrough of the metaQuantome data creation workflow. This tutorial is a guide to have datasets that are metaQuantome ready/compatible and can be used for metaproteomics research. We have incorporated only two conditions in this workflow but users can use as many as they want. Researchers can use this workflow with their data also, please not that the tool parameters and the workflow will be needed to be modified accordingly.
 
 This workflow was developed by the Galaxy-P team at the University of Minnesota. For more information about Galaxy-P or our ongoing work, please visit us at [galaxyp.org](https://galaxyp.org)
 
