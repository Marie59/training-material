--- conflicted
+++ resolved
@@ -69,7 +69,6 @@
 > 1. Create a new history for this RNA-seq exercise e.g. `RNA-seq with limma-voom`
 > 2. Import the mammary gland counts table and the associated sample information file.
 >
-<<<<<<< HEAD
 >     To import the files, there are two options:
 >     - Option 1: From a shared data library if available (ask your instructor)
 >     - Option 2: From [Figshare](https://figshare.com/s/1d788fd384d33e913a2a)
@@ -82,24 +81,8 @@
 >         > * Paste the link into the text field
 >         > * Press **Start**
 >         {: .tip}
->           
+>
 >         - You can paste both links below into the **Paste/Fetch** box:
-=======
->       To import the files, there are two options:
->       - Option 1: From a shared data library if available (ask your instructor)
->       - Option 2: From [Figshare](https://figshare.com/s/1d788fd384d33e913a2a)
->
->           > ### {% icon tip %} Tip: Importing data via links
->           >
->           > * Copy the link location
->           > * Open the Galaxy Upload Manager
->           > * Select **Paste/Fetch Data**
->           > * Paste the link into the text field
->           > * Press **Start**
->           {: .tip}
->
->           You can directly paste:
->>>>>>> 9670132b
 >
 >           ```
 >       https://ndownloader.figshare.com/files/5057929?private_link=1d788fd384d33e913a2a
@@ -232,13 +215,6 @@
 
 ![MDS Plot](../../images/limma-voom/mdsscree.png "MDS Plot")
 
-> ### {% icon details %} More details on MDS plots
->
-> The distance between each pair of samples in the MDS plot is calculated as the leading fold change, defined as the root-mean-square of the largest 500 log2-fold changes between that pair of samples. Replicate samples from the same group cluster together in the plot, while samples from different groups form separate clusters. This indicates that the differences between groups are larger than those within groups, i.e., differential expression is greater than the variance and can be detected. In the MDS plot, the distance between basal samples on the left and luminal cells on the right is about 6 units, corresponding to a leading fold change of about 64-fold (2^6 = 64) between basal and luminal. The expression differences between virgin, pregnant and lactating are greater for luminal cells than for basal.
->
-> Clustering in the MDS plot can be used to motivate changes to the analysis in light of potential batch effects. For example, imagine that the first replicate of each group was prepared at a separate time from the second replicate. If the MDS plot showed separation of samples by time, it might be worthwhile including time in the downstream analysis to account for the time-based effect.
-{: .details}
-
 Take a look at the MDS plot coloured by group.
 
 > ### {% icon question %} Question
@@ -247,11 +223,7 @@
 >
 >    > ### {% icon solution %} Solution
 >    >
-<<<<<<< HEAD
 >    > Two samples don't appear to be in the right place.
-=======
->    > How many genes have been filtered out for low expression?
->>>>>>> 9670132b
 >    >
 >    {: .solution}
 {: .question}
@@ -276,13 +248,16 @@
 >          - *"Output Library information file?"*: `Yes`
 {: .hands_on}
 
-<<<<<<< HEAD
 In the `Report` you should then see the correct MDS plot as below.
-=======
-Density plots can be output if filter on low count is applied, and these plots allow comparison of the counts distributions before and after filtering. The samples are coloured by the groups. Count data is not normally distributed, so if we want to examine the distributions of the raw counts we need to log the counts. We typically check the distribution of the read counts on the log2 scale. A CPM value of 1 is equivalent to a log-CPM value of 0 and the CPM we used of 0.5 is equivalent to a log-CPM of -1. It can be seen in the before filtering plot below that a large proportion of genes within each sample are not expressed or lowly-expressed and our filter of CPM of 0.5 (in at least 2 samples) removes a lot of these uninformative genes.
->>>>>>> 9670132b
 
 ![MDS Plot](../../images/limma-voom/mdsscree_corr.png "MDS Plot (correct samples)")
+
+> ### {% icon details %} More details on MDS plots
+>
+> The distance between each pair of samples in the MDS plot is calculated as the leading fold change, defined as the root-mean-square of the largest 500 log2-fold changes between that pair of samples. Replicate samples from the same group cluster together in the plot, while samples from different groups form separate clusters. This indicates that the differences between groups are larger than those within groups, i.e., differential expression is greater than the variance and can be detected. In the MDS plot, the distance between basal samples on the left and luminal cells on the right is about 6 units, corresponding to a leading fold change of about 64-fold (2^6 = 64) between basal and luminal. The expression differences between virgin, pregnant and lactating are greater for luminal cells than for basal.
+>
+> Clustering in the MDS plot can be used to motivate changes to the analysis in light of potential batch effects. For example, imagine that the first replicate of each group was prepared at a separate time from the second replicate. If the MDS plot showed separation of samples by time, it might be worthwhile including time in the downstream analysis to account for the time-based effect.
+{: .details}
 
 > ### {% icon question %} Question
 >
@@ -300,156 +275,88 @@
 
 ![Report summary](../../images/limma-voom/report_summary.png){: width="600px"}
 
-<<<<<<< HEAD
-=======
-We can have a look more closely to see whether our threshold of 0.5 does indeed correspond to a count of about 10-15 in each sample with the CpmsVsCounts plots. The plot for two of the samples is shown below.
-
->    ![CPM threshold Plots](../../images/limma-voom/cpmsvscounts.png)
->
->>>>>>> 9670132b
->    > ### {% icon question %} Question
->    >
->    > How many genes have been filtered out for low expression? 
->    >
->    >    > ### {% icon solution %} Solution
->    >    >
->    >    > 11375 genes were filtered out as insignificant as they were without more than 0.5 CPM in at least 2 samples.
->    >    >
->    >    {: .solution}
->    {: .question}
-
-<<<<<<< HEAD
-=======
->    > ### {% icon tip %} Tip
->    >
->    > * A threshold of 1 CPM in at least minimum group sample size is a good rule of thumb for samples with about 10 million reads. For larger library sizes increase the CPM theshold and for smaller library sizes decrease it. Check the CpmsVsCounts plots to see if the selected threshold looks appropriate for the samples (equivalent to ~10 reads).
->    >
->    {: .tip}
->
->>>>>>> 9670132b
-
-## Density plots
-
-Density plots can be output in the `Report` if *Filter lowly expressed genes* is applied. A link is also provided in the `Report` to a PDF version (`DensityPlots.pdf`). These plots allow comparison of the counts distributions before and after filtering. The samples are coloured by the groups. Count data is not normally distributed, so if we want to examine the distributions of the raw counts we need to log the counts. We typically check the distribution of the read counts on the log2 scale. A CPM value of 1 is equivalent to a log-CPM value of 0 and the CPM we used of 0.5 is equivalent to a log-CPM of -1. It can be seen in the before filtering plot below that a large proportion of genes within each sample are not expressed or lowly-expressed and our filter of CPM of 0.5 (in at least 2 samples) removes a lot of these uninformative genes.
-
-![Density Plots](../../images/limma-voom/densityplots.png "Density Plots")
-
-We can also have a look more closely to see whether our threshold of 0.5 CPM does indeed correspond to a count of about 10-15 reads in each sample with the plots of CPM versus raw counts.
-
-The `Report` provides links to PDFs of all plots shown in the `Report` and also to the rest of the additional plots selected to be output.
-
-![Report Outputs](../../images/limma-voom/report_plots.png "Report outputs")
- 
-Click on the `CpmPlots.pdf` link in the `Report`. You should see 12 plots, one for each sample. Two of the plots are shown below. From these plots we can see that 0.5 CPM is equivalent to ~10 counts in each of the 12 samples, so 0.5 seems to be an appropriate threshold for this dataset (these samples all have sequencing depth of 20-30 million (see the `Library information` file below) so a CPM value of 0.5 would be ~10 counts).
-
-![CPM threshold Plots](../../images/limma-voom/cpmsvscounts.png "CPM vs Raw Counts Plots")
-
-> ### {% icon tip %} Tip
->
-> * A threshold of 1 CPM in at least minimum group sample size is a good rule of thumb for samples with about 10 million reads. For larger library sizes increase the CPM theshold and for smaller library sizes decrease it. Check the CpmPlots to see if the selected threshold looks appropriate for the samples (equivalent to ~10 reads).
->
-{: .tip}
-
-
-## Box plots
-
-We can also use box plots to check the distributions of counts in the samples. Box plots can be selected to be output by the Galaxy limma-voom tool if normalization is applied (TMM is applied by default). The plots are output in the `Report` and a link is also provided to a PDF version (`BoxPlots.pdf`). With the box plots for these samples we can see that overall the distributions are not identical but still not very different. If a sample is really far above or below the blue horizontal line we may need to investigate that sample further.
-
-![Box Plots](../../images/limma-voom/boxplots.png "Box Plots")
-
 > ### {% icon question %} Question
 >
-<<<<<<< HEAD
-> Compare the box plots before and after TMM normalization. Can you see any differences? 
-=======
-> Compare the box plots before and after TMM normalisation. Can you see any differences?
->>>>>>> 9670132b
+> How many genes have been filtered out for low expression?
 >
 >    > ### {% icon solution %} Solution
 >    >
->    > After the normalization more of the samples are closer to the median horizontal line.
+>    > 11375 genes were filtered out as insignificant as they were without more than 0.5 CPM in at least 2 samples.
 >    >
 >    {: .solution}
 {: .question}
 
-<<<<<<< HEAD
-The TMM normalization generates normalization factors, where the product of these factors and the library sizes defines the effective library size. TMM normalization (and most scaling normalization methods) scale relative to one sample. The normalization factors multiply to unity across all libraries. A normalization factor below one indicates that the library size will be scaled down, as there is more suppression (i.e., composition bias) in that library relative to the other libraries. This is also equivalent to scaling the counts upwards in that sample. Conversely, a factor above one scales up the library size and is equivalent to downscaling the counts. We can see the normalization factors for these samples in the `Library information` file that we selected to output. Click on the {% icon galaxy-eye %} (eye) icon to view.
-
-![Library Info file](../../images/limma-voom/libinfo.png "Library information file")
+>    > ### {% icon tip %} Tip
+>    >
+>    > * A threshold of 1 CPM in at least minimum group sample size is a good rule of thumb for samples with about 10 million reads. For larger library sizes increase the CPM theshold and for smaller library sizes decrease it. Check the CpmsVsCounts plots to see if the selected threshold looks appropriate for the samples (equivalent to ~10 reads).
+>    >
+>    {: .tip}
+>
+
+## Density plots
+
+Density plots can be output in the `Report` if *Filter lowly expressed genes* is applied. A link is also provided in the `Report` to a PDF version (`DensityPlots.pdf`). These plots allow comparison of the counts distributions before and after filtering. The samples are coloured by the groups. Count data is not normally distributed, so if we want to examine the distributions of the raw counts we need to log the counts. We typically check the distribution of the read counts on the log2 scale. A CPM value of 1 is equivalent to a log-CPM value of 0 and the CPM we used of 0.5 is equivalent to a log-CPM of -1. It can be seen in the before filtering plot below that a large proportion of genes within each sample are not expressed or lowly-expressed and our filter of CPM of 0.5 (in at least 2 samples) removes a lot of these uninformative genes.
+
+![Density Plots](../../images/limma-voom/densityplots.png "Density Plots")
+
+We can also have a look more closely to see whether our threshold of 0.5 CPM does indeed correspond to a count of about 10-15 reads in each sample with the plots of CPM versus raw counts.
+
+The `Report` provides links to PDFs of all plots shown in the `Report` and also to the rest of the additional plots selected to be output.
+
+![Report Outputs](../../images/limma-voom/report_plots.png "Report outputs")
+
+Click on the `CpmPlots.pdf` link in the `Report`. You should see 12 plots, one for each sample. Two of the plots are shown below. From these plots we can see that 0.5 CPM is equivalent to ~10 counts in each of the 12 samples, so 0.5 seems to be an appropriate threshold for this dataset (these samples all have sequencing depth of 20-30 million (see the `Library information` file below) so a CPM value of 0.5 would be ~10 counts).
+
+![CPM threshold Plots](../../images/limma-voom/cpmsvscounts.png "CPM vs Raw Counts Plots")
+
+> ### {% icon tip %} Tip
+>
+> * A threshold of 1 CPM in at least minimum group sample size is a good rule of thumb for samples with about 10 million reads. For larger library sizes increase the CPM theshold and for smaller library sizes decrease it. Check the CpmPlots to see if the selected threshold looks appropriate for the samples (equivalent to ~10 reads).
+>
+{: .tip}
+
+
+## Box plots
+
+We can also use box plots to check the distributions of counts in the samples. Box plots can be selected to be output by the Galaxy limma-voom tool if normalization is applied (TMM is applied by default). The plots are output in the `Report` and a link is also provided to a PDF version (`BoxPlots.pdf`). With the box plots for these samples we can see that overall the distributions are not identical but still not very different. If a sample is really far above or below the blue horizontal line we may need to investigate that sample further.
+
+![Box Plots](../../images/limma-voom/boxplots.png "Box Plots")
 
 > ### {% icon question %} Question
 >
-> Which sample has the largest normalization factor? Which sample has the smallest?
-=======
-It is considered good practice to make MD plots for all the samples as a quality check, as described in the edgeR workflow article [here](https://f1000research.com/articles/5-1438/v2). These plots allow expression profiles of individual samples to be explored more closely. An MD plot shows the log-fold change between a sample against the average expression across all the other samples. This visualisation can help you see if there are genes highly upregulated or downregulated in a sample.
-If we look at mean difference plots for these samples, we should be able to see the composition bias problem. The mean-difference plots show average expression (mean: x-axis) against log-fold-changes (difference: y-axis).
-
-> ### {% icon question %} Question
->
-> Take a look at the MD plots for the two samples MCL1.LA and MCL1.LE. What do you notice about these samples?
->
->>>>>>> 9670132b
+> Compare the box plots before and after TMM normalisation. Can you see any differences?
+>
 >    > ### {% icon solution %} Solution
 >    >
->    > MCL1.LA has the largest normalization factor and MCL1.LE the smallest.
+>    > After the normalization more of the samples are closer to the median horizontal line.
 >    >
 >    {: .solution}
 {: .question}
 
+
+The TMM normalization generates normalization factors, where the product of these factors and the library sizes defines the effective library size. TMM normalization (and most scaling normalization methods) scale relative to one sample. The normalization factors multiply to unity across all libraries. A normalization factor below one indicates that the library size will be scaled down, as there is more suppression (i.e., composition bias) in that library relative to the other libraries. This is also equivalent to scaling the counts upwards in that sample. Conversely, a factor above one scales up the library size and is equivalent to downscaling the counts. We can see the normalization factors for these samples in the `Library information` file that we selected to output. Click on the {% icon galaxy-eye %} (eye) icon to view.
+
+![Library Info file](../../images/limma-voom/libinfo.png "Library information file")
+
+> ### {% icon question %} Question
+>
+> Which sample has the largest normalization factor? Which sample has the smallest?
+>
+>    > ### {% icon solution %} Solution
+>    >
+>    > MCL1.LA has the largest normalization factor and MCL1.LE the smallest.
+>    >
+>    {: .solution}
+{: .question}
+
 ## MD plots for samples
 
 It is considered good practice to make mean-difference (MD) plots for all the samples as a quality check, as described in this [edgeR workflow article](https://f1000research.com/articles/5-1438/v2). These plots allow expression profiles of individual samples to be explored more closely. An MD plot shows the log-fold change between a sample against the average expression across all the other samples. This visualisation can help you see if there are genes highly upregulated or downregulated in a sample. If we look at mean difference plots for these samples, we should be able to see the composition bias problem. The mean-difference plots show average expression (mean: x-axis) against log-fold-changes (difference: y-axis).
 
-<<<<<<< HEAD
-Click on the `MDPlots_Samples.pdf` link in the `Report`. You shoud see 12 MD plots, one for each sample. Let's take a look at the plots for the two samples MCL1.LA and MCL1.LE that had the largest and smallest normalization factors. The MD plots on the left below show the counts normalized for library size and the plots on the right show the counts after the TMM normalization has been applied. MCL1.LA had the largest normalization factor and was above the median line in the unnormalized by TMM box plots. MCL1.LE had the smallest normalization factor and was below the median line in the box plots. These MD plots help show the composition bias problem has been addressed.
+Click on the `MDPlots_Samples.pdf` link in the `Report`. You should see 12 MD plots, one for each sample. Let's take a look at the plots for the two samples MCL1.LA and MCL1.LE that had the largest and smallest normalization factors. The MD plots on the left below show the counts normalized for library size and the plots on the right show the counts after the TMM normalization has been applied. MCL1.LA had the largest normalization factor and was above the median line in the unnormalized by TMM box plots. MCL1.LE had the smallest normalization factor and was below the median line in the box plots. These MD plots help show the composition bias problem has been addressed.
 ![MD Plot LA](../../images/limma-voom/mdsampleLA.png "MD Plots for MCL1.LA before and after TMM normalization")
 ![MD Plot LE](../../images/limma-voom/mdsampleLE.png "MD Plots for MCL1.LE before and after TMM normalization")
-=======
-![MDS Plot](../../images/limma-voom/mdsscree.png)
-
-> ### {% icon details %} More details on MDS plots
->
-> The distance between each pair of samples in the MDS plot is calculated as the leading fold change, defined as the root-mean-square of the largest 500 log2-fold changes between that pair of samples. Replicate samples from the same group cluster together in the plot, while samples from different groups form separate clusters. This indicates that the differences between groups are larger than those within groups, i.e., differential expression is greater than the variance and can be detected. In the MDS plot, the distance between basal samples on the left and luminal cells on the right is about 6 units, corresponding to a leading fold change of about 64-fold (2^6 = 64) between basal and luminal. The expression differences between virgin, pregnant and lactating are greater for luminal cells than for basal.
->
-> Clustering in the MDS plot can be used to motivate changes to the analysis in light of potential batch effects. For example, imagine that the first replicate of each group was prepared at a separate time from the second replicate. If the MDS plot showed separation of samples by time, it might be worthwhile including time in the downstream analysis to account for the time-based effect.
->
-> This tool plots the first two dimensions as a default (1 vs 2), however you can also plot additional dimensions 2 vs 3 and 3 vs 4 using under **Output Options** Additional Plots.
-{: .details}
->
->
->    > ### {% icon question %} Question
->    >
->    > Look at the MDS plot coloured by group. Is there something strange going on with the samples?
->    >
->    >    > ### {% icon solution %} Solution
->    >    >
->    >    > Two samples don't appear to be in the right place. They have been mixed up. Import the correct sampleinfo file from `https://ndownloader.figshare.com/files/5999832?private_link=1d788fd384d33e913a2a` and redo the limma-voom analysis with the correct information.
->    >    >    >
->    >    >    > ### {% icon tip %} Tip: Use the Rerun buton
->    >    >    >
->    >    >    > * Use the Rerun button in the History to redo the Merge and Cut steps on the corrected sampleinfo file.
->    >    >    >
->    >    >    {: .tip}
->    >    >
->    >    > You should then see the correct MDS plot as below.
->    >    >  ![MDS Plot](../../images/limma-voom/mdsscree_corr.png)
->    >    >
->    >    {: .solution}
->    {: .question}
->
->
->    > ### {% icon question %} Question
->    >
->    > What is the greatest source of variation in the data (i.e. what does dimension 1 represent)?
->    > What is the second greatest source of variation in the data?
->    >
->    >    > ### {% icon solution %} Solution
->    >    >
->    >    > Dimension 1 represents the variation due to cell type, basal vs luminal. Dimension 2 represents the variation due to the stages, virgin, pregnant or lactating.
->    >    >
->    >    {: .solution}
->    {: .question}
->>>>>>> 9670132b
+
 
 ## Voom variance plot
 
@@ -480,11 +387,8 @@
 
 ![MDVol Plot](../../images/limma-voom/mdvolplot_basalpregnant-basallactate.png "MD Plot and Volcano Plot")
 
-<<<<<<< HEAD
-The MD Plot highlighted genes are significant at an adjusted p-value (adj.P) threshold of 0.05 and exhibit log2-fold-change (lfc) of at least 0. These thresholds can be change by the user under **Advanced Options**.
-=======
-The MD Plot highlighted genes are significant at FDR of 0.05 and exhibit log2-fold-change of at least 0. These thresholds can be change by the user under **Advanced Options**.
->>>>>>> 9670132b
+The MD Plot highlighted genes are significant at an adjusted p-value (adj.P) threshold of 0.05 and exhibit log2-fold-change (lfc) of at least 0. These thresholds can be changed under **Advanced Options**.
+
 
 > ### {% icon question %} Question
 >
@@ -492,25 +396,12 @@
 >
 >    > ### {% icon solution %} Solution
 >    >
-<<<<<<< HEAD
 >    > The number of DE genes at these adj.P and lfc thresholds is shown in the table in the `Report` as below.
 >    >
 >    > ![DE counts](../../images/limma-voom/decounts.png){: width="500px"}
 >    >
 >    {: .solution}
 {: .question}
-=======
->    > How many genes are differentially expressed at the default thresholds of FDR=0.05 and lfc=0?
->    >
->    >    > ### {% icon solution %} Solution
->    >    >
->    >    > The number of DE genes at these FDR and lfc thresholds is shown in the table in the report as below.
->    >    >
->    >    > ![DE counts](../../images/limma-voom/decounts.png){: width="500px"}
->    >    >
->    >    {: .solution}
->    {: .question}
->>>>>>> 9670132b
 
 
 > ### {% icon comment %} Comment on adjusted P value
@@ -538,11 +429,8 @@
 
 ![TREAT MDVol Plot](../../images/limma-voom/TREAT_mdvolplot_basalpregnant-basallactate.png "TREAT MD and Volcano plots")
 
-<<<<<<< HEAD
 ![TREAT DE counts](../../images/limma-voom/TREATdecounts.png "TREAT differentially expressed genes"){: width="400px"}
-=======
-Before following up on the DE genes with further lab work, it is recommended to have a look at the expression levels of the individual samples for the genes of interest. Heatmaps of the top genes can be generated to show the expression levels across the samples and stripcharts can be used to view the expression of the top genes across the groups. This tool can generate these charts automatically for the top genes. The number of top genes is 10 by default, and the user can specify the number of top genes to view (up to 100) under **Advanced Options**.
->>>>>>> 9670132b
+
 
 # Visualising results
 
@@ -569,33 +457,12 @@
 
 <iframe src="../../images/limma-voom/glimma/MD-Plot.html" width="100%" height="1000"></iframe>
 
-<<<<<<< HEAD
 > ### {% icon hands_on %} Hands-on: Search for a gene of interest
 >
 > `Egf` was a gene identifed as very highly expressed in the Fu paper and confirmed with qRT-PCR, see Fig. 6c from the paper below.
 > ![Fu EGF gene](../../images/limma-voom/fu_egf.png "Fu et al, Nat Cell Biol 2015")
 >
 > Search for `Egf` in the Glimma interactive table. You should see something similar to below.
-=======
->    > ### {% icon question %} Question
->    >
->    > 1. Search for the gene called `Egf` in the Glimma interactive table, do you notice anything in the plots?
->    > 2. Rerun the limma-voom TREAT analysis (adj.P <0.01 and lfc=0.58) including the contrast `luminalpregnant - luminallactate`.
->    > How does the number of differentially expressed genes in the luminal cells compare to the basal cells?
->    >
->    >    > ### {% icon solution %} Solution
->    >    > 1. `Egf` is not differentially expressed in the basal cells but in the plot showing the Expression levels, we can see it is highly expressed in the luminallactate group and not in the other groups.
->    >    > ![Glimma EGF gene](../../images/limma-voom/glimma_egf.png)
->    >    > `Egf` was a gene identifed as very highly expressed in the Fu paper and confirmed with qRT-PCR, see Fig. 6c from the paper below.
->    >    > ![Fu EGF gene](../../images/limma-voom/fu_egf.png "Fu et al, Nat Cell Biol 2015")
->    >    > 2. There are more genes differentially expressed for the luminal cells than the basal. There are ~274 genes DE in basal cells versus ~ 1610 in the luminal cells.
->    >    > ![Basal Luminal DE counts](../../images/limma-voom/basal_luminal_decounts.png "Basal vs Luminal DE counts")
->    >    > This is similar to what Fu et al found, many more genes differentially expressed in the luminal cells on lactation, compared to the basal cells.
->    >    > ![Fu DE genes](../../images/limma-voom/fu_degenes.png "Fu et al, Nat Cell Biol 2015")
->    >    >
->    >    {: .solution}
->    {: .question}
->>>>>>> 9670132b
 >
 > ![Glimma EGF gene](../../images/limma-voom/glimma_egf.png "Glimma EGF gene")
 >
@@ -774,14 +641,9 @@
 ```
 
 > ### {% icon hands_on %} Hands-on: Extract the normalized counts for the genes of interest
-<<<<<<< HEAD
 > 1. Rerun **limma** selecting *"Output Normalized Counts Table?"*: `Yes`
 > 2. Create a file of the gene symbols of interest
->    - Paste the information above (the 31 gene symbols and header) into the Galaxy Data Uploader Paste/Fetch box 
-=======
-> 1. Create a file of the gene symbols of interest
 >    - Paste the information above (the 31 gene symbols and header) into the Galaxy Data Uploader Paste/Fetch box
->>>>>>> 9670132b
 >    - Set File Type to `tabular`
 >    - Use the {% icon galaxy-pencil %} (pencil) icon to rename the file to `heatmap genes`
 > 3. **Join two Datasets** {% icon tool %} with the following parameters:
