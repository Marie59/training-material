--- conflicted
+++ resolved
@@ -1,11 +1,7 @@
 ---
 layout: tutorial_hands_on
 
-<<<<<<< HEAD
-title: FAIRifying Galaxy Workflows with Rich Annotations, Tests, and Publication in Registries
-=======
 title: Annotate, prepare tests and publish on workflow registries Galaxy workflows 
->>>>>>> f204f2e7
 tags:
 - workflows
 - FAIR
@@ -57,7 +53,6 @@
 - **Community Collaboration**: Sharing workflows through centralized registries fosters collaboration and innovation within the bioinformatics community.
 - **Sustainability**: Regular updates and versioning ensure that workflows remain compatible with the latest tools and Galaxy releases, extending their lifespan and utility.
 
-<<<<<<< HEAD
 While making a workflow FAIR might seem complicated ({% cite wilkinson2025applying %}, {% cite goble2020fair %}), publications like "Ten quick tips for building FAIR workflows" ({% cite de2023ten %}) provide practical guidelines to simplify the process:
 
 ![This image provides ten quick tips for building FAIR workflows, focusing on findability (registering the workflow and describing it with rich metadata), accessibility (making source code available in a public repository and providing example input data and results), interoperability (adhering to file format standards and making the workflow portable), and reusability (providing a reproducible computational environment, adding a configuration file with defaults, modularizing the workflow, and offering clear documentation).](./images/journal.pcbi.1011369.g001.PNG "Ten quick tips for building FAIR workflows. Source: {% cite de2023ten %}")
@@ -77,20 +72,6 @@
 - Tip 10 (**Reusability**): *"Provide clear and concise workflow documentation."*
 
 To illustrate the process, we will use the **workflow from the [Mapping tutorial]({% link topics/sequence-analysis/tutorials/mapping/tutorial.md %})** as an example.
-=======
-While making a workflow FAIR might seem complica ({% cite wilkinson2025applying %}), publications like "Ten quick tips for building FAIR workflows" ({% cite de2023ten %}) provide practical guidelines to simplify the process:
-
-![This image provides ten quick tips for building FAIR workflows, focusing on findability (registering the workflow and describing it with rich metadata), accessibility (making source code available in a public repository and providing example input data and results), interoperability (adhering to file format standards and making the workflow portable), and reusability (providing a reproducible computational environment, adding a configuration file with defaults, modularizing the workflow, and offering clear documentation).](./images/journal.pcbi.1011369.g001.PNG "Ten quick tips for building FAIR workflows. Source: {% cite de2023ten %}")
-
-Using Galaxy as a workflow management system, many of these tips are already fulfilled:
-- Tip 5 (**Interoperability**): "The tools integrated in a workflow should adhere to file format standards."
-- Tip 6 (**Interoperability**): "Make the workflow portable."
-- Tip 7 (**Reusability**): "Provide a reproducible computational environment to run the workflow"
-- Tip 8 (**Reusability**): "Add a configuration file with defaults."
-- Tip 9 (**Reusability**): "Modularize the workflow."
-
-In this tutorial, we will demonstrate how to fulfill the remaining tips using the **workflow from the [Mapping tutorial]({% link topics/sequence-analysis/tutorials/mapping/tutorial.md %})**.
->>>>>>> f204f2e7
 
 > <agenda-title></agenda-title>
 >
@@ -117,7 +98,15 @@
 
 # Annotate the Galaxy workflow with essential metadata
 
-<<<<<<< HEAD
+The first step to FAIRify a workflow is to annotate it with essential metadata:
+- 
+
+To ensure that a workflow adheres to **best practices** and is **FAIR**, follow the different steps. You can apply them to **any workflow** of your choice or use the [**GTN Sequence Analysis - Mapping**]({% link topics/sequence-analysis/tutorials/mapping/tutorial.md %}) workflow as an example. 
+
+
+
+When **editing a workflow**, it’s essential to follow specific steps to ensure it adheres to **best practices** and is **FAIR**. You can follow [Adding workflow best practices guidelines](https://github.com/galaxyproject/iwc/blob/main/workflows/README.md#ensure-workflows-follow-best-practices) (the GIF with the 4 steps) and use these steps.
+
 The first step to FAIRify a Galaxy workflow is to fulfill Tip 2 (**Findability**): *"Describe the workflow with rich metadata"*. Describing the workflow with rich metadata helps both humans and machines understand its purpose, facilitating discovery by search engines. Galaxy allows to associate workflows with metadata directly in its interface:
 
 > <hands-on-title></hands-on-title>
@@ -193,16 +182,6 @@
 {: .question}
 
 Let's annotate the workflow
-=======
-The first step to FAIRify a workflow is to annotate it with essential metadata:
-- 
-
-To ensure that a workflow adheres to **best practices** and is **FAIR**, follow the different steps. You can apply them to **any workflow** of your choice or use the [**GTN Sequence Analysis - Mapping**]({% link topics/sequence-analysis/tutorials/mapping/tutorial.md %}) workflow as an example. 
-
-
-
-When **editing a workflow**, it’s essential to follow specific steps to ensure it adheres to **best practices** and is **FAIR**. You can follow [Adding workflow best practices guidelines](https://github.com/galaxyproject/iwc/blob/main/workflows/README.md#ensure-workflows-follow-best-practices) (the GIF with the 4 steps) and use these steps.
->>>>>>> f204f2e7
 
 > <hands-on-title>Steps to Apply Best Practices</hands-on-title>
 >
