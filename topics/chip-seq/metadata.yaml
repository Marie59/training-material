---
name: chip-seq
type: use
title: ChIP-Seq data analysis
summary: ChIP-sequencing is a method used to analyze protein interactions with DNA.
docker_image: null
edam_ontology: topic_3169
requirements:
<<<<<<< HEAD
- title: Galaxy introduction
  type: internal
  link: /introduction/
- title: Quality control
  type: internal
  link: /sequence-analysis/
- title: Mapping
  type: internal
  link: /sequence-analysis/
material:
- title: Introduction to ChIP-Seq data analysis
  type: introduction
  name: introduction
  slides: true
  contributors:
  - bebatut
- title: Identification of the binding sites of the T-cell acute lymphocytic leukemia
    protein 1 (TAL1)
  type: tutorial
  name: tal1-binding-site-identification
  zenodo_link: https://doi.org/10.5281/zenodo.197100
  galaxy_tour: true
  hands_on: true
  slides: false
  workflows: false
  edam_ontology: topic_3169
  questions:
  - How is raw ChIP-seq data processed and analyzed?
  - What are the binding sites of Tal1?
  - Which genes are regulated by Tal1?
  objectives:
  - Inspect read quality with FastQC
  - Perform read trimming with Trimmomatic
  - Align trimmed reads with BWA
  - Assess quality and reproducibility of experiments
  - Identify Tal1 binding sites with MACS2
  - Determine unique/common Tal1 binding sites from G1E and Megakaryocytes
  - Identify unique/common Tal1 peaks occupying gene promoters
  - Visually inspect Tal1 peaks with Trackster
  requirements:
  - title: Trackster
    type: external
    link: https://wiki.galaxyproject.org/Learn/Visualization
  time_estimation: 3h
  key_points:
  - Sophisticated analysis of ChIP-seq data is possible using tools hosted by Galaxy.
  - Genomic dataset analyses require multiple methods of quality assessment to ensure
    that the data are appropriate for answering the biology question of interest.
  - By using the sharable and transparent Galaxy platform, data analyses can easily
    be shared and reproduced.
  contributors:
  - malloryfreeberg
  - moheydarian
  - vivekbhr
  - joachimwolff
  - erxleben
- title: Identification of the binding sites of the Estrogen receptor
  type: tutorial
  name: estrogen-receptor-binding-site-identification
  zenodo_link: https://doi.org/10.5281/zenodo.892432
  galaxy_tour: true
  hands_on: true
  slides: false
  workflows: true
  questions:
  - How is raw ChIP-seq data processed and analyzed?
  - What are the binding sites of the Estrogen receptor?
  objectives:
  - Inspect read quality with FastQC
  - Map reads with Bowtie2
  - Assess the quality of an ChIP-seq experiments
  - Extract coverage files
  - Call enriched regions or peaks
  time_estimation: 3h
  key_points:
  - ChIP-seq data requires multiple methods of quality assessment to ensure that the
    data is of high quality.
  - Multiple normalization methods exists depending on the availability of input data.
  - Heatmaps containing all genes of an organism can be easily plotted given a BED
    file and a coverage file.
  contributors:
  - friedue
  - erxleben
  - bebatut
  - vivekbhr
  - fidelram
- title: Formation of the Super-Structures on the Inactive X
  type: tutorial
  name: formation_of_super-structures_on_xi
  zenodo_link: https://doi.org/10.5281/zenodo.1321974
  galaxy_tour: false
  hands_on: true
  slides: false
  workflows: true
  questions:
  - How is a raw set of ChIP-seq data processed and analyzed?
  - Where are the enriched regions for H3K27me3, H3K4me3 and CTCF on the chrX?
  - Histone modification?
  objectives:
  - Inspect the read quality
  - Trim low quality bases
  - Map reads on a reference genome
  - Assess the quality of a ChIP-seq experiment
  - Extract coverage files
  - Call enriched regions or peaks
  time_estimation: 3h
  key_points:
  - ChIP-seq data requires multiple methods of quality assessment to ensure that the
    data is of high quality.
  - Multiple normalization methods exists depending on the availability of input data.
  - Heatmaps containing all genes of an organism can be easily plotted given a BED
    file and a coverage file.
  contributors:
  - friedue
  - erxleben
  - bebatut
  - vivekbhr
  - fidelram
  - LeilyR
=======
-
  title: "Galaxy introduction"
  type: "internal"
  link: "/introduction/"
-
  title: "Quality control"
  type: "internal"
  link: "/sequence-analysis/"
-
  title: "Mapping"
  type: "internal"
  link: "/sequence-analysis/"
  
>>>>>>> 56760803
maintainers:
- malloryfreeberg
- moheydarian
- friedue
<<<<<<< HEAD
=======

>>>>>>> 56760803
references:
- authors: Stephen G Landt et al
  title: ChIP-seq guidelines and practices of the ENCODE and modENCODE consortia
  link: https://www.ncbi.nlm.nih.gov/pmc/articles/PMC3431496/
  summary: A very useful encyclopedic paper with many details about the tools the
    (mod)ENCODE consortia use and also contains a long section about antibody validation
- authors: Gabriel E Zentner and Steven Henikoff
  title: Surveying the epigenomic landscape, one base at a time
  link: http://genomebiology.biomedcentral.com/articles/10.1186/gb-2012-13-10-250
  summary: Overview of popular sequencing techniques with very nice descriptions of
    DNase-seq, MNase-seq, FAIRE-seq
- authors: Benjamin L Kidder et al
  title: 'ChIP-Seq: technical considerations for obtaining high-quality data'
  link: http://www.nature.com/ni/journal/v12/n10/abs/ni.2117.html
  summary: Nice, readable introduction into all aspects of ChIP-seq experiments (from
    antibodies to cell numbers to replicates to data analysis)
- authors: Marion Leleu et al
  title: Processing and analyzing ChIP-seq data
  link: http://bfg.oxfordjournals.org/content/9/5-6/466
  summary: Fairly detailed review of key concepts of ChIP-seq data processing (less
    detailed on analysis)
- authors: Peter J. Park
  title: 'ChIP-seq: Advantages and challenges of a maturing technology'
  link: https://www.ncbi.nlm.nih.gov/pmc/articles/PMC3191340/
  summary: ''
- authors: Peter V Kharchenko et al
  title: Design and analysis of ChIP-seq experiments for DNA-binding proteins
  link: https://www.ncbi.nlm.nih.gov/pubmed/19029915
  summary: ''
- authors: Edison T Liu et al
  title: 'Q&A: ChIP-seq technologies and the study of gene regulation'
  link: http://bmcbiol.biomedcentral.com/articles/10.1186/1741-7007-8-56
  summary: Short overview of several (typical) issues of ChIP-seq analysis
- authors: Thomas S. Carroll et al
  title: Impact of artifact removal on ChIP quality metrics in ChIP-seq and ChIP-exo
    data
  link: http://journal.frontiersin.org/article/10.3389/fgene.2014.00075/full
  summary: ''
- authors: Shirley Pepke et al
  title: Computation for ChIP-seq and RNA-seq studies
  link: https://www.ncbi.nlm.nih.gov/pmc/articles/PMC4121056/
  summary: First comparison of peak callers, focuses on the explanation of basic principles
    of ChIP-seq data processing and general workflows of peak calling algorithms
- authors: Elizabeth G. Wilbanks & Marc T. Facciotti
  title: Evaluation of Algorithm Performance in ChIP-Seq Peak Detection
  link: http://journals.plos.org/plosone/article?id=10.1371/journal.pone.0011471
  summary: Another comparison of peak callers - focuses more on the evaluation of
    the peak callers performances than Shirley Pepke et al.
- authors: Mariann Micsinai et al
  title: Picking ChIP-seq peak detectors for analyzing chromatin modification experiments
  link: http://nar.oxfordjournals.org/content/40/9/e70.full
  summary: 'How to choose the best peak caller for your data set - their finding:
    default parameters, surprisingly, yield the most reproducible results regardless
    of the data set type'
- authors: Jianxing Fen et al
  title: Identifying ChIP-seq enrichment using MACS
  link: http://www.nature.com/nprot/journal/v7/n9/abs/nprot.2012.101.html
  summary: How to use MACS
- authors: Yong Zhang et al
  title: Model-based Analysis of ChIP-Seq (MACS)
  link: http://genomebiology.biomedcentral.com/articles/10.1186/gb-2008-9-9-r137
  summary: Original publication of MACS
- authors: Modan K Das & Ho-Kwok Dai
  title: A survey of DNA motif finding algorithms
  link: http://bmcbioinformatics.biomedcentral.com/articles/10.1186/1471-2105-8-S7-S21
  summary: Review of motif analysis tools
- authors: Philip Machanick and Timothy L. Bailey
  title: 'MEME-ChIP: motif analysis of large DNA datasets'
  link: http://bioinformatics.oxfordjournals.org/content/27/12/1696.short
  summary: MEME-ChIP-paper
- authors: Timothy L. Bailey and Philip Machanick
  title: Inferring direct DNA binding from ChIP-seq
  link: http://nar.oxfordjournals.org/content/40/17/e128
  summary: 'Centrimo: position-specific motif analysis, especially useful for ChIP-seq
    data'
- authors: Morgane Thomas-Chollier et al
  title: Transcription factor binding predictions using TRAP for the analysis of ChIP-seq
    data and regulatory SNPs
  link: http://www.nature.com/nprot/journal/v6/n12/abs/nprot.2011.409.html
  summary: How to use TRAP
- authors: Helge G. Roider et al
  title: Predicting transcription factor affinities to DNA from a biophysical model
  link: http://bioinformatics.oxfordjournals.org/content/23/2/134.short
  summary: Theoretical background of TRAP<|MERGE_RESOLUTION|>--- conflicted
+++ resolved
@@ -6,127 +6,6 @@
 docker_image: null
 edam_ontology: topic_3169
 requirements:
-<<<<<<< HEAD
-- title: Galaxy introduction
-  type: internal
-  link: /introduction/
-- title: Quality control
-  type: internal
-  link: /sequence-analysis/
-- title: Mapping
-  type: internal
-  link: /sequence-analysis/
-material:
-- title: Introduction to ChIP-Seq data analysis
-  type: introduction
-  name: introduction
-  slides: true
-  contributors:
-  - bebatut
-- title: Identification of the binding sites of the T-cell acute lymphocytic leukemia
-    protein 1 (TAL1)
-  type: tutorial
-  name: tal1-binding-site-identification
-  zenodo_link: https://doi.org/10.5281/zenodo.197100
-  galaxy_tour: true
-  hands_on: true
-  slides: false
-  workflows: false
-  edam_ontology: topic_3169
-  questions:
-  - How is raw ChIP-seq data processed and analyzed?
-  - What are the binding sites of Tal1?
-  - Which genes are regulated by Tal1?
-  objectives:
-  - Inspect read quality with FastQC
-  - Perform read trimming with Trimmomatic
-  - Align trimmed reads with BWA
-  - Assess quality and reproducibility of experiments
-  - Identify Tal1 binding sites with MACS2
-  - Determine unique/common Tal1 binding sites from G1E and Megakaryocytes
-  - Identify unique/common Tal1 peaks occupying gene promoters
-  - Visually inspect Tal1 peaks with Trackster
-  requirements:
-  - title: Trackster
-    type: external
-    link: https://wiki.galaxyproject.org/Learn/Visualization
-  time_estimation: 3h
-  key_points:
-  - Sophisticated analysis of ChIP-seq data is possible using tools hosted by Galaxy.
-  - Genomic dataset analyses require multiple methods of quality assessment to ensure
-    that the data are appropriate for answering the biology question of interest.
-  - By using the sharable and transparent Galaxy platform, data analyses can easily
-    be shared and reproduced.
-  contributors:
-  - malloryfreeberg
-  - moheydarian
-  - vivekbhr
-  - joachimwolff
-  - erxleben
-- title: Identification of the binding sites of the Estrogen receptor
-  type: tutorial
-  name: estrogen-receptor-binding-site-identification
-  zenodo_link: https://doi.org/10.5281/zenodo.892432
-  galaxy_tour: true
-  hands_on: true
-  slides: false
-  workflows: true
-  questions:
-  - How is raw ChIP-seq data processed and analyzed?
-  - What are the binding sites of the Estrogen receptor?
-  objectives:
-  - Inspect read quality with FastQC
-  - Map reads with Bowtie2
-  - Assess the quality of an ChIP-seq experiments
-  - Extract coverage files
-  - Call enriched regions or peaks
-  time_estimation: 3h
-  key_points:
-  - ChIP-seq data requires multiple methods of quality assessment to ensure that the
-    data is of high quality.
-  - Multiple normalization methods exists depending on the availability of input data.
-  - Heatmaps containing all genes of an organism can be easily plotted given a BED
-    file and a coverage file.
-  contributors:
-  - friedue
-  - erxleben
-  - bebatut
-  - vivekbhr
-  - fidelram
-- title: Formation of the Super-Structures on the Inactive X
-  type: tutorial
-  name: formation_of_super-structures_on_xi
-  zenodo_link: https://doi.org/10.5281/zenodo.1321974
-  galaxy_tour: false
-  hands_on: true
-  slides: false
-  workflows: true
-  questions:
-  - How is a raw set of ChIP-seq data processed and analyzed?
-  - Where are the enriched regions for H3K27me3, H3K4me3 and CTCF on the chrX?
-  - Histone modification?
-  objectives:
-  - Inspect the read quality
-  - Trim low quality bases
-  - Map reads on a reference genome
-  - Assess the quality of a ChIP-seq experiment
-  - Extract coverage files
-  - Call enriched regions or peaks
-  time_estimation: 3h
-  key_points:
-  - ChIP-seq data requires multiple methods of quality assessment to ensure that the
-    data is of high quality.
-  - Multiple normalization methods exists depending on the availability of input data.
-  - Heatmaps containing all genes of an organism can be easily plotted given a BED
-    file and a coverage file.
-  contributors:
-  - friedue
-  - erxleben
-  - bebatut
-  - vivekbhr
-  - fidelram
-  - LeilyR
-=======
 -
   title: "Galaxy introduction"
   type: "internal"
@@ -139,16 +18,12 @@
   title: "Mapping"
   type: "internal"
   link: "/sequence-analysis/"
-  
->>>>>>> 56760803
+
 maintainers:
 - malloryfreeberg
 - moheydarian
 - friedue
-<<<<<<< HEAD
-=======
 
->>>>>>> 56760803
 references:
 - authors: Stephen G Landt et al
   title: ChIP-seq guidelines and practices of the ENCODE and modENCODE consortia
