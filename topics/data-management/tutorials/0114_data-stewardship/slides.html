---
layout: rdmbites_slides
logo: /assets/images/elixir-uk.png
video: true

title: "What is Data Stewardship?"
questions:
objectives:
key_points:
contributors:
  - robertmand
  - bfranicevic
  - saramorsy
  - kpoterlowicz

voice:
  id: Amy
  lang: en-GB
  neural: true
---

<<<<<<< HEAD
=======

>>>>>>> b75a9f3c
## Learning Objectives and Notes

- To be familiar with the term Data Stewardship

- To be able to understand the different Data Stewardship roles in the Life Sciences

- I am making changes here

???

- In this RDMbite we define Data Stewardship and the role of the Data Steward in the Life Sciences.  

- We will also define the 3 broad areas of Data Stewardship.

---

## What is Data Stewardship?

.pull-left[
Data Stewardship includes all activities necessary to ensure research data are FAIR (<span style="color:rgb(241, 160, 8)">F</span>indable, <span style="color:rgb(241, 160, 8)">A</span>ccessible, <span style="color:rgb(241, 160, 8)">I</span>nteroperable, <span style="color:rgb(241, 160, 8)">R</span>eusable).  These activities include all 7 spokes of the Data Life Cycle (Plan, Collect, Process, Analyse, Preserve, Share, Reuse)
]


.pull-right[.image-75[![Image of the data lifecycle](../../images/0114/lifecycle.png)]]


???

- So what is Data Stewardship?  

- Data Stewardship is a term used to mean the management of data.  Data Stewardship includes things like data accessibility and usability, so people can take data and trust and use it easily and safely.  

- You may have heard of the term FAIR data which deals with these principles.  

- The requirement for effective Data Stewardship has grown in the Life Sciences.  This is because people now work with large and complex and sensitive datasets.  

- Growth in Data Stewardship accompanies the professionalisation of the Data Stewardship role in the Life Sciences, where this role often acts as a single point of contact for people within an organization.

 - This role is advisory and is able to help people manage their data better.  Commonly this role is performed by bioinformaticians or data savvy researchers, and IT and facility support staff.

---

## What are the Three Data Steward Roles?

**Data Steward: Policy**

Research data management (RDM) policy and strategy for an institution.

**Data Stewards: Infrastructure**

Infrastructure building, such as building IT data storage, to support RDM policy and practice.

**Data Stewards: Research (including researchers)**

RDM planning, support and implementation on the ground.

???

- Data Stewardship in the Life Sciences falls into three categories though it could be argued that there are four if we include data savvy researchers performing Data Stewardship as part of their research.   

- So what are these 3 categories?    
    
- In policy, Data Stewards work at the level of developing, implementing and monitoring research data management policy within an institution.    These Data Stewards work closely with researchers and support staff as well as finance and legal teams.   

- In Infrastructure, Data Stewards are usually IT support staff.  They maintain research infrastructure such as secure storage and tools enabling reproducible research such as analysis workflow and pipelines.   

- Lastly Data Stewards in Research cover a spectrum of professionals within a department or institute, from fulltime staff dedicated to FAIR Data Stewardship or more commonly a go-to person in the department who advises on good data management practice.

---

## Professionalisation of Data Stewardship

.pull-left[
Role Profiles

![RDMKit Logo](../../images/0114/rdmkit.png)

]

.pull-right[
Competency Frameworks

![National Programme Open Science Logo](../../images/0114/npos.png)

]

???

- Professionalisation of Data Stewardship is an evolving process.

- Role profiles and competency frameworks enable institutions to recruit and embed Data Stewards into daily research.  These can be found on the ELIXIR RDMkit website and the EBI Competency Hub.

<|MERGE_RESOLUTION|>--- conflicted
+++ resolved
@@ -19,10 +19,6 @@
   neural: true
 ---
 
-<<<<<<< HEAD
-=======
-
->>>>>>> b75a9f3c
 ## Learning Objectives and Notes
 
 - To be familiar with the term Data Stewardship
