---
layout: rdmbites_slides
logo: /assets/images/elixir-uk.png
video: true

title: "What is Data Stewardship"
<<<<<<< HEAD
=======

>>>>>>> 0ebbc823
questions:
objectives:
key_points:
contributors:
  - robertmand
  - bfranicevic
  - saramorsy
  - kpoterlowicz

voice:
  id: Amy
  lang: en-GB
  neural: true
---

## Learning Objectives and Notes

- To be familiar with the term Data Stewardship

- To be able to understand the different Data Stewardship roles in the Life Sciences

???

- In this RDMbite we define Data Stewardship and the role of the Data Steward in the Life Sciences.  

- We will also define the 3 broad areas of Data Stewardship.

---

## What is Data Stewardship?

.pull-left[
Data Stewardship includes all activities necessary to ensure research data are FAIR (<span style="color:rgb(241, 160, 8)">F</span>indable, <span style="color:rgb(241, 160, 8)">A</span>ccessible, <span style="color:rgb(241, 160, 8)">I</span>nteroperable, <span style="color:rgb(241, 160, 8)">R</span>eusable).  These activities include all 7 spokes of the Data Life Cycle (Plan, Collect, Process, Analyse, Preserve, Share, Reuse)
]


.pull-right[.image-75[![Image of the data lifecycle](../../images/0114/lifecycle.png)]]


???

- So what is Data Stewardship?  

- Data Stewardship is a term used to mean the management of data.  Data Stewardship includes things like data accessibility and usability, so people can take data and trust and use it easily and safely.  

- You may have heard of the term FAIR data which deals with these principles.  

- The requirement for effective Data Stewardship has grown in the Life Sciences.  This is because people now work with large and complex and sensitive datasets.  

- Growth in Data Stewardship accompanies the professionalisation of the Data Stewardship role in the Life Sciences, where this role often acts as a single point of contact for people within an organization.

 - This role is advisory and is able to help people manage their data better.  Commonly this role is performed by bioinformaticians or data savvy researchers, and IT and facility support staff.

---

## What are the Three Data Steward Roles?

**Data Steward: Policy**

Research data management (RDM) policy and strategy for an institution.

**Data Stewards: Infrastructure**

Infrastructure building, such as building IT data storage, to support RDM policy and practice.

**Data Stewards: Research (including researchers)**

RDM planning, support and implementation on the ground.

???

- Data Stewardship in the Life Sciences falls into three categories though it could be argued that there are four if we include data savvy researchers performing Data Stewardship as part of their research.   

- So what are these 3 categories?    
    
- In policy, Data Stewards work at the level of developing, implementing and monitoring research data management policy within an institution.    These Data Stewards work closely with researchers and support staff as well as finance and legal teams.   

- In Infrastructure, Data Stewards are usually IT support staff.  They maintain research infrastructure such as secure storage and tools enabling reproducible research such as analysis workflow and pipelines.   

- Lastly Data Stewards in Research cover a spectrum of professionals within a department or institute, from fulltime staff dedicated to FAIR Data Stewardship or more commonly a go-to person in the department who advises on good data management practice.

---

## Professionalisation of Data Stewardship

.pull-left[
Role Profiles

![RDMKit Logo](../../images/0114/rdmkit.png)

]

.pull-right[
Competency Frameworks

![National Programme Open Science Logo](../../images/0114/npos.png)

]

???

- Professionalisation of Data Stewardship is an evolving process.

- Role profiles and competency frameworks enable institutions to recruit and embed Data Stewards into daily research.  These can be found on the ELIXIR RDMkit website and the EBI Competency Hub.

<|MERGE_RESOLUTION|>--- conflicted
+++ resolved
@@ -4,10 +4,7 @@
 video: true
 
 title: "What is Data Stewardship"
-<<<<<<< HEAD
-=======
 
->>>>>>> 0ebbc823
 questions:
 objectives:
 key_points:
