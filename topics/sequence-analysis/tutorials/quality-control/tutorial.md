--- conflicted
+++ resolved
@@ -874,11 +874,7 @@
 
 # Assess quality with Nanoplot - Long reads only
 
-<<<<<<< HEAD
-In case of long reads, we can check sequence quality with [Nanoplot](https://github.com/wdecoster/NanoPlot/). It provides basic statistics with nice plots for a fast quality control overview.
-=======
-In case of long reads, we can check sequence quality with [Nanoplot](https://github.com/wdecoster/NanoPlot/) {% cite 10.1093/bioinformatics/bty149 %}. It provides a basic statistics with nice plots for a fast quality control overview.
->>>>>>> fb0b353b
+In case of long reads, we can check sequence quality with [Nanoplot](https://github.com/wdecoster/NanoPlot/) {% cite 10.1093/bioinformatics/bty149 %}. It provides basic statistics with nice plots for a fast quality control overview.
 
 > ### {% icon hands_on %} Hands-on: Quality check of long reads
 > 1. Create a new history for this part and give it a proper name
