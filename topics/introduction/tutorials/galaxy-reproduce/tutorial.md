--- conflicted
+++ resolved
@@ -124,27 +124,16 @@
 >
 {: .hands_on}
 
-<<<<<<< HEAD
-> ### {% icon details %} Working with other types of datasets
-> Some input datasets might need more specialized treatment than explained here. 
-> A few data types contain more than one subfile. These are uploaded via the composite data function, which is a new tab on the right of regular upload. Then at the bottom set "composite type" to your file format. For each subfile a select box will appear with a description next to it, about which subfile has to be selected where. 
-=======
 > ### {% icon comment %} Different types of datasets
 > Some input datasets might need more specialized treatment than explained here.
 > A few data types contain more than one subfile. These are uploaded via the composite data function, which is a new tab on the right of regular upload. Then at the bottom set "composite type" to your file format. For each subfile a select box will appear with a description next to it, about which subfile has to be selected where.
->>>>>>> e6602b7e
 > Some workflows require input files as dataset collections, in such cases "Input dataset collection" are shown as input when editing or viewing the workflow in the workflow menu. Collections contain several single dataset of the same type tied together. In case a workflow input requires a collection, you’ll need to build a collection out of your files after uploading them.
 > [A specialized training explains how to use collections]({{site.baseurl}}/topics/galaxy-interface/tutorials/collections/tutorial.html).
 >
 > {% snippet faqs/galaxy/collections_build_list.md %}
 >
-<<<<<<< HEAD
-> In case you want to run a published Galaxy workflow on your own data, you can find explanations about the options to upload your own data [here](https://training.galaxyproject.org/training-material/topics/galaxy-interface/tutorials/get-data/slides.html#1). 
-{: .details}
-=======
 > In case you want to run a published Galaxy workflow on your own data, you can find explanations about the options to upload your own data [here](https://training.galaxyproject.org/training-material/topics/galaxy-interface/tutorials/get-data/slides.html#1).
 {: .comment}
->>>>>>> e6602b7e
 
 
 # Import and run a Galaxy workflow
@@ -296,7 +285,7 @@
 
 The `diamonds` dataset comes from the well-known [ggplot2](https://ggplot2.tidyverse.org/reference/diamonds.html) package developed by Hadley Wickham and was initially collected from the Diamond Search Engine in 2008.
 The original dataset consists of 53940 specimen of diamonds, for which it lists the prices and various properties.
-For this training, we have created a simpler dataset from the original, in which only the five columns relating to the price and the so-called 4 Cs (carat, cut, color and clarity) of diamond characteristics have been retained. The same workflow as before was used to re-analysis this second dataset and create the analysis history, which highlights the re-usability of workflows across inputs. 
+For this training, we have created a simpler dataset from the original, in which only the five columns relating to the price and the so-called 4 Cs (carat, cut, color and clarity) of diamond characteristics have been retained.
 
 > ### {% icon comment %} The 4 Cs of diamond grading
 > According to the [GIA's (Gemological Institute of America) diamond grading system](https://4cs.gia.edu/wp-content/uploads/2013/03/All-Scales.jpg)
