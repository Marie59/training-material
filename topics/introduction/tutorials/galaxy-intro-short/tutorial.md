---
layout: tutorial_hands_on

title: "A short introduction to Galaxy"
zenodo_link: "https://doi.org/10.5281/zenodo.582600"
level: Introductory
tags:
  - español
questions:
  - "How to get started in Galaxy"
objectives:
  - "Learn how to upload a file"
  - "Learn how to use a tool"
  - "Learn how to view results"
  - "Learn how to view histories"
  - "Learn how to extract and run a workflow"
  - "Learn how to share a history"
time_estimation: "40m"
key_points:
  - "The Galaxy interface has tools on the left, viewing pane in the middle, and a history of your data analysis on the right."
  - "You can create a new history for each analysis. All your histories are saved."
  - "To get data into Galaxy, you can upload a file by pasting in a web address. There are other ways to get data into Galaxy (not covered in this tutorial): you can upload a file from your computer, and you can import an entire history."
  - "Choose a tool and change any settings for your analysis."
  - "Run the tool. The output files will be saved at the top of your history."
  - "View the output files by clicking on the eye icon."
  - "View all your histories and move files between them. Switch to a different history."
  - "Log out of your Galaxy server. When you log back in (to the same server), your histories will all be there."
subtopic: core
translations:
  - es
contributions:
  authorship:
  - annasyme
  - nsoranzo
  editing:
  - bebatut

---

# Overview


* This is a short introduction to the Galaxy user interface - the web page that you interact with.
* We will cover key tasks in Galaxy: uploading files, using tools, viewing histories, and running workflows.

> <agenda-title></agenda-title>
> 1. TOC
> {:toc}
>
{: .agenda}

## What does Galaxy look like?


> <hands-on-title>Log in to Galaxy</hands-on-title>
> 1. Open your favorite browser (Chrome, Safari or Firefox as your browser, not Internet Explorer!)
> 2. Browse to your Galaxy instance
> 3. Log in or register
>
> ![Screenshot of Galaxy Australia with the register or login button highlighted](../../images/galaxy-login.png)
>
>   > <comment-title>Different Galaxy servers</comment-title>
>   >  This is an image of Galaxy Australia, located at [usegalaxy.org.au](https://usegalaxy.org.au/)
>   >
>   > The particular Galaxy server that you are using may look slightly different and have a different web address:
>   > - The main Galaxy server is [usegalaxy.org](https://usegalaxy.org/)
>   > - The European Galaxy server is [usegalaxy.eu](https://usegalaxy.eu/)
>   >
>   > You can also find more possible Galaxy servers at the top of this tutorial in **Available on these Galaxies**
>   {: .comment}
{: .hands_on}

The Galaxy homepage is divided into three panels:
* Tools on the left
* Viewing panel in the middle
* History of analysis and files on the right

![Screenshot of the Galaxy interface with aforementioned structure](../../images/galaxy_interface.png)

The first time you use Galaxy, there will be no files in your history panel.

# Key Galaxy actions

## Name your current history

Your "History" is in the panel at the right.

> <hands-on-title>Name history</hands-on-title>
> 1. Go to the **History** panel (on the right)
> 2. Click on {% icon galaxy-pencil %} (**Edit**) next to the history name (which by default is "Unnamed history")
>
<<<<<<< HEAD
>    ![Screenshot of the galaxy interface with the history name being edited, it currently reads "Unnamed history", the default value. An input box is below it.](../../../../shared/images/rename_history.png){:width="250px"}
=======
>    ![Screenshot of the galaxy interface with the history name being edited, it currently reads "Unnamed history", the default value.](../../../../shared/images/rename_history.png){:width="250px"}
>
>    > <comment-title></comment-title>
>    >
>    > In some previous versions of Galaxy, you will need to click on the history name to rename it as shown here:
>    > ![Screenshot of the galaxy interface with the history name being edited, it currently reads "Unnamed history", the default value.](../../../../shared/images/rename_history_old.png){:width="320px"}
>    {: .comment}
>>>>>>> d0aea36b
>
> 3. Type in a new name, for example, "My Analysis"
> 4. Click on **Save**
>
> > <comment-title>Renaming not an option?</comment-title>
> > If renaming does not work, it is possible you aren't logged in, so try logging in to Galaxy first. Anonymous users are only permitted to have one history, and they cannot rename it.
> {: .comment}
>
{: .hands_on}

## Upload a file

Your "Tools" are in the panel at the left.

> <hands-on-title>Upload a file from URL</hands-on-title>
> 1. At the top of the **Tools** panel (on the left), click {% icon galaxy-upload %} **Upload**
>
>    ![upload data button shown in the galaxy interface](../../images/upload-data.png)
>
>    This brings up a box:
>
>    ![the complicated galaxy upload dialog, the 'regular' tab is active with a large textarea to paste subsequent URL](../../images/upload-box.png)
>
> 3. Click **Paste/Fetch data**
> 4. Paste in the address of a file:
>
>    ```
>    https://zenodo.org/record/582600/files/mutant_R1.fastq
>    ```
>
> 5. Click **Start**
> 6. Click **Close**
>
{: .hands_on}

Your uploaded file is now in your current history.
When the file has uploaded to Galaxy, it will turn green.

> <comment-title></comment-title>
> After this you will see your first history item (called a "dataset") in Galaxy's right panel. It will go through
> the gray (preparing/queued) and yellow (running) states to become green (success).
>
{: .comment}

> <details-title>Is this step taking a while?</details-title>
>   Sometimes during courses, data upload gets a little slow. You can also import data through a history link.
>
> 1. Import history from: [example input history](https://humancellatlas.usegalaxy.eu/u/wendi.bacon.training/h/short-introduction-to-galaxy--input)
>
>    {% snippet faqs/galaxy/histories_import.md %}
> 2. **Rename** {% icon galaxy-pencil %} the the history to your name of choice.
>
{: .details}

What is this file?

> <hands-on-title>View the dataset content</hands-on-title>
> 1. Click on the {% icon galaxy-eye %} (eye) icon next to the dataset name, to look at the file content
>
>    ![galaxy history view showing a single dataset mutant_r1.fastq. Display link is being hovered.](../../images/eye-icon.png){:width="320px"}
{: .hands_on}

The contents of the file will be displayed in the central Galaxy panel.

This file contains DNA sequencing reads from a bacteria, in FASTQ format:

   ![preview of a fastq file showing the 4 line structure described in fig caption. 3 reads are shown.](../../images/fastq.png "A FastQ file of course has four lines per record: the record identifier (`@mutant-no_snps.gff-24960/`), the sequence (`AATG…`), the plus character (`+`), and then the quality scores for the sequence (`5??A…`)."){:width="620px"}

## Use a tool

Let's look at the quality of the reads in this file.

> <hands-on-title>Use a tool</hands-on-title>
> 1. Type **FastQC** in the tools panel search box (top)
> 2. Click on the {% tool [FastQC](toolshed.g2.bx.psu.edu/repos/devteam/fastqc/fastqc/0.73+galaxy0) %} tool
>
>    The tool will be displayed in the central Galaxy panel.
>
> 3. Select the following parameters:
>    - {% icon param-file %} *"Raw read data from your current history"*: the FASTQ dataset that we uploaded
>    - No change in the other parameters
> 4. Click **Execute**
>
{: .hands_on}

This tool will run and two new output datasets will appear at the top of your history panel.

## View results

We will now look at the output dataset called *FastQC on data 1: Webpage*.

> <comment-title></comment-title>
> * Note that Galaxy has given this dataset a name according to both the tool name ("FastQC") and the input ("data 1") that it used.
> * The name "data 1" means the dataset number 1 in Galaxy's current history (our FASTQ file).
>
{: .comment}


> <hands-on-title>View results</hands-on-title>
> * Once it's green, click on the {% icon galaxy-eye %} (eye) icon next to the "Webpage" output dataset.
>
>    The information is displayed in the central panel
>
>    ![Graph from fastqc's report. fastqc's images themselves are inaccessible, but this graph shows overall mostly green (good) sequences scores across the length of the read.](../../images/fastqc-out.png){:width="620px"}
{: .hands_on}

This tool has summarised information about all of the reads in our FASTQ file.

> <question-title></question-title>
>
> 1. What was the length of the reads in the input FASTQ file?
> 2. Do these reads have higher quality scores in the centre or at the ends?
>
>   > <solution-title></solution-title>
>   > 1. 150 bp
>   > 2. In the center
>   {: .solution}
{: .question}


## Run another tool

Let's run a tool to filter out lower-quality reads from our FASTQ file.


> <hands-on-title>Run another tool</hands-on-title>
> 1. Type **Filter by quality** in the tools panel search box (top)
> 2. Click on the tool {% tool [Filter by quality](toolshed.g2.bx.psu.edu/repos/devteam/fastq_quality_filter/cshl_fastq_quality_filter/1.0.2+galaxy0) %}
> 3. Set the following parameters:
>    - {% icon param-file %} *"Input FASTQ file"*: our initial FASTQ dataset
>    - *"Quality cut-off value"*: 35
>    - *"Percent of bases in sequence that must have quality equal to / higher than cut-off value"*: 80
> 4. Click **Execute**
{: .hands_on}

After the tool has run, its output dataset will appear at the top of your History panel.
* This dataset will be called "Filter by quality on data 1".
* Remember that Galaxy has named this file according to the tool it used ("Filter by quality") and the input dataset ("data 1").
* The actual numbers in front of the datasets in the history are not important.

What are the results from this filtering tool?

We could click on the eye icon to view the contents of this output file, but it will not be very informative - we will just see a list of reads.

> <hands-on-title>Get metadata about a file</hands-on-title>
> 1. Click on the output dataset name in the History panel.
>
>    This expands the information about the file.
>
>    ![Diagram of how to locate the information. As above, clicking on the name expands the dataset, and an info section is shown with the filter settings. 1786 (14%) discarded.](../../images/filter-fastq1.png)
>
{: .hands_on}

> <question-title></question-title>
>
> How many read has been discarded
>
>   > <solution-title></solution-title>
>   > 1786 low-quality reads were discarded
>   {: .solution}
{: .question}

## Re-run that tool with changed settings

We can now try to filter our input reads to an even higher standard, and see how this changes the resulting output (an exploratory analysis). We will change the filter settings and re-run the tool.

> <hands-on-title>Re-run the tool</hands-on-title>
> 1. Click on the {% icon galaxy-refresh %} icon (**Run this job again**) for the output dataset of **Filter by quality** {% icon tool %}
>
>    ![A dataset is expanded showing the Run Job Again button highlighted](../../images/rerun.png)
>
>    This brings up the tool interface in the central panel with the parameters set to the values used previously to generate this dataset.
>
> 2. Change the settings to something even stricter
>
>    For example, you might decide you want 80 percent of bases to have a quality of 36 or higher, instead of 35.
>
> 3. Click **Execute**
> 4. View the results: Click on the output dataset name to expand the information
>
>    > <comment-title></comment-title>
>    > Not the {% icon galaxy-eye %} (eye) icon.
>    {: .comment}
>
{: .hands_on}

> <question-title></question-title>
>
> How many reads were discarded under these new filtering conditions?
>
>   > <solution-title></solution-title>
>   > 11517 low-quality reads were discarded
>   {: .solution}
{: .question}

You can re-run a tool many times with different settings. Each time you re-run the tool, its new output datasets will appear at the top of your current history.

## Share your history

Finally, let's imagine that you had a problem in your analysis and you want to ask for help. The easiest way to ask for help is to share your history. Try and create a link for your history and share it with...yourself!

{% snippet faqs/galaxy/histories_sharing.md %}


## Convert your analysis history into a workflow

When you look carefully at your history, you can see that it contains all the steps of our analysis, from the beginning (at the bottom) to the end (on top). The history in Galaxy records details of every tool you run and preserves all parameter settings applied at each step. But when you need to analyze new data, it would be tedious to do each step one-by-one again. Wouldn't it be nice to just convert this history into a workflow that we will be able to execute again and again?

Galaxy makes this very easy with the `Extract workflow` option. This means any time you want to build a workflow, you can just perform the steps once manually, and then convert it to a workflow, so that next time it will be a lot less work to do the same analysis.

> <hands-on-title>Extract workflow</hands-on-title>
>
> 1. **Clean up** your history: remove any failed (red) jobs from your history by clicking on the {% icon galaxy-delete %} button.
>
>    This will make the creation of the workflow easier.
>
> 2. Click on {% icon galaxy-history-options %} (**History options**) at the top of your history panel and select **Extract workflow**.
>
>    !['Extract Workflow' entry in the history options menu](../../images/history_menu_extract_workflow.png)
>
>    The central panel will show the content of the history in reverse order (oldest on top), and you will be able to choose which steps to include in the workflow.
>
>    ![Selection of steps for Extract Workflow from history. All three of fastqc, filter by quality, and the second filter by quality are selected.](../../images/intro_short_workflow_extract.png)
>
> 3. Replace the **Workflow name** to something more descriptive, for example: `QC and filtering`.
>
> 4. **Rename** the workflow input in the box at the top of second column to: `FASTQ reads`
>
> 5. If there are any steps that shouldn't be included in the workflow, you can **uncheck** them in the first column of boxes. In this case, uncheck the second **Filter by quality** tool at the bottom, where we used a too high quality cut-off.
>
> 6. Click on the **Create Workflow** button near the top.
>
>    You will get a message that the workflow was created.
>
{: .hands_on}

In a minute we will see how to find the extracted workflow and how to use it.

## Create a new history

Let's create a new history.

> <hands-on-title>New history</hands-on-title>
> 1. Create a new history
>
>    {% snippet faqs/galaxy/histories_create_new.md %}
>
> 2. Rename your history, *e.g.* "Next Analysis"
>
>    {% snippet faqs/galaxy/histories_rename.md %}
>
{: .hands_on}

This new history does not have any datasets in it yet.

## Look at all your histories

Where is your first history, called "My Analysis"?

> <hands-on-title>View histories</hands-on-title>
> 1. Click on {% icon galaxy-history-options %} (**History options**) and then click on the {% icon galaxy-columns %} **Show Histories side-by-side**
>
>    ![History options menu dropdown showing you have 163 histories, and a show histories side-by-side button.](../../images/galaxy_interface_history_switch.png){:width="320px"}
>
>    A new page will appear with all your histories displayed here.
>
> 2. Copy a dataset into your new history
>    1. Click on the FASTQ dataset in "My Analysis" history
>    2. Drag it into the "Next Analysis" history
>
>    ![Gif of copying datasets between histories in the side-by-side history view. For now this feature is not keyboard accessible, it is a known issue.](../../images/copy-dataset.gif "Copy a dataset between histories by dragging it")
>
>    This makes a copy of the dataset in the new history (without actually using additional disk space).
>
> 3. Click on the Home icon {% icon galaxy-home %} (or **Analyze Data** on older versions of Galaxy) in the top panel to go back to your analysis window
>
{: .hands_on}

Your main Galaxy window will now show "Next Analysis" as the current history, and it will have one dataset in it.

At any time, you can go back into the "View all histories" page and "Switch to" a different history.


## Run workflow in the new history

Now that we have built our workflow, let's use it to re-create our small analysis in a single step. The same workflow could also be used on some new FASTQ data to quickly repeat the same analysis on different inputs.

> <hands-on-title>Run workflow</hands-on-title>
>
> 1. Click on **Workflow** in the top menu bar of Galaxy.
>
>    Here you have a list of all your workflows.
>    Your newly created workflow should be listed at the top:
>
>    ![Workflow list page showing a single workflow named QC and filtering.](../../images/intro_short_workflow_list.png)
>
>    If you click on a workflow name, you can see all available actions for the workflow, e.g. edit, copy, rename, delete.
>
> 2. Click on the {% icon workflow-run %} (*Run workflow*) button next to your workflow.
>
>    The central panel will change to allow you to configure and launch the workflow.
>
>    ![Run workflow form with a single input: FASTQ reads. mutant_r1.fastq is selected as the input dataset for that parameter.](../../images/intro_short_run_workflow.png)
>
> 3. Check that the *"FASTQ reads"* input is set to the FASTQ dataset we have copied to the new history.
>
>    In this page we could change any parameter for the tools composing the workflow as we would do when running them one by one.
>
> 4. Click the **Run Workflow** button at the top-right of the screen.
>
>    You should see a message that the workflow was successfully invoked. Then jobs will start to run and datasets appear in your "Next Analysis" history, replicating the steps of your previous history.
>
{: .hands_on}


# Conclusion

Well done! You have completed the short introduction to Galaxy, where you named the history, uploaded a file, used a tool, viewed results and run a workflow. Additional tutorials are available for a more in-depth introduction to Galaxy's features.<|MERGE_RESOLUTION|>--- conflicted
+++ resolved
@@ -89,17 +89,13 @@
 > 1. Go to the **History** panel (on the right)
 > 2. Click on {% icon galaxy-pencil %} (**Edit**) next to the history name (which by default is "Unnamed history")
 >
-<<<<<<< HEAD
 >    ![Screenshot of the galaxy interface with the history name being edited, it currently reads "Unnamed history", the default value. An input box is below it.](../../../../shared/images/rename_history.png){:width="250px"}
-=======
->    ![Screenshot of the galaxy interface with the history name being edited, it currently reads "Unnamed history", the default value.](../../../../shared/images/rename_history.png){:width="250px"}
 >
 >    > <comment-title></comment-title>
 >    >
 >    > In some previous versions of Galaxy, you will need to click on the history name to rename it as shown here:
 >    > ![Screenshot of the galaxy interface with the history name being edited, it currently reads "Unnamed history", the default value.](../../../../shared/images/rename_history_old.png){:width="320px"}
 >    {: .comment}
->>>>>>> d0aea36b
 >
 > 3. Type in a new name, for example, "My Analysis"
 > 4. Click on **Save**
