--- conflicted
+++ resolved
@@ -22,16 +22,12 @@
 - **Web-based** platform for computational biomedical research (analysis and data integration)
   - Developed at Penn State, Johns Hopkins, OHSU and Cleveland Clinic with substantial outside contributions
   - **Open source** under [Academic Free License](https://opensource.org/licenses/AFL-3.0)
-<<<<<<< HEAD
 - More than 6,500 [citations](https://www.zotero.org/groups/1732893/galaxy)
 - More than 125 [public Galaxy servers](https://galaxyproject.org/use/)
   - Many more non-public
   - Both general-purpose and domain-specific
-=======
-- More than 5,300 [citations](https://www.zotero.org/groups/1732893/galaxy)
 
 ![Galaxy](../images/servers.png)
->>>>>>> 75c26fb3
 
 ???
 
@@ -40,7 +36,7 @@
 
 - More than 125+ [Galaxy servers](https://galaxyproject.org/use/)
 
-  
+
 
   - Many more non-public
   - Both general-purpose and domain-specific
@@ -59,7 +55,7 @@
 
 ???
 
-**accessible** **reproducible** **transparent** research means <i>sharing everything</i>.
+**accessible** **reproducible** **transparent** research means *sharing everything*.
 
 If the Galaxy framework makes everything as simple as possible, researchers are able to:
 - share their analyses
@@ -92,8 +88,6 @@
 ### Top menu
 
 ![Top menu](../images/galaxy_interface_menu.png)
-
-<<<<<<< HEAD
 
 Link            | Usage
 --              | --
@@ -103,16 +97,6 @@
 *Shared data*   | access data libraries, histories, workflows, visualizations and pages shared with you
 *Help*          | links to Galaxy Help Forum (Q&A), Galaxy Community Hub (Wiki), and Interactive Tours
 *User*          | your preferences and saved histories, datasets, pages and visualizations
-=======
-Link | Usage
---- | ---
-*Analyze Data* | go back to the homepage
-*Workflow* | access existing workflows or create new one using the editable diagrammatic pipeline
-*Shared data* | access data libraries, histories, workflows, visualizations and pages shared with you
-*Visualization* | create new visualisations and launch Interactive Environments
-*Help* | links to Galaxy Help Forum (Q&A), Galaxy Community Hub (Wiki), and Interactive Tours
-*User* | your preferences and saved histories, datasets, pages and visualizations
->>>>>>> 75c26fb3
 
 ---
 
@@ -124,23 +108,10 @@
 
 ### Tools
 
-<<<<<<< HEAD
 .image-50[![](../images/galaxy_tool.png)]
 - Tools are simply text files with:
   - input datasets, parameters, commands, and outputs
   - help, tests, citations, dependency requirements
-=======
-- A tool = a text file describing:
-  - Input datasets, parameters, commands, and outputs
-  - Help, tests, citations, dependency requirements
-- Free tool store: [Galaxy Tool Shed](https://toolshed.g2.bx.psu.edu/)
-  - Thousands of tools already available
-  - Every software can be embedded
-     
-      If a tool is not available, ask the Galaxy community for help!
-
-  - Only a Galaxy admin can install tools
->>>>>>> 75c26fb3
 - New versions can be installed without removing old ones to ensure reproducibility
 
 ???
@@ -173,7 +144,7 @@
   - collects all datasets produced by tools
   - collects all operations performed on the data
 
-- For each dataset (the heart of Galaxy’s reproducibility), the history tracks 
+- For each dataset (the heart of Galaxy’s reproducibility), the history tracks
   - name, format, size, creation time, datatype-specific metadata
   - tool id, version, inputs, parameters
   - standard output (`stdout`) and error (`stderr`)
@@ -192,7 +163,6 @@
 
 ---
 
-<<<<<<< HEAD
 ### Multiple histories
 
 - You can have as many histories as you want
@@ -221,7 +191,7 @@
 
   .image-50[![History Switcher](../images/galaxy_interface_history_switch.png)]
 
-- You can *Copy Datasets* from one history to another
+- *Copy Datasets* from one history to another and save disk space for your quota
 ]
 
 ???
@@ -232,15 +202,6 @@
 ---
 
 # Loading data
-=======
-### History
-
-History behavior is controlled by the {% icon galaxy-gear %} *History options* <img style="float: right;" alt="History menu" src="../images/galaxy_interface_history_long_menu.png" />
-
-- *Create New* history will **not** make your current history disappear
-- *Saved Histories* to list all your histories
-- *Copy Datasets* from one history to another and save disk space for your quota
->>>>>>> 75c26fb3
 
 ???
 
@@ -270,22 +231,16 @@
   - Datatype assigned by user
 - Dataset produced by a tool: datatype assigned by the tool
 - Tools only accept input datasets with the appropriate datatypes
-<<<<<<< HEAD
-- You can change the datatype of a dataset in 2 ways:
-  - Edit Attributes → Datatype
-  - Edit Attributes → Convert Formats
-=======
-- To change the datatype of a dataset: 
+- To change the datatype of a dataset:
   - {% icon galaxy-pencil %} *Edit Attributes* and *Datatype*
   - {% icon galaxy-pencil %} *Edit Attributes* and *Convert Formats*
->>>>>>> 75c26fb3
 
 ???
 
 - If galaxy gets dataset wrong ⇒ when you upload data, galaxy will try to autodetect but can get it wrong, so you may need to correct.
 
-- Edit Attributes -> Datatype is used to fix a wrongly assigned datatype
-- Edit Attributes -> Convert Formats creates a new dataset using a tool that converts the original dataset in the new format
+- Edit Attributes → Datatype is used to fix a wrongly assigned datatype
+- Edit Attributes → Convert Formats creates a new dataset using a tool that converts the original dataset in the new format
 - New datatypes can be added to the Galaxy code base, if missing
 
 ---
@@ -310,7 +265,6 @@
 
 ---
 
-<<<<<<< HEAD
 # Workflows
 
 ???
@@ -321,10 +275,7 @@
 
 ---
 
-### Workflow interface
-=======
-### Workflows
->>>>>>> 75c26fb3
+### Workflow Editor
 
 ![Workflow interface](../images/RNA-Seq_workflow_editing.png)
 
@@ -369,70 +320,39 @@
 
 ### Visualizations
 
-.pull-left[
-![Visualization](../images/visualizations.png)
-]
-
-.pull-right[
-- Visualization
-  - Charts 
-  - {% icon galaxy-barchart %} Datatype associated visualizations
-  - Trackster: Track browser to visualize genomic data in a tightly integrated way
-- Interactive environments: Jupyter, RStudio, etc
-]
-
----
-
-<<<<<<< HEAD
-- Share everything you do in Galaxy: histories, workflows, and visualizations can all be shared with others:
-=======
-### Shared data
-
-- 3 ways to share Galaxy items - histories, workflows, visualizations, and pages
->>>>>>> 75c26fb3
-  - Directly using a Galaxy account's email addresses on the same instance
-  - Using a web link, with anyone who knows the link
-  - Using a web link and publishing it to make it accessible to everyone from the *Shared Data* menu
-
-<<<<<<< HEAD
-=======
-- Tools are shared using the free tool store: [Galaxy Tool Shed](https://toolshed.g2.bx.psu.edu/)
-
->>>>>>> 75c26fb3
----
-
-### Community
-
-<<<<<<< HEAD
-![](../../dev/images/charts_examples2.png)
+.image-75[![](../../dev/images/charts_examples2.png)]
 
 - Datatypes know what tools can be used to visualize them:
   - Sequencing data has a button for visualizing in IGV
   - Tabular data will prompt you to build charts
   - Protein data can be seen in a 3D viewer
-=======
+- Interactive environments: Jupyter, RStudio, etc
+
+---
+
+### Shared data
+
+- Share everything you do in Galaxy - histories, workflows, and visualizations
+  - Directly using a Galaxy account's email addresses on the same instance
+  - Using a web link, with anyone who knows the link
+  - Using a web link and publishing it to make it accessible to everyone from the *Shared Data* menu
+
+---
+
+### Community
+
 Be part of an active and friendly community
->>>>>>> 75c26fb3
 
 - Support and Questions: [Galaxy Help](https://help.galaxyproject.org/)
 
   ![Galaxy Help](../images/galaxy_help.png)
 
-<<<<<<< HEAD
-- Be part of an active and friendly community
-- Get support and your questions answered on [Galaxy Help](https://help.galaxyproject.org/)
-- Access community curated documentation on [Galaxy Community Hub](https://www.galaxyproject.org/)
-- Training Community:
-  - Learn more about Galaxy for scientists and for developers and admins on [Galaxy Training Community]({{site.url}}/{{site.baseurl}})
-  - Chat with us on [Gitter](https://gitter.im/Galaxy-Training-Network/Lobby)
+- Community curated documentation: [Galaxy Community Hub](https://www.galaxyproject.org/)
+- Training around Galaxy for scientists, developers, admins, instructors: [Galaxy Training Community]({{site.url}}/{{site.baseurl}}). Chat with training community on [Gitter](https://gitter.im/Galaxy-Training-Network/Lobby)
 
 ???
 
 - know was a lot
 - we'll come back
 - slides are always available online
-- first real analysis after the coffee?
-=======
-- Community curated documentation: [Galaxy Community Hub](https://www.galaxyproject.org/)
-- Training around Galaxy for scientists, developers, admins, instructors: [Galaxy Training Community]({{site.url}}/{{site.baseurl}})
->>>>>>> 75c26fb3
+- first real analysis after the coffee?