--- conflicted
+++ resolved
@@ -8,85 +8,11 @@
   sequences, transposons and other mobile elements.
 docker_image: quay.io/galaxy/genome-annotation-training
 requirements:
-<<<<<<< HEAD
-- title: Galaxy introduction
-  type: internal
-  link: /introduction/
-material:
-- title: Genome Annotation
-  type: tutorial
-  name: genome-annotation
-  zenodo_link: https://doi.org/10.5281/zenodo.1250793
-  galaxy_tour: false
-  hands_on: true
-  slides: false
-  workflows: false
-  tags:
-  - prokaryote
-  questions: null
-  objectives: null
-  time_estimation: 1h/1d
-  key_points: null
-  contributors:
-  - joachimwolff
-  - erxleben
-  - bgruening
-- title: Genome annotation with Prokka
-  type: tutorial
-  name: annotation-with-prokka
-  zenodo_link: https://doi.org/10.5281/zenodo.1156405
-  galaxy_tour: true
-  hands_on: true
-  slides: true
-  workflows: true
-  tags:
-  - prokaryote
-  questions:
-  - How to annotate a bacterial genome?
-  - How to visualize annoted genomic features?
-  objectives:
-  - Load genome into Galaxy
-  - Annotate genome with Prokka
-  - View annotations in JBrowse
-  time_estimation: 1h
-  key_points:
-  - Prokka is a useful tool to annotate a bacterial genome.
-  - JBrowse can be used to inspect the annotation of a genome.
-  contributors:
-  - annasyme
-  - tseemann
-  - slugger70
-- title: Genome annotation with Maker
-  name: annotation-with-maker
-  type: tutorial
-  zenodo_link: https://doi.org/10.5281/zenodo.1402567
-  hands_on: true
-  slides: false
-  workflows: true
-  galaxy_tour: false
-  tags:
-  - eukaryote
-  questions:
-  - How to annotate an eukaryotic genome?
-  - How to evaluate and visualize annotated genomic fearures?
-  objectives:
-  - Load genome into Galaxy
-  - Annotate genome with Maker
-  - Evaluate annotation quality with BUSCO
-  - View annotations in JBrowse
-  time_estimation: 1d
-  key_points:
-  - Maker allows to annotate a eukaryotic genome.
-  - BUSCO and JBrowse allow to inspect the quality of an annotation.
-  contributors:
-  - abretaud
-=======
   -
     title: "Galaxy introduction"
     type: "internal"
     link: "/introduction/"
 
->>>>>>> e802ae0d
 maintainers:
 - shiltemann
 - bebatut
