---
layout: tutorial_hands_on

title: "From NCBI's Sequence Read Archive (SRA) to Galaxy: SARS-CoV-2 variant analysis"
zenodo_link: 'http://zenodo.org/record/3906454'
questions:
- Learn how to get and use data from the Sequence Read Archive in Galaxy.
objectives:
- Understand how Galaxy and the Short Read Archive interact.
- Be able to go from Galaxy to the Short Reach Archive, query SRA, use the SRA Run Selector to send selected metadata to Galaxy, and then import sequence data from SRA into Galaxy.
time_estimation: '45m'
key_points:
- Sequence data in the SRA can be directly imported into Galaxy.
contributors:
- mvdbeek
- tnabtaf
- blankenberg

---


# Introduction
{:.no_toc}

The aim of this tutorial is to learn how to Galaxy and NCBI's Short Read Archive interact (SRA) with each other.  This tutorial uses a COVID-19 variant calling example, but it isn't about variant calling per se.

SRA, like many data sources is Galaxy aware.  It has support for sending information directly to Galaxy, and it tracks which Galaxy instance it was invoked from.  Getting sequence data from SRA is a multi-step process.  This tutorial explains each step in the process and then demonstrates a particular example of how to use SRA data in Galaxy.

At the completion of this tutorial you know

* how to go from Galaxy to SRA.
* a basic understanding of how to select data in SRA
  * see the [Search in SRA documentation](https://www.ncbi.nlm.nih.gov/sra/docs/srasearch/) from the SRA team for a fuller introduction to this topic
* how to send SRA *metadata* (such as accession numbers) to Galaxy
* how to use that SRA metadata to import *sequence* data from SRA into Galaxy.
* how to run a simple variant analysis in Galaxy using that data
  * See these [variant analysis tutorials](/training-material/topics/variant-analysis) for a more in-depth explanation of variant analysis.


> ### Agenda
>
> In this tutorial, we will cover:
>
> 1. TOC
> {:toc}
>
{: .agenda}

# The Sequence Read Archive

The [Sequence Read Archive (SRA)](https://www.ncbi.nlm.nih.gov/sra) is the primary archive of *unassembled reads*  for the [US National Institutes of Health (NIH)](https://www.ncbi.nlm.nih.gov/).  SRA is a great place to get the sequencing data that underlie publications and studies.

This tutorial covers how to get sequence data from SRA into Galaxy using a direct connection between the two.

> ### {% icon comment %} Comment
>
> You will also hear SRA referred to as the *Short Read Archive*, its original name.
>
{: .comment}


## Accessing SRA

SRA can be reached either directly through it's website, or through the tool panel on Galaxy.

> ### {% icon comment %} Comment
>
> Initially the tool panel option exists only on the [usegalaxy.org server](https://usegalaxy.org/).  Support for the direct connection to SRA will be included in the 20.05 release of Galaxy
{: .comment}


> ### {% icon hands_on %} Hands-on: Explore SRA Entrez
>
> 1. Go to [usegalaxy.org](https://usegalaxy.org/)
> 1. If your history is not already empty, than start a new history (see here for more on Galaxy histories)
> 1. **Click** `Get Data` at the top of the tool panel.
> 1. **Click** `SRA Server` in the list of tools shown under `Get Data`.
>    This takes you the [Sequence Read Archive home page](https://www.ncbi.nlm.nih.gov/sra) -- you can also start directly from the SRA.  A search box is shown at the top of the page.  Try searching for something you are interested in, such as `dolphin` or `kidney` or `dolphin kidney` and then **click** the  `Search` button.
>
>    This returns a list of *SRA Experiments* that match your search string.  SRA Experiments, also know as *SRX entries*, contain sequence data from a particular experiment, as well as an explanation of the experiment itself and any other related data. You can explore the returned experiments by clicking on their name.  See [Understanding SRA Search Results](https://www.ncbi.nlm.nih.gov/books/NBK56913/) in the [SRA Knowledge Base](https://www.ncbi.nlm.nih.gov/books/n/helpsrakb/) for more.
>
>    When you enter text in the SRA search box, you are using [SRA's Entrez search interface](https://www.ncbi.nlm.nih.gov/sra/docs/srasearch/).  Entrez supports both simple text searches, and very precise searches that check specific metadata and use arbitrarily complex logical expressions.  Entrez allows you to scale up your searches from basic to advanced as you narrow your searches.  The syntax of advanced searches can seem daunting, but SRA provides a graphical [Advanced Search Builder](https://www.ncbi.nlm.nih.gov/sra/advanced/) to generate the specific syntax.  And, as we shall see below, the SRA Run Selector provides an even friendlier user interface for narrowing our selected data.
>
>    Play around with the SRA Entrez interface, including the advanced query builder, to see if you can identify a set of SRA experiments that are relevant to one of your research areas.
{: .hands_on}


> ### {% icon hands_on %} Hands-on: Generate list of matching experiments using Entrez
>
> Now that you have a basic familiarity with SRA Entrez, let's find the sequences used in this tutorial.
>
> 1. If you aren't already there, **navigate** back to the [Sequence Read Archive search page](https://www.ncbi.nlm.nih.gov/sra)
> 1. **Clear** any search text from the search box.
> 1. **Type** `sars-cov-2` in the search box and **click** `Search`.
<<<<<<< HEAD
>    This returns a list of tens of thousands of SRA experiments that match our search. That list is far too long to use in a tutorial exercise.  At this point we could use the advanced Entrez query builder we learned about above.
=======
>
>    This returns a longish list of SRA experiments that match our search, and that list is far too long to use in a tutorial exercise.  At this point we could use the advanced Entrez query builder we learned about above.
>
>>>>>>> 1e0ebec5
>    But we won't.  Instead lets send the *too long for a tutorial* list results we have to the SRA Run Selector, and use its friendlier interface to narrow our results.
>
> ![sra entrez](../../images/sra_entrez.png)
{: .hands_on}


> ### {% icon hands_on %} Hands-on: Go from Entrez to SRA Run Selector
>
> View results as an expanded interactive table using the RunSelector.
>
> 1. Click <u>Send results to Run selector</u>, which appears in a box at the top of the search results.
>
<<<<<<< HEAD
> View results as an expanded interactive table using the RunSelector.  <u>Send results to Run selector</u>
=======
> ![sra entrez result](../../images/sra_entrez_result.png)
>>>>>>> 1e0ebec5
>
> > ### {% icon tip %} What if you don't see the Run Selector Link?
> >
> > You may have noticed this text earlier when you were exploring Entrez search.  This text only appears some of the time, when the number of search results falls within a fairly broad window.  You won't see it if you only have a few results, and you won't see it if you have more results than the Run Selector can accept.
> >
> > *You need to get to Run Selector to send your results to Galaxy.* What if you don't have enough results to trigger this link being shown?  In that case you call get to the Run Selector by **clicking** on the `Send to` pulldown menu at the top right of the results panel.  To get to Run Selector, **select** `Run Selector` and then **click** the `Go` button.
> ![sra entrez send to](../../images/sra_entrez_send_to.png)
> {: .tip}
>
>
> 1. **Click** `Send results to Run selector` at the top of the search results panel. (If you don't see this link, then see the comment directly above.)
{: .hands_on}

## SRA Run Selector

We learned earlier how to narrow our search results by using Entrez's advanced syntax.  However, we didn't take advantage of that power when we were in Entrez.  Instead we used a simple search and then sent all the results to the Run Selector.  We don't yet have the (short) list of results we want to run analysis on. *What are we doing?*

We are using Entrez and the Run Selector how they are designed to be used:

 * Use the Entrez interface to narrow your results down to a size that the Run Selector can consume.
 * Send those Entrez results to the SRA Run Selector
 * Use the Run Selector's much friendlier interface to
    1. More easily understand the data we have
    1. Narrow those results using that knowledge.


> ### {% icon comment %} Run Selector is both more and less than Entrez
>
> Run Selector can do most, but not all of what Entrez search syntax can do.  Run selector uses *faceted search* technology which is easy to use, and powerful, but which has inherent limits.  Specifically, Entrez will work better when searching on attributes that have tens, hundreds, or thousands of different values.  Run Selector will work better searching attributes with fewer than 20 different values.  Fortunately, that describes most searches.
{: .comment}


The Run Selector window is divided into several panels:

* **`Filters List`**: In the upper left hand corner.  This is where we will refine our search.
* **`Select`**: A summary of what was initially passed to Run Selector, and how much of that we have selected so far.  (And so far, we haven't selected any of it.)  Also note the tantalizing, but still grayed out, `Galaxy` button.
* **`Found x Items`** Initially, this is the list of items sent to Run Selector from Entrez.  This list will shrink as we apply filters to it.
>![sra run selector](../../images/sra_run_selector.png)

> ### {% icon comment %} Why did the number of found items *go up?*
>
> Recall that the Entrez interface lists SRA experiments (SRX entries).  Run Selector lists *runs* &mdash; sequencing datasets &mdash; and there are *one or more* runs per experiment. We have the same data as before, we are now just seeing it in finer detail.
{: .comment}

The `Filters List` in the upper left shows columns in our results that have either continuous numerical values, or 10 or less (you can change this number) distinct values in them.  **Scroll** down through the list select a few of the filters.  When a filter is selected, a *values* box appears below, listing options for this filter, and the number of runs with each option.  These values / options are pulled from the dataset metadata.  Try **selecting** a few interesting sounding filters and then **select** one or more options for each filter. Try **unselecting** options and filters. As you do this, the number of found results will decrease or increase.

> > ### {% icon tip %} Tip: Use Filters to better understand the data
> >
> > Filters are how you narrow the datasets under consideration for sending to Galaxy, but they are also an excellent way to understand your data:
> > First, selecting a filter is an easy way to see the range of values in a column.  You may not be able to [find documentation on what the `sirs_outcome` column means](https://www.google.com/search?q=sra+sirs_outcome), but you can possibly figure it out by seeing what values are in it.
> > Second, you can explore how different columns relate to each other.  Is there a relationship between `sirs_outcome` values and `disease_stage` values?
> {: .tip}


> ### {% icon hands_on %} Hands-on: Narrow your results using Run Selector
>
> 1. If you have any filters turned on, **unselect** them.
>     Once you have done this, there won't be any *values* boxes appearing below the `Filters List`.
> 1. **Copy and paste** this search string into the `Found Items` search box.
>     ```
>      SRR11607207 OR SRR11772204 OR SRR11597145 OR SRR11667145
>     ```
>     This hand-picked set of runs limits our results to 4 runs from with a wide geographic distribution.
{: .hands_on}

This reduces your `Found Items` list from tens of thousands of runs to 4 runs (a manageable number for a tutorial!). But we aren't quite done with Run Selector yet. Note that the `Galaxy` button is still grayed out.  We have narrowed our options, but we haven't actually selected anything to send to Galaxy yet.

It's possible to select every remaining run by **clicking** the checkmark at the top of the first column.  You can unselect everything by **clicking** the `X`.

> ### {% icon hands_on %} Hands-on: Select runs and send to Galaxy
>
> 1. Select all runs by **clicking** the `X`.
>    And now, the `Galaxy` button is live.
> 1. **Click** the `Galaxy` button in the `Select` section at the top of the page.
{: .hands_on}


## Back in Galaxy

When we click `Galaxy` in Run Selector several things happen.  First, it launches a new browser tab or window which opens in Galaxy.  You will see the *big green box* indicating that the handshake between SRA and Galaxy was successful and you will then see a new `SRA` job in your history panel.  This box may start out as gray / pending, indicating that the transfer has not yet started, or it may go straight to yellow / running or to green / done.

> ### {% icon hands_on %} Hands-on: Examine the new SRA Dataset
>
> 1. Once the `SRA` transfer is complete, **click** on the dataset's {% icon galaxy-eye %} (eye) icon.
>
>    This displays the dataset in Galaxy's center panel.
{: .hands_on}


The `SRA` dataset is not sequence data, but rather *metadata* that we will use to get sequence data from SRA.  This metadata mirrors the information we saw in the Run Selector's `Found Items` section.  The metadata is not the end data that we are seeking from SRA, but having all that metadata is often useful in subsequent analysis steps.

Lets now use that metadata to fetch the sequence data from SRA.  SRA provides tools for extracting all sorts of information, including the sequence data itself.  The Galaxy Tool `Faster Download and Extract Reads in FASTQ` is based on the SRA [`fasterq-dump`](https://github.com/ncbi/sra-tools/wiki/HowTo:-fasterq-dump) utility, and does just that.


## Download sequencing data with **Faster Download and Extract Reads in FASTQ**

> ### {% icon hands_on %} Hands-on: Task description
>
> 1. **Faster Download and Extract Reads in FASTQ** {% icon tool %} with the following parameters:
>    - *"select input type"*: `List of SRA accession, one per line`
>        - {% icon param-file %} *"sra accession list"*: `SRA` (The SRA dataset that we retrieved in the previous step
>    - **Click** the `Execute` button. This will run the tool, which retrieves the sequence read datasets for the runs that were listed in the `SRA` dataset.
>
>
>    > ### {% icon tip %} Tip: Finding tools
>    > Galaxy may have an overwhelming amount of tools installed. To find a specific tool type the tool name, in this case `Faster Download and Extract Reads in FASTQ`, in the tool panel search box to find the tool.
>    {: .tip}
> 2. Several entries are created in your history panel when you submit this job:
>    - **`Pair-end data (fasterq-dump)`**: Contains Paired-end datasets (if available)
>    - **`Single-end data (fasterq-dump)`** Contains Single-end datasets (if available)
>    - **`Other data (fasterq-dump)`** Contains Unpaired datasets (if available)
>    - **`fasterq-dump log`** Contains Information about the tool execution
{: .hands_on}

The first three items are actually *collections* of datasets.  *Collections* in Galaxy are logical groupings of datasets that reflect the semantic relationships between them in the experiment / analysis.  In this case the tool creates a separate collection each for paired-end reads, single reads, and *other*.
See the Collections tutorials for more.

Explore the collections by first **clicking** on the collection name in the history panel.  This takes you inside the collection and shows you the datasets in it.  You can then navigate back to the outer level of your history.

Once `fasterq` finishes transferring data (all boxes are green / done), we are ready to analyze it.


# Now what?

You can now analyze the retrieved data using any sequence analysis tools and workflows in Galaxy.  SRA holds backing data for every imaginable type of *-seq experiment.

If you ran this tutorial, but retrieved datasets that you were interested in, then see the rest of the GTN library for ideas on how to analyze in Galaxy.

However, if you retrieved the datasets used in this tutorial's examples above, then you are ready to run the SARS-CoV-2 variant analysis below.

# Get the reference genome data

The reference genome data for today is for SARS-CoV-2, "Severe acute respiratory syndrome coronavirus 2 isolate Wuhan-Hu-1, complete genome", having the accession ID of NC_045512.2.

This data is available from Zenodo using the following [link](https://doi.org/10.5281/zenodo.3906454).

> ### {% icon hands_on %} Hands-on: Get the reference genome data
>
> 1.  Import the following file into your history:
>
>     ```
>     https://zenodo.org/record/3906454/files/NC_045512.2.fasta
>     ```
>
>    {% include snippets/import_via_link.md %}
>
{: .hands_on}

# Variant Analysis of SARS-Cov-2 sequencing data


## Adapter trimming with **fastp**

> ### {% icon hands_on %} Hands-on: Task description
>
> 1. **fastp** {% icon tool %} with the following parameters:
>    - *"Single-end or paired reads"*: `Paired Collection`
>        - {% icon param-file %} *"Select paired collection(s)"*: `list_paired` (output of **Faster Download and Extract Reads in FASTQ** {% icon tool %})
>    - In *"Output Options"*:
>        - *"Output JSON report"*: `Yes`
{: .hands_on}

## Alignment with  **Map with BWA-MEM**

> ### {% icon hands_on %} Hands-on: Align sequencing reads to reference genome
>
> 1. **Map with BWA-MEM** {% icon tool %} with the following parameters:
>    - *"Will you select a reference genome from your history or use a built-in index?"*: `Use a genome from history and build index`
>        - {% icon param-file %} *"Use the following dataset as the reference sequence"*: `output` (Input dataset)
>    - *"Single or Paired-end reads"*: `Paired Collection`
>        - {% icon param-file %} *"Select a paired collection"*: `output_paired_coll` (output of **fastp** {% icon tool %})
>    - *"Set read groups information?"*: `Do not set`
>    - *"Select analysis mode"*: `1.Simple Illumina mode`
>
{: .hands_on}

## Remove duplicates with **MarkDuplicates**

> ### {% icon hands_on %} Hands-on: Remove PCR duplicates
>
> 1. **MarkDuplicates** {% icon tool %} with the following parameters:
>    - {% icon param-file %} *"Select SAM/BAM dataset or dataset collection"*: `bam_output` (output of **Map with BWA-MEM** {% icon tool %})
>    - *"If true do not write duplicates to the output file instead of writing them with appropriate flags set"*: `Yes`
>
{: .hands_on}

##  **Realign reads**

> ### {% icon hands_on %} Hands-on: Realign reads around indels
>
> 1. **Realign reads** {% icon tool %} with the following parameters:
>    - {% icon param-file %} *"Reads to realign"*: `outFile` (output of **MarkDuplicates** {% icon tool %})
>    - *"Choose the source for the reference genome"*: `History`
>        - {% icon param-file %} *"Reference"*: `output` (Input dataset)
>    - In *"Advanced options"*:
>        - *"How to handle base qualities of 2?"*: `Keep unchanged`
{: .hands_on}

## Generate alignment statistics with **Samtools stats**

> ### {% icon hands_on %} Hands-on: Generate alignment statistics
>
> 1. **Samtools stats** {% icon tool %} with the following parameters:
>    - {% icon param-file %} *"BAM file"*: `outFile` (output of **MarkDuplicates** {% icon tool %})
>    - *"Set coverage distribution"*: `No`
>    - *"Output"*: `One single summary file`
>    - *"Filter by SAM flags"*: `Do not filter`
>    - *"Use a reference sequence"*: `No`
>    - *"Filter by regions"*: `No`
{: .hands_on}

## Add indel qualities with **Insert indel qualities**

> ### {% icon hands_on %} Hands-on: Add indel qualities
>
> 1. **Insert indel qualities** {% icon tool %} with the following parameters:
>    - {% icon param-file %} *"Reads"*: `realigned` (output of **Realign reads** {% icon tool %})
>    - *"Indel calculation approach"*: `Dindel`
>        - *"Choose the source for the reference genome"*: `History`
>            - {% icon param-file %} *"Reference"*: `output` (Input dataset)
>
{: .hands_on}

## Call Variants using **Call variants**

> ### {% icon hands_on %} Hands-on: Call variants
>
> 1. **Call variants** {% icon tool %} with the following parameters:
>    - {% icon param-file %} *"Input reads in BAM format"*: `output` (output of **Insert indel qualities** {% icon tool %})
>    - *"Choose the source for the reference genome"*: `History`
>        - {% icon param-file %} *"Reference"*: `output` (Input dataset)
>    - *"Call variants across"*: `Whole reference`
>    - *"Types of variants to call"*: `SNVs and indels`
>    - *"Variant calling parameters"*: `Configure settings`
>        - In *"Coverage"*:
>            - *"Minimal coverage"*: `50`
>        - In *"Base-calling quality"*:
>            - *"Minimum baseQ"*: `30`
>            - *"Minimum baseQ for alternate bases"*: `30`
>        - In *"Mapping quality"*:
>            - *"Minimum mapping quality"*: `20`
>    - *"Variant filter parameters"*: `Preset filtering on QUAL score + coverage + strand bias (lofreq call default)`
{: .hands_on}

## Annotate variant effects with **SnpEff eff:**

> ### {% icon hands_on %} Hands-on: Annotate variant effects
>
> 1. **SnpEff eff:** {% icon tool %} with the following parameters:
>    - {% icon param-file %} *"Sequence changes (SNPs, MNPs, InDels)"*: `variants` (output of **Call variants** {% icon tool %})
>    - *"Output format"*: `VCF (only if input is VCF)`
>    - *"Create CSV report, useful for downstream analysis (-csvStats)"*: `Yes`
>    - *"Annotation options"*: ``
>    - *"Filter output"*: ``
>    - *"Filter out specific Effects"*: `No`
>
{: .hands_on}

## Create table of variants using **SnpSift Extract Fields**

> ### {% icon hands_on %} Hands-on: Create table of variants
>
> 1. **SnpSift Extract Fields** {% icon tool %} with the following parameters:
>    - {% icon param-file %} *"Variant input file in VCF format"*: `snpeff_output` (output of **SnpEff eff:** {% icon tool %})
>    - *"Fields to extract"*: `CHROM POS REF ALT QUAL DP AF SB DP4 EFF[*].IMPACT EFF[*].FUNCLASS EFF[*].EFFECT EFF[*].GENE EFF[*].CODON`
>    - *"multiple field separator"*: `,`
>    - *"empty field text"*: `.`
>
{: .hands_on}

## Summarize data with **MultiQC**

> ### {% icon hands_on %} Hands-on: Summarize data
>
> 1. **MultiQC** {% icon tool %} with the following parameters:
>    - In *"Results"*:
>        - {% icon param-repeat %} *"Insert Results"*
>            - *"Which tool was used generate logs?"*: `fastp`
>                - {% icon param-file %} *"Output of fastp"*: `report_json` (output of **fastp** {% icon tool %})
>        - {% icon param-repeat %} *"Insert Results"*
>            - *"Which tool was used generate logs?"*: `Samtools`
>                - In *"Samtools output"*:
>                    - {% icon param-repeat %} *"Insert Samtools output"*
>                        - *"Type of Samtools output?"*: `stats`
>                            - {% icon param-file %} *"Samtools stats output"*: `output` (output of **Samtools stats** {% icon tool %})
>        - {% icon param-repeat %} *"Insert Results"*
>            - *"Which tool was used generate logs?"*: `Picard`
>                - In *"Picard output"*:
>                    - {% icon param-repeat %} *"Insert Picard output"*
>                        - *"Type of Picard output?"*: `Markdups`
>                        - {% icon param-file %} *"Picard output"*: `metrics_file` (output of **MarkDuplicates** {% icon tool %})
>        - {% icon param-repeat %} *"Insert Results"*
>            - *"Which tool was used generate logs?"*: `SnpEff`
>                - {% icon param-file %} *"Output of SnpEff"*: `csvFile` (output of **SnpEff eff:** {% icon tool %})
{: .hands_on}

# Conclusion
{:.no_toc}

Congratulations, you now know how to import sequence data from the SRA and how to run an example analysis on these datasets.<|MERGE_RESOLUTION|>--- conflicted
+++ resolved
@@ -92,13 +92,7 @@
 > 1. If you aren't already there, **navigate** back to the [Sequence Read Archive search page](https://www.ncbi.nlm.nih.gov/sra)
 > 1. **Clear** any search text from the search box.
 > 1. **Type** `sars-cov-2` in the search box and **click** `Search`.
-<<<<<<< HEAD
->    This returns a list of tens of thousands of SRA experiments that match our search. That list is far too long to use in a tutorial exercise.  At this point we could use the advanced Entrez query builder we learned about above.
-=======
->
 >    This returns a longish list of SRA experiments that match our search, and that list is far too long to use in a tutorial exercise.  At this point we could use the advanced Entrez query builder we learned about above.
->
->>>>>>> 1e0ebec5
 >    But we won't.  Instead lets send the *too long for a tutorial* list results we have to the SRA Run Selector, and use its friendlier interface to narrow our results.
 >
 > ![sra entrez](../../images/sra_entrez.png)
@@ -111,11 +105,7 @@
 >
 > 1. Click <u>Send results to Run selector</u>, which appears in a box at the top of the search results.
 >
-<<<<<<< HEAD
-> View results as an expanded interactive table using the RunSelector.  <u>Send results to Run selector</u>
-=======
 > ![sra entrez result](../../images/sra_entrez_result.png)
->>>>>>> 1e0ebec5
 >
 > > ### {% icon tip %} What if you don't see the Run Selector Link?
 > >
