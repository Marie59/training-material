--- conflicted
+++ resolved
@@ -1,748 +1,743 @@
----
-layout: tutorial_hands_on
-
-title: Somatic Variant Discovery from WES Data Using Control-FREEC
-zenodo_link: https://doi.org/10.5281/zenodo.2582555
-questions:
-- What are the specific challenges in locating human Copy Number Variances (hCNVs)?
-- How to preprocess the sequenced reads for hCNVs detection?  
-- How can you detect the hCNVs in/from tumor and normal tissue of the same individual?
-- How can you visualise the hCNVs' findings and compare them for specific regions? 
-objectives:
-- Use Control-Freec for hCNV Identefication in tumor tissue. 
-- Visualise the detected hCNVs in specific chromosomes.
-time_estimation: 3H
-key_points:
-- Follow best practices for read mapping, quality control and mapped reads postprocessing
-  to minimize false-positive hCNVs.
-contributors:
-- Khaled196
-- kpbioteam
-- wm75
-- davidsalgado
-- kpoterlowicz
-
----
-
-
-# Introduction
-
-
-Human Copy Number Variations (hCNVs) are the result of structural genomic rearrangements that result in the duplication or deletion of DNA segments. These changes contribute significantly to human genetic variability, diseases, and somatic genome variations in cancer and other diseases {% cite Nam2015 %}. hCNVs can be routinely investigated by genomic hybridisation and sequencing technologies
-. There is a range of software tools that can be used to identify and quantify hCNVs. Unfortunately, locating hCNVs is still a challenge in standardising formats for data representation and exchange. Furthermore, the sensitivity, specificity, reproducibility, and reusability of hCNV detection and analysis research software varies. As a result, there is a need for the adoption of community-developed standards for data discovery and exchange. To address that ELIXIR developed {% cite Beacon %} protocol and {% cite GA4GH %} standards, as well as mechanisms for annotating, benchmarking, creating reproducible and sharable tools and workflows, such as {% cite WorkflowHub %}, Galaxy, and {% cite OpenEBench %}, and, most importantly, accessible training resources and infrastructure.
-
- This tutorial is a modification of a Galaxy Training Network tutorial [Somatic variant calling]({% link topics/variant-analysis/tutorials/somatic-variants/tutorial.md %}) tutorial to provide training on how to preprocess, identify and visualise hCNV regions using Control-FreeC tool using tumor/normal samples pairs.
-
-
-
-
-
-> <agenda-title>
+---
+layout: tutorial_hands_on
+
+title: Somatic Variant Discovery from WES Data Using Control-FREEC
+zenodo_link: https://doi.org/10.5281/zenodo.2582555
+questions:
+- What are the specific challenges in locating human Copy Number Variances (hCNVs)?
+- How to preprocess the sequenced reads for hCNVs detection?  
+- How can you detect the hCNVs in/from tumor and normal tissue of the same individual?
+- How can you visualise the hCNVs' findings and compare them for specific regions? 
+objectives:
+- Use Control-Freec for hCNV Identefication in tumor tissue. 
+- Visualise the detected hCNVs in specific chromosomes.
+time_estimation: 3H
+key_points:
+- Follow best practices for read mapping, quality control and mapped reads postprocessing
+  to minimize false-positive hCNVs.
+contributors:
+- Khaled196
+- kpbioteam
+- wm75
+- davidsalgado
+- kpoterlowicz
+
+---
+
+
+# Introduction
+
+
+Human Copy Number Variations (hCNVs) are the result of structural genomic rearrangements that result in the duplication or deletion of DNA segments. These changes contribute significantly to human genetic variability, diseases, and somatic genome variations in cancer and other diseases {% cite Nam2015 %}. hCNVs can be routinely investigated by genomic hybridisation and sequencing technologies
+. There is a range of software tools that can be used to identify and quantify hCNVs. Unfortunately, locating hCNVs is still a challenge in standardising formats for data representation and exchange. Furthermore, the sensitivity, specificity, reproducibility, and reusability of hCNV detection and analysis research software varies. As a result, there is a need for the adoption of community-developed standards for data discovery and exchange. To address that ELIXIR developed {% cite Beacon %} protocol and {% cite GA4GH %} standards, as well as mechanisms for annotating, benchmarking, creating reproducible and sharable tools and workflows, such as {% cite WorkflowHub %}, Galaxy, and {% cite OpenEBench %}, and, most importantly, accessible training resources and infrastructure.
+
+ This tutorial is a modification of a Galaxy Training Network tutorial [Somatic variant calling]({% link topics/variant-analysis/tutorials/somatic-variants/tutorial.md %}) tutorial to provide training on how to preprocess, identify and visualise hCNV regions using Control-FreeC tool using tumor/normal samples pairs.
+
+
+
+
+
+> <agenda-title> </agenda-title>
->
-> In this tutorial, we will cover:
->
-> 1. TOC
-> {:toc}
->
-{: .agenda}
-
-# Data Preparation
-First, start with uploading and preparing the input data to analyze. The sequencing reads used in this analysis are from real-world data from a cancer patient’s tumor and normal tissue samples. For the sake of an acceptable speed of the analysis, the original data has been downsampled though to include only the reads from human chromosomes 5, 12 and 17.
-
-| Name | Format | Origin | Encoding | Sequence length | Total Sequences | Chromosome  | Data size (MB) |
-| ---- | -----| -------| ------  | -------- | --------------- | -------------- | ------------ |
-| SLGFSK-N_231335_r1_chr5_12_17 | fastq | Normal tissue | Sanger / Illumina 1.9 | 101 |10602766 | 5, 12 and 7 | 530.4 MB |
-| SLGFSK-N_231335_r2_chr5_12_17 | fastq | Normal tissue | Sanger / Illumina 1.9 | 101 | 10602766 | 5, 12 and 7 | 582.0 MB |
-| SLGFSK-T_231336_r1_chr5_12_17 | fastq | Cancer tissue | Sanger / Illumina 1.9 | 101 |16293448 | 5, 12 and 7 | 811.3 MB |
-| SLGFSK-T_231336_r2_chr5_12_17 | fastq  | Cancer tissue | Sanger / Illumina 1.9 | 101 |16293448 | 5, 12 and 7 | 868.7 MB |
-
-## Get data
-> <hands-on-title>Data upload
-</hands-on-title>
->
-> 1. For this tutorial, make a new history.
->
->    {% snippet faqs/galaxy/histories_create_new.md %}
->    {% snippet faqs/galaxy/histories_rename.md %}
->
-2. Import the data files from
->    [Zenodo](https://zenodo.org/record/2582555):
->
->    ```
->    https://zenodo.org/record/2582555/files/SLGFSK-N_231335_r1_chr5_12_17.fastq.gz
->    https://zenodo.org/record/2582555/files/SLGFSK-N_231335_r2_chr5_12_17.fastq.gz
->    https://zenodo.org/record/2582555/files/SLGFSK-T_231336_r1_chr5_12_17.fastq.gz
->    https://zenodo.org/record/2582555/files/SLGFSK-T_231336_r2_chr5_12_17.fastq.gz
->    ```
->   This will download four sequenced files ordered as: 
->   The first two files are for the forward and the reverse reads for the sample **normal**
->   tissue sequence.
->   The other two belong to the **tumor** reads.
-> 
->    In some cases the same dataset can be found in the Galaxy shared data library. 
->    Ask the instructor for more details about this.
->
->    The dat aset can also be downloaded a local storage.  
->
->    {% snippet faqs/galaxy/datasets_import_via_link.md format="fastqsanger.gz" %}
->
->    {% snippet faqs/galaxy/datasets_import_from_data_library.md %}
->
-> 3. Make sure to upload the sequences in fastaq format. Look at the history and
->    check if the created datasets have their data types assigned correctly with two reads for
->    the tumor tissues and two reads for the normal tissues. If not, fix any
->    missing or wrong data type assignments.
->
->    {% snippet faqs/galaxy/datasets_change_datatype.md datatype="fastqsanger.gz" %}
->
-> 4. Give the data meaningful names and tags to facilitate analysis.
->     
->
->    When uploading data from a link, Galaxy names the files after the link address.
->    It might be useful to change or modify the name to something more meaningful.
->
->    {% snippet faqs/galaxy/datasets_rename.md %}
->
->
-> 5. This tutorial has a set of shared steps performed on the data. To track the
->    data in the history, it is recommended to tag the datasets by attaching a meaningful tag '#'
->    to them. The tagging will automatically be attached to any file generated
->    from the original tagged dataset.
->    *e.g.*, `#normal` for normal tissue datasets (with `-N_` in the name) and
->    *e.g.*, `#tumor` for tumor dataset (with `-T_` in the name).
->
->
->    {% snippet faqs/galaxy/datasets_add_tag.md %}
->
->
-{: .hands_on}
-
-# Quality control and mapping of NGS reads
-The data was obtained following a series of laboratory procedures, including DNA preparation, extraction, and sequencing, which means there is a possibility of errors occurring during those steps, which could affect data quality. To address that, it is necessary to test the quality of the fastq reads. The data quality needs to be within an acceptable range before looking for hCNVs. The low-quality data can lead us to false results. To detect low-quality data,  preprocessing step is required to trim or discard the low-quality reads before proceeding with the mapping and hCNV detection steps.
-
-> <comment-title>More on quality control and mapping
+>
+> In this tutorial, we will cover:
+>
+> 1. TOC
+> {:toc}
+>
+{: .agenda}
+
+# Data Preparation
+First, start with uploading and preparing the input data to analyze. The sequencing reads used in this analysis are from real-world data from a cancer patient’s tumor and normal tissue samples. For the sake of an acceptable speed of the analysis, the original data has been downsampled though to include only the reads from human chromosomes 5, 12 and 17.
+
+| Name | Format | Origin | Encoding | Sequence length | Total Sequences | Chromosome  | Data size (MB) |
+| ---- | -----| -------| ------  | -------- | --------------- | -------------- | ------------ |
+| SLGFSK-N_231335_r1_chr5_12_17 | fastq | Normal tissue | Sanger / Illumina 1.9 | 101 |10602766 | 5, 12 and 7 | 530.4 MB |
+| SLGFSK-N_231335_r2_chr5_12_17 | fastq | Normal tissue | Sanger / Illumina 1.9 | 101 | 10602766 | 5, 12 and 7 | 582.0 MB |
+| SLGFSK-T_231336_r1_chr5_12_17 | fastq | Cancer tissue | Sanger / Illumina 1.9 | 101 |16293448 | 5, 12 and 7 | 811.3 MB |
+| SLGFSK-T_231336_r2_chr5_12_17 | fastq  | Cancer tissue | Sanger / Illumina 1.9 | 101 |16293448 | 5, 12 and 7 | 868.7 MB |
+
+## Get data
+> <hands-on-title>Data upload+</hands-on-title>
+>
+> 1. For this tutorial, make a new history.
+>
+>    {% snippet faqs/galaxy/histories_create_new.md %}
+>    {% snippet faqs/galaxy/histories_rename.md %}
+>
+2. Import the data files from
+>    [Zenodo](https://zenodo.org/record/2582555):
+>
+>    ```
+>    https://zenodo.org/record/2582555/files/SLGFSK-N_231335_r1_chr5_12_17.fastq.gz
+>    https://zenodo.org/record/2582555/files/SLGFSK-N_231335_r2_chr5_12_17.fastq.gz
+>    https://zenodo.org/record/2582555/files/SLGFSK-T_231336_r1_chr5_12_17.fastq.gz
+>    https://zenodo.org/record/2582555/files/SLGFSK-T_231336_r2_chr5_12_17.fastq.gz
+>    ```
+>   This will download four sequenced files ordered as: 
+>   The first two files are for the forward and the reverse reads for the sample **normal**
+>   tissue sequence.
+>   The other two belong to the **tumor** reads.
+> 
+>    In some cases the same dataset can be found in the Galaxy shared data library. 
+>    Ask the instructor for more details about this.
+>
+>    The dat aset can also be downloaded a local storage.  
+>
+>    {% snippet faqs/galaxy/datasets_import_via_link.md format="fastqsanger.gz" %}
+>
+>    {% snippet faqs/galaxy/datasets_import_from_data_library.md %}
+>
+> 3. Make sure to upload the sequences in fastaq format. Look at the history and
+>    check if the created datasets have their data types assigned correctly with two reads for
+>    the tumor tissues and two reads for the normal tissues. If not, fix any
+>    missing or wrong data type assignments.
+>
+>    {% snippet faqs/galaxy/datasets_change_datatype.md datatype="fastqsanger.gz" %}
+>
+> 4. Give the data meaningful names and tags to facilitate analysis.
+>     
+>
+>    When uploading data from a link, Galaxy names the files after the link address.
+>    It might be useful to change or modify the name to something more meaningful.
+>
+>    {% snippet faqs/galaxy/datasets_rename.md %}
+>
+>
+> 5. This tutorial has a set of shared steps performed on the data. To track the
+>    data in the history, it is recommended to tag the datasets by attaching a meaningful tag '#'
+>    to them. The tagging will automatically be attached to any file generated
+>    from the original tagged dataset.
+>    *e.g.*, `#normal` for normal tissue datasets (with `-N_` in the name) and
+>    *e.g.*, `#tumor` for tumor dataset (with `-T_` in the name).
+>
+>
+>    {% snippet faqs/galaxy/datasets_add_tag.md %}
+>
+>
+{: .hands_on}
+
+# Quality control and mapping of NGS reads
+The data was obtained following a series of laboratory procedures, including DNA preparation, extraction, and sequencing, which means there is a possibility of errors occurring during those steps, which could affect data quality. To address that, it is necessary to test the quality of the fastq reads. The data quality needs to be within an acceptable range before looking for hCNVs. The low-quality data can lead us to false results. To detect low-quality data,  preprocessing step is required to trim or discard the low-quality reads before proceeding with the mapping and hCNV detection steps.
+
+> <comment-title>More on quality control and mapping </comment-title>
->  To read more about quality control this is tutorial on Galaxy training network 
-> [ Quality Control]({% link topics/sequence-analysis/tutorials/quality-control/tutorial.md %}) 
-> For mapping [Mapping]({% link topics/sequence-analysis/tutorials/mapping/tutorial.md %})
-{: .comment}
-
-
-## Quality Control
-> <hands-on-title>Quality control of the input datasets
-</hands-on-title>
-> 1. Run {% tool [FastQC](toolshed.g2.bx.psu.edu/repos/devteam/fastqc/fastqc/0.72+galaxy1) %} on the fastq datasets
->       - {% icon param-files %} *"Short read data from the current history"*: all 4 FASTQ  datasets selected with **Multiple datasets**
->
->    {% snippet faqs/galaxy/tools_select_multiple_datasets.md %}
->
->    This job will generate eight new datasets to the history. To
->    parse the quality results view the html report of each dataset.
->
->    For the next step use the raw data fidings from FastQC.
->
-> 2. Use {% tool [MultiQC](toolshed.g2.bx.psu.edu/repos/iuc/multiqc/multiqc/1.8+galaxy0) %} to aggregate the raw **FastQC** data of all four input datasets into one report
->      - In *"Results"*
->        - *"Which tool was used generate logs?"*: `FastQC`
->        - In *"FastQC output"*
->           - *"Type of FastQC output?"*: `Raw data`
->           - {% icon param-files %} *"FastQC output"*: all four *RawData*
->             outputs of **FastQC** {% icon tool %})
->
-> 3. Inspect the *Webpage* output produced by the tool
->
->    > <question-title></question-title>s
->    >
->    > 1. 1. How do you feel about the sequence's overall quality? 
->    > ![fastqbefore](../../images/Control_Freec_fastqc_per_base_sequence_quality_plot_before.png "Sequence quality per base generated by FastQC before end trimming.")
->    > ![GCbefore](../../images/Control_Freec_fastqc_per_sequence_gc_content_plot_before.png "Sequence quality per Sequence GC content generated by FastQC before end trimming.")
->    >
->    > > <solution-title></solution-title>
->    > >
->    > > 1. The forwards and reversed reads show good 
->    > >    quality, , with no major issues discovered
->    > >    discovered during the preparation process..
->    > >
->    > > 2. TThe GC content plots for the samples' forward and reverse reads 
->    > >    show an unusual bimodal distribution.
->    > >
->    > >    The unnormal distribution of the GC content of reads from a sample is 
->    > >    usually interpreted as a sign of possible contamination.
->    > >    However, we are dealing with sequencing data from captured exomes,
->    > >    which means that the reads do not represent random sequences from a  genome.
->    > >    They rather represent an arbitrary selection. Indeed, the samples were 
->    > >    prepared using Agilent's SureSelect V5 technology for exome enrichment, 
->    > >    and bimodal GC content distributions have been identified as a hallmark 
->    > >    of that capture method
->    > >    for example, see Fig. 4C in
->    > >    {% cite Meienberg2015 %}.
->    > >
->    > {: .solution}
->    {: .question}
-{: .hands_on}
-
-## Read trimming and filtering
-As previously demonstrated, The data have relatively high-quality sequenced reads.
-However, the aim is to detect clear reads for hCNVs and will use a trimming step to see if the analysis can be improved.
-
-
-> <hands-on-title>Read trimming and filtering of the normal tissue reads
-</hands-on-title>
-> 1. Run {% tool [Trimmomatic](toolshed.g2.bx.psu.edu/repos/pjbriggs/trimmomatic/trimmomatic/0.36.5) %} to trim and filter the normal tissue reads
->    - *"Single-end or paired-end reads?"*: `Paired-end (two separate
->      input files)`
->      
->      This makes the tool treat the forward and reverse reads simultaneously.
->
->      - {% icon param-file %} *"Input FASTQ file (R1/first of pair)"*: the
->        forward reads (r1) dataset of the normal tissue sample
->      - {% icon param-file %} *"Input FASTQ file (R2/second of pair)"*: the
->        reverse reads (r2) dataset of the normal tissue sample
->
->    - *"Perform initial ILLUMINACLIP step?"*: `Yes`
->       - *"Select standard adapter sequences or provide custom?"*: `Standard`
->          - *"Adapter sequences to use"*: `TruSeq3 (paired-ended, for MiSeq and HiSeq)`
->       - *"Maximum mismatch count which will still allow a full match to be
->        performed"*: `2`
->       - *"How accurate the match between the two 'adapter ligated' reads must
->        be for PE palindrome read alignment"*: `30`
->       - *"How accurate the match between any adapter etc. sequence must be
->        against a read"*: `10`
->       - *"Minimum length of adapter that needs to be detected (PE specific/
->        palindrome mode)"*: `8`
->       - *"Always keep both reads (PE specific/palindrome mode)?"*: `Yes`
->
->       These parameters are used to cut ILLUMINA-specific adapter sequences
->       from the reads.
->
->    - In *"Trimmomatic Operation"*
->       - In *"1: Trimmomatic Operation"*
->           -  *"Select Trimmomatic operation to perform"*: `Cut the specified number
->       of bases from the start of the read (HEADCROP)`
->              - *"Number of bases to remove from the start of the read"*: `3`
->       - {% icon param-repeat %} "Insert Trimmomatic Operation"*
->       - In *"2: Trimmomatic Operation"*
->           -  *"Select Trimmomatic operation to perform"*: `Cut bases off the end of
->       a read, if below a threshold quality (TRAILING)`
->              - *"Minimum quality required to keep a base"*: `10`
->       - {% icon param-repeat %} "Insert Trimmomatic Operation"*
->       - In *"3: Trimmomatic Operation"*
->           - *"Select Trimmomatic operation to perform"*: `Drop reads below a
->       specified length (MINLEN)`
->              - *"Minimum quality required to keep a base"*: `25`
->
->    
-{: .hands_on}
-
-This step will creates four files in the history. The sizes of those two files vary depending on the original data quality and trimming intensity. The first two files are for mated forward and reverse reads, respectively.
-The other two are for unmated reads as a result of excessive trimming.
-However, because of the high average data quality, there was no need to perform excessive trimming by selecting the previous three trimming conditions, so those files should be empty. Those files can be heden to keep the history cleaner.
-
-> <details-title>Keeping attention on the data type
+>  To read more about quality control this is tutorial on Galaxy training network 
+> [ Quality Control]({% link topics/sequence-analysis/tutorials/quality-control/tutorial.md %}) 
+> For mapping [Mapping]({% link topics/sequence-analysis/tutorials/mapping/tutorial.md %})
+{: .comment}
+
+
+## Quality Control
+> <hands-on-title>Quality control of the input datasets+</hands-on-title>
+> 1. Run {% tool [FastQC](toolshed.g2.bx.psu.edu/repos/devteam/fastqc/fastqc/0.72+galaxy1) %} on the fastq datasets
+>       - {% icon param-files %} *"Short read data from the current history"*: all 4 FASTQ  datasets selected with **Multiple datasets**
+>
+>    {% snippet faqs/galaxy/tools_select_multiple_datasets.md %}
+>
+>    This job will generate eight new datasets to the history. To
+>    parse the quality results view the html report of each dataset.
+>
+>    For the next step use the raw data fidings from FastQC.
+>
+> 2. Use {% tool [MultiQC](toolshed.g2.bx.psu.edu/repos/iuc/multiqc/multiqc/1.8+galaxy0) %} to aggregate the raw **FastQC** data of all four input datasets into one report
+>      - In *"Results"*
+>        - *"Which tool was used generate logs?"*: `FastQC`
+>        - In *"FastQC output"*
+>           - *"Type of FastQC output?"*: `Raw data`
+>           - {% icon param-files %} *"FastQC output"*: all four *RawData*
+>             outputs of **FastQC** {% icon tool %})
+>
+> 3. Inspect the *Webpage* output produced by the tool
+>
+>    > <question-title></question-title>s
+>    >
+>    > 1. 1. How do you feel about the sequence's overall quality? 
+>    > ![fastqbefore](../../images/Control_Freec_fastqc_per_base_sequence_quality_plot_before.png "Sequence quality per base generated by FastQC before end trimming.")
+>    > ![GCbefore](../../images/Control_Freec_fastqc_per_sequence_gc_content_plot_before.png "Sequence quality per Sequence GC content generated by FastQC before end trimming.")
+>    >
+>    > > <solution-title></solution-title>
+>    > >
+>    > > 1. The forwards and reversed reads show good 
+>    > >    quality, , with no major issues discovered
+>    > >    discovered during the preparation process..
+>    > >
+>    > > 2. TThe GC content plots for the samples' forward and reverse reads 
+>    > >    show an unusual bimodal distribution.
+>    > >
+>    > >    The unnormal distribution of the GC content of reads from a sample is 
+>    > >    usually interpreted as a sign of possible contamination.
+>    > >    However, we are dealing with sequencing data from captured exomes,
+>    > >    which means that the reads do not represent random sequences from a  genome.
+>    > >    They rather represent an arbitrary selection. Indeed, the samples were 
+>    > >    prepared using Agilent's SureSelect V5 technology for exome enrichment, 
+>    > >    and bimodal GC content distributions have been identified as a hallmark 
+>    > >    of that capture method
+>    > >    for example, see Fig. 4C in
+>    > >    {% cite Meienberg2015 %}.
+>    > >
+>    > {: .solution}
+>    {: .question}
+{: .hands_on}
+
+## Read trimming and filtering
+As previously demonstrated, The data have relatively high-quality sequenced reads.
+However, the aim is to detect clear reads for hCNVs and will use a trimming step to see if the analysis can be improved.
+
+
+> <hands-on-title>Read trimming and filtering of the normal tissue reads+</hands-on-title>
+> 1. Run {% tool [Trimmomatic](toolshed.g2.bx.psu.edu/repos/pjbriggs/trimmomatic/trimmomatic/0.36.5) %} to trim and filter the normal tissue reads
+>    - *"Single-end or paired-end reads?"*: `Paired-end (two separate
+>      input files)`
+>      
+>      This makes the tool treat the forward and reverse reads simultaneously.
+>
+>      - {% icon param-file %} *"Input FASTQ file (R1/first of pair)"*: the
+>        forward reads (r1) dataset of the normal tissue sample
+>      - {% icon param-file %} *"Input FASTQ file (R2/second of pair)"*: the
+>        reverse reads (r2) dataset of the normal tissue sample
+>
+>    - *"Perform initial ILLUMINACLIP step?"*: `Yes`
+>       - *"Select standard adapter sequences or provide custom?"*: `Standard`
+>          - *"Adapter sequences to use"*: `TruSeq3 (paired-ended, for MiSeq and HiSeq)`
+>       - *"Maximum mismatch count which will still allow a full match to be
+>        performed"*: `2`
+>       - *"How accurate the match between the two 'adapter ligated' reads must
+>        be for PE palindrome read alignment"*: `30`
+>       - *"How accurate the match between any adapter etc. sequence must be
+>        against a read"*: `10`
+>       - *"Minimum length of adapter that needs to be detected (PE specific/
+>        palindrome mode)"*: `8`
+>       - *"Always keep both reads (PE specific/palindrome mode)?"*: `Yes`
+>
+>       These parameters are used to cut ILLUMINA-specific adapter sequences
+>       from the reads.
+>
+>    - In *"Trimmomatic Operation"*
+>       - In *"1: Trimmomatic Operation"*
+>           -  *"Select Trimmomatic operation to perform"*: `Cut the specified number
+>       of bases from the start of the read (HEADCROP)`
+>              - *"Number of bases to remove from the start of the read"*: `3`
+>       - {% icon param-repeat %} "Insert Trimmomatic Operation"*
+>       - In *"2: Trimmomatic Operation"*
+>           -  *"Select Trimmomatic operation to perform"*: `Cut bases off the end of
+>       a read, if below a threshold quality (TRAILING)`
+>              - *"Minimum quality required to keep a base"*: `10`
+>       - {% icon param-repeat %} "Insert Trimmomatic Operation"*
+>       - In *"3: Trimmomatic Operation"*
+>           - *"Select Trimmomatic operation to perform"*: `Drop reads below a
+>       specified length (MINLEN)`
+>              - *"Minimum quality required to keep a base"*: `25`
+>
+>    
+{: .hands_on}
+
+This step will creates four files in the history. The sizes of those two files vary depending on the original data quality and trimming intensity. The first two files are for mated forward and reverse reads, respectively.
+The other two are for unmated reads as a result of excessive trimming.
+However, because of the high average data quality, there was no need to perform excessive trimming by selecting the previous three trimming conditions, so those files should be empty. Those files can be heden to keep the history cleaner.
+
+> <details-title>Keeping attention on the data type </details-title>
-> Track whether the reads are paired or unpaired, and remember to include them in any tool to be used.
-> The reason is that there are some tools, such as read mappers,
-> that expect reads to be in a specific order and having unmapped reads can result in significant.
-{: .details}
-
-> <hands-on-title>Read trimming and filtering of the tumor tissue reads
-</hands-on-title>
-> 2. repeat the previous step for **tumor tissue** reads following the same steps as above.
-{: .hands_on}
-
-> <hands-on-title>Exercise: Quality control of the polished datasets
-</hands-on-title>
-> Use {% tool [FastQC](toolshed.g2.bx.psu.edu/repos/devteam/fastqc/fastqc/0.72+galaxy1) %} and {% tool [MultiQC](toolshed.g2.bx.psu.edu/repos/iuc/multiqc/multiqc/1.8+galaxy0) %} like before,
-> but using the four trimmed datasets produced by Trimmomatic as input.
->
->    > <question-title></question-title>s
->    >
->    > Is there any difference between the reads before and after the trimming?
->    > ![fastqafter](../../images/Control_Freec_fastqc_per_base_sequence_quality_plot_after.png "Sequence quality per base generated by FastQC after end trimming. The x-axis on the grapgh is fore the read length and the The y-axis shows the quality scores. The higher the score the better the base call. The background of the graph divides the y axis into very good quality calls (green), calls of reasonable quality (orange), and calls of poor quality (red).")
->    > ![GCafter](../../images/Control_Freec_fastqc_per_sequence_gc_content_plot_afrer.png "Sequence quality per Sequence GC content generated by FastQC after end trimming the plot shows an unusually shaped distribution that could indicate a contaminated library or some other kinds of biased subset")
->    >
->    > > <solution-title></solution-title>
->    > >
->    > > The quality of the data is good, so 
->    > > trimming them didn't lead to dramatic changes. However,
->    > > we can point out that some of the adapters were removed.  
->    > {: .solution}
->    {: .question}
-{: .hands_on}
-
-## Read Mapping
-
-> <hands-on-title>Read Mapping
-</hands-on-title>
-> 1. Use {% tool [Map with BWA-MEM](toolshed.g2.bx.psu.edu/repos/devteam/bwa/bwa_mem/0.7.17.1) %} to map the reads from the **normal tissue** sample to the reference genome
->    - *"Will you select a reference genome from your history or use a built-in index?"*: `Use a built-in genome index`
->        - *"Using reference genome"*: `Human: hg19` (or a similarly named option)
->
->      > <comment-title>Using the imported `hg19` sequence
+> Track whether the reads are paired or unpaired, and remember to include them in any tool to be used.
+> The reason is that there are some tools, such as read mappers,
+> that expect reads to be in a specific order and having unmapped reads can result in significant.
+{: .details}
+
+> <hands-on-title>Read trimming and filtering of the tumor tissue reads+</hands-on-title>
+> 2. repeat the previous step for **tumor tissue** reads following the same steps as above.
+{: .hands_on}
+
+> <hands-on-title>Exercise: Quality control of the polished datasets+</hands-on-title>
+> Use {% tool [FastQC](toolshed.g2.bx.psu.edu/repos/devteam/fastqc/fastqc/0.72+galaxy1) %} and {% tool [MultiQC](toolshed.g2.bx.psu.edu/repos/iuc/multiqc/multiqc/1.8+galaxy0) %} like before,
+> but using the four trimmed datasets produced by Trimmomatic as input.
+>
+>    > <question-title></question-title>s
+>    >
+>    > Is there any difference between the reads before and after the trimming?
+>    > ![fastqafter](../../images/Control_Freec_fastqc_per_base_sequence_quality_plot_after.png "Sequence quality per base generated by FastQC after end trimming. The x-axis on the grapgh is fore the read length and the The y-axis shows the quality scores. The higher the score the better the base call. The background of the graph divides the y axis into very good quality calls (green), calls of reasonable quality (orange), and calls of poor quality (red).")
+>    > ![GCafter](../../images/Control_Freec_fastqc_per_sequence_gc_content_plot_afrer.png "Sequence quality per Sequence GC content generated by FastQC after end trimming the plot shows an unusually shaped distribution that could indicate a contaminated library or some other kinds of biased subset")
+>    >
+>    > > <solution-title></solution-title>
+>    > >
+>    > > The quality of the data is good, so 
+>    > > trimming them didn't lead to dramatic changes. However,
+>    > > we can point out that some of the adapters were removed.  
+>    > {: .solution}
+>    {: .question}
+{: .hands_on}
+
+## Read Mapping
+
+> <hands-on-title>Read Mapping+</hands-on-title>
+> 1. Use {% tool [Map with BWA-MEM](toolshed.g2.bx.psu.edu/repos/devteam/bwa/bwa_mem/0.7.17.1) %} to map the reads from the **normal tissue** sample to the reference genome
+>    - *"Will you select a reference genome from your history or use a built-in index?"*: `Use a built-in genome index`
+>        - *"Using reference genome"*: `Human: hg19` (or a similarly named option)
+>
+>      > <comment-title>Using the imported `hg19` sequence </comment-title>
->      > If you have imported the `hg19` sequence as a fasta dataset into your
->      > history instead:
->      >   - *"Will you select a reference genome from your history or use a
->      >     built-in index?"*: `Use a genome from history and build index`
->      >      - {% icon param-file %} *"Use the following dataset as the reference sequence"*: your imported `hg19` fasta dataset.
->      {: .comment}
->
->    - *"Single or Paired-end reads"*: `Paired`
->       - {% icon param-file %} *"Select first set of reads"*: the trimmed
->         forward reads (r1) dataset of the **normal tissue** sample; output of
->         **Trimmomatic** {% icon tool %}
->       - {% icon param-file %} *"Select second set of reads"*: the trimmed
->         reverse reads (r2) dataset of the **normal tissue** sample; output of
->         **Trimmomatic** {% icon tool %}
->    - *"Set read groups information?"*: `Set read groups (SAM/BAM specification)`
->      - *"Auto-assign"*: `No`
->        - *"Read group identifier (ID)"*: `Not available.`
->      - *"Auto-assign"*: `No`
->        - *"Read group sample name (SM)"*: `Not available.`
->      - *"Platform/technology used to produce the reads (PL)"*: `ILLUNINA`
->      - *"Select analysis mode"*: `Simple illumina mode`
->
->    > <comment-title>More on read group identifiers and sample names
+>      > If you have imported the `hg19` sequence as a fasta dataset into your
+>      > history instead:
+>      >   - *"Will you select a reference genome from your history or use a
+>      >     built-in index?"*: `Use a genome from history and build index`
+>      >      - {% icon param-file %} *"Use the following dataset as the reference sequence"*: your imported `hg19` fasta dataset.
+>      {: .comment}
+>
+>    - *"Single or Paired-end reads"*: `Paired`
+>       - {% icon param-file %} *"Select first set of reads"*: the trimmed
+>         forward reads (r1) dataset of the **normal tissue** sample; output of
+>         **Trimmomatic** {% icon tool %}
+>       - {% icon param-file %} *"Select second set of reads"*: the trimmed
+>         reverse reads (r2) dataset of the **normal tissue** sample; output of
+>         **Trimmomatic** {% icon tool %}
+>    - *"Set read groups information?"*: `Set read groups (SAM/BAM specification)`
+>      - *"Auto-assign"*: `No`
+>        - *"Read group identifier (ID)"*: `Not available.`
+>      - *"Auto-assign"*: `No`
+>        - *"Read group sample name (SM)"*: `Not available.`
+>      - *"Platform/technology used to produce the reads (PL)"*: `ILLUNINA`
+>      - *"Select analysis mode"*: `Simple illumina mode`
+>
+>    > <comment-title>More on read group identifiers and sample names </comment-title>
->    > In general, we can choose our own ID and SM values, but the ID should
->    > unambiguously identify the sequencing run that produced the reads,
->    > while the SM value should identify the biological sample.
->    {: .comment}
->
-> 2. Use {% tool [Map with BWA-MEM](toolshed.g2.bx.psu.edu/repos/devteam/bwa/bwa_mem/0.7.17.1) %} to map the reads from the **tumor tissue** sample
->    - *"Will you select a reference genome from your history or use a built-in index?"*: `Use a built-in genome index`
->        - *"Using reference genome"*: `Human: hg19` (or a similarly named option)
->
->      Adjust these settings as before in case of using imported reference
->      genome.
->    - *"Single or Paired-end reads"*: `Paired`
->       - {% icon param-file %} *"Select first set of reads"*: the trimmed
->         forward reads (r1) dataset of the **tumor tissue** sample; output of
->         **Trimmomatic** {% icon tool %}
->       - {% icon param-file %} *"Select second set of reads"*: the reverse
->         reads (r2) dataset of the **tumor tissue** sample; output of
->         **Trimmomatic** {% icon tool %}
->    - *"Set read groups information?"*: `Set read groups (SAM/BAM specification)`
->      - *"Auto-assign"*: `No`
->        - *"Read group identifier (ID)"*: `Not available.`
->      - *"Auto-assign"*: `No`
->        - *"Read group sample name (SM)"*: `Not available.`
->      - *"Platform/technology used to produce the reads (PL)"*: `ILLUNINA`
->      - *"Select analysis mode"*: `Simple illumina mode`
- {: .hands_on}
-
- > Name the created list as **Mapping-lsit**
-
-
-
-
-# Copy Number Variation detection (hCNV).
-
-After the mapping step, the data are ready to the hCNV detection step. This tutorial focuses on the **Control-FreeC** tool as a method for hCNV identification:
-
-- Identifies variant alleles in tumor/normal pair samples.
-- Visualize the hCNV using the Circos tool.
-
-## Mapped reads filtering
-
-The remaining data preprocessing until the Control-FreeC step is the same for Normal and Tumor reads.  Create a data collection to include those two files.
-
-<<<<<<< HEAD
-> <hands-on-title>Filtrate the mapped reads
-</hands-on-title>
-> 1. Use {% tool [Build list](https://usegalaxy.eu/root?tool_id=__BUILD_LIST__) %} to creat a list from the maped reads of the **normal tissue** and **tumor tissue**
-=======
-> ### {% icon hands_on %} Hands-on: Filtrate the mapped reads
-> 1. Use {% tool [Build list](__BUILD_LIST__) %} to creat a list from the maped reads of the **normal tissue** and **tumor tissue**
->>>>>>> 5d43f64f
->    -  {% icon param-file %} *"Dataset"*: `Insert dataset`
->       - *"Input dataset"*: `The output of map with BWA-MEM for normal tissue`
->    -  {% icon param-file %} *"Dataset"*: `Insert dataset`
->       - *"Input dataset"*: `The output of map with BWA-MEM for cancer tissue`
-> 2. Run {% tool [Create text file](toolshed.g2.bx.psu.edu/repos/bgruening/text_processing/tp_text_file_with_recurring_lines/1.1.0) %}  with the following parameters
->   -  *"Characters to insert"*: `normal reads`
->   -  *"Specify the number of iterations by"*: `User defined number`
->   -  *"How many times?"*: `1`
->   -  {% icon param-repeat %} "Insert selection"*
->      -  *"Characters to insert"*: `tumor reads`
->      -  *"Specify the number of iterations by"*: `User defined number`
->      -  *"How many times?"*: `1`
->   - This will create a text file with only two lines normal reads and tumor reads
->
-> 3. Run {% tool [Relabel identifiers](__RELABEL_FROM_FILE__) %}  with the following parameters
->   - {% icon param-collection %} *"Input Collection"*: the creat a list from `Build lsit tool`.
->   - *"How should the new labels be specified?"*: `Using lines in a simple text file.`
->   -  *"New Identifiers"*: The outcom from `Create txt file tool`
->   -  *"Ensure strict mapping"*: `False`
->
->   - Make sure to use the same files order for the both of **Build list** tool and **Creat text file**.   
-{: .hands_on}
-
-It is essential to filtrate the reads before the mapping step.
-It is also required to filtrate the reads after. The preprocessing step
-works by filtrating the mapped reads by removing the low-quality regions
-and the duplicated reads. This step is needed to reduce the running time
-and in results interpretation.
-
-> <hands-on-title>Data filtration and Remove duplicates
-</hands-on-title>
-> 1. Run {% tool [Samtools view](toolshed.g2.bx.psu.edu/repos/iuc/samtools_view/samtools_view/1.9+galaxy3) %}  with the following parameters
->   - {% icon param-collection %} *"SAM/BAM/CRAM dataset"*: The outpot of  `Relabel identifiers` dataset cpllection.
->   -  *"What would you like to look at?"*: `A filtered/subsampled selection of reads`
->   -  In*"Configure filters:"*:
->        - In *"1: Configure filters:"*
->          -  *"Filter by quality"*: `1`
->        - In *"2: Configure filters:"*
->          -  *"Exclude reads with any of the following flags set"*: `Read is unmapped` `Mate  is unmapped`
->   -  *Produce extra dataset with dropped reads?"*: `False`
->   -  *"Output format"*: `BAM (-b)`
->   -  *"Reference data"*: `No`
->
->    {% snippet faqs/galaxy/tools_select_collection.md %}
->
-> 2. Run {% tool [RmDup](toolshed.g2.bx.psu.edu/repos/devteam/samtools_rmdup/samtools_rmdup/2.0.1) %}  with the following parameters
->   - {% icon param-collection %} *"BAM File"*:  The outpot of  `Samtools view`
->   - *"Is this paired-end or single end data"*: `BAM is paired-end`
->   - *"Treat as single-end"*: `False`
-{: .hands_on}
-
-
-
-
-## Homogenize mapped reads
-
-To detect hCNVs expression accurately. The reads must go through the lift alignment process. Lift Alignment works by shifting reads that contain indels to the left of a reference genome until they can not be shifted anymore. As a result, it will only extract reads with indels, with no false reads (reads that mismatch with the reference genome other than the indels).
-
-
-> <hands-on-title>Homogenize the positional distributed indels
-</hands-on-title>
-> 1. Run {% tool [BamLeftAlign](toolshed.g2.bx.psu.edu/repos/devteam/freebayes/bamleftalign/1.3.1) %}  with the following parameters
->   -  *"Choose the source for the reference genome"*: `Locally cached `
->   -  {% icon param-collection %} *"Select alignment file in BAM format"*: The outpot of  `tool RmDup`.
->   -  *"Using reference genome"*: `hg19`
->   -  *"Maximum number of iterations"*: `5`
->
-> 2. Run {% tool [Samtools calmd](toolshed.g2.bx.psu.edu/repos/devteam/samtools_calmd/samtools_calmd/2.0.2) %}  with the following parameters
->   -  {% icon param-collection %} *"BAM file to recalculate"*: The outpot of  `BamLeftAlign`.
->   -  *"Choose the source for the reference genome"*: `Use a built-in genome`
->   -  *"Using reference genome"*: `hg19`
->   -  *"Do you also want BAQ (Base Alignment Quality) scores to be calculated?"*: `No`
->   -  *"Additional options"*: `Advanced options`
->   -  *"Change identical bases to '='"*: `False`
->   -  *"Coefficient to cap mapping quality of poorly mapped reads"*: `50`
-{: .hands_on}
-
-
-After the Homogenizing step, it is now to extract the reads which hold indels from the mapped reads.
-
-## Filtrate indels
-
-> <hands-on-title>Filtrate the indels reads
-</hands-on-title>
-> 1. Run {% tool [Samtools view](toolshed.g2.bx.psu.edu/repos/iuc/samtools_view/samtools_view/1.9+galaxy3) %}  with the following parameters
->   -  {% icon param-collection %} *"BAM file to recalculate"*: The outpot of  `Samtools CalMD`.
->   -  *"What would you like to look at?"*: `Just the input header (-H)`
->   -  *"What would you like to have reported?"*: `The header in ...`
->   -  *"Output format"*: `SAM`
->   -  *"Reference data"*: `No, see help (-output-fmt-option no_ref)`  
-> 2. Run {% tool [Select](Grep1) %}  with the following parameters
->   -  {% icon param-collection %} *"Select lines from"*: The outpot of  `Samtools view`.
->   -  *"that"*: `Matching`
->   -  *"the pattern"*: `^@SQ\tSN:(chr[0-9]+|chrM|chrX|chrY)\tLN:[0-9]+`
->   -  *"Keep header line"*: `False`
->
-> 3. Run {% tool [Replace Text in entire line](toolshed.g2.bx.psu.edu/repos/bgruening/text_processing/tp_replace_in_line/1.1.2) %}  with the following parameters
->   -  {% icon param-collection %} *"Select lines from"*: The outpot of  `Select`.
->   -  In *"Replacements:"*:
->       - In *"1: Replacements:"*
->          -  *"Find pattern"*: `^@SQ\tSN:(chr[0-9]+|chrM|chrX|chrY)\tLN:([0-9]+)`
->       - In *"2: Replacements:"*
->          -  *"Replace with:"*: `\1\t0\t\2`
->
->    This step will generate a data collection folder with two files inside. Change the datatype for the files inside it into **BED format**.  
->
->    {% snippet faqs/galaxy/datasets_change_datatype.md %}
->
-> 4. Run {% tool [Samtools view](toolshed.g2.bx.psu.edu/repos/iuc/samtools_view/samtools_view/1.9+galaxy3) %}  with the following parameters
->   - {% icon param-collection %} *"SAM/BAM/CRAM data set"*: The outpot of  `CalMD`.
->   -  *"What would you like to look at?"*: `A filtered/subsampled selection of reads`
->   -  In*"Configure filters:"*:
->       - In *"1: Configure filters:"*
->         -  *"Filter by quality"*: `255`
->   -  *What would you like to have reported?"*: `Reads dropped during filtering and subsampling`
->   -  *Produce extra dataset with dropped reads?"*: `False`
->   -  *"Output format"*: `BAM (-b)`
->   -  *"Reference data"*: `No`
->
->
-> 5. Run {% tool [Samtools view](toolshed.g2.bx.psu.edu/repos/iuc/samtools_view/samtools_view/1.9+galaxy3) %}  with the following parameters
->   - {% icon param-collection %} *"SAM/BAM/CRAM data set"*: The outpot of  `Samtools view`.
->   -  *"What would you like to look at?"*: `A filtered/subsampled selection of reads`
->   -  In*"Configure filters:"*:
->       - In *"1: Configure filters:"*
->         -  *"Filter by regions:"*: `Regions from BED file`
->       - In *"2: Configure filters:"*
->         -  {% icon param-collection %} *"Filter by intervals in a bed file:"*: The outpot of  ` Replace Text` BED format.
->       - In *"3: Configure filters:"*
->         -  *"Filter by readgroup"*: `NO`
->       - In *"4: Configure filters:"*
->         -  *"Filter by quality"*: `1`
->   -  *Produce extra dataset with dropped reads?"*: `False`
->   -  *"Output format"*: `BAM (-b)`
->   -  *"Reference data"*:`No`
-{: .hands_on}
-
-> <hands-on-title>Extract files form list
-</hands-on-title>
-> extract the files from the list to handel them separitly
-> 1. Run {% tool [Extract Dataset](__EXTRACT_DATASET__) %}  with the following parameters:
->   -  {% icon param-collection %} *"Input List"*: `The outpot of Samtools view`.
->   -  *"How should a dataset be selected?"*: `Select by element identifier`
->   -  *"Element identifier:"*: `tumor reads`
->
-> 2. Run {% tool [Extract Dataset](__EXTRACT_DATASET__) %}  with the following parameters:
->   -  {% icon param-collection %} *"Input List"*: The outpot of  `Samtools view`.
->   -  *"How should a dataset be selected?"*: `Select by element identifier`
->   -  *"Element identifier:"*: `normal reads`
-{: .hands_on}
-
-
-
-
-
-
-
-## Control_FREEC for hCNV detection  
-The data are now ready to detect hCNV. Control-FREEC detects copy-number alterations and allelic imbalances (including loss of heterozygosity; LOH) by automatically computing, normalising, and segmenting copy number profile and beta allele frequency (BAF) profile, and then calling copy number alterations and LOH. Control-FREEC differentiates between somatic and germline variants. Based on those profiles. The control reads display the gene status for each segment.
-![Controlfreec](../../images/Control_Freec_output.png "1. Control-FREEC calculates copy number and BAF profiles and detects regions of copy number gain/loss and LOH regions in chromosomes 5,12 17. Gains, losses and LOH are shown in red, blue and light blue, respectively.")
-
-> <comment-title>More on control_FREEC and hCNVs detection
+>    > In general, we can choose our own ID and SM values, but the ID should
+>    > unambiguously identify the sequencing run that produced the reads,
+>    > while the SM value should identify the biological sample.
+>    {: .comment}
+>
+> 2. Use {% tool [Map with BWA-MEM](toolshed.g2.bx.psu.edu/repos/devteam/bwa/bwa_mem/0.7.17.1) %} to map the reads from the **tumor tissue** sample
+>    - *"Will you select a reference genome from your history or use a built-in index?"*: `Use a built-in genome index`
+>        - *"Using reference genome"*: `Human: hg19` (or a similarly named option)
+>
+>      Adjust these settings as before in case of using imported reference
+>      genome.
+>    - *"Single or Paired-end reads"*: `Paired`
+>       - {% icon param-file %} *"Select first set of reads"*: the trimmed
+>         forward reads (r1) dataset of the **tumor tissue** sample; output of
+>         **Trimmomatic** {% icon tool %}
+>       - {% icon param-file %} *"Select second set of reads"*: the reverse
+>         reads (r2) dataset of the **tumor tissue** sample; output of
+>         **Trimmomatic** {% icon tool %}
+>    - *"Set read groups information?"*: `Set read groups (SAM/BAM specification)`
+>      - *"Auto-assign"*: `No`
+>        - *"Read group identifier (ID)"*: `Not available.`
+>      - *"Auto-assign"*: `No`
+>        - *"Read group sample name (SM)"*: `Not available.`
+>      - *"Platform/technology used to produce the reads (PL)"*: `ILLUNINA`
+>      - *"Select analysis mode"*: `Simple illumina mode`
+ {: .hands_on}
+
+ > Name the created list as **Mapping-lsit**
+
+
+
+
+# Copy Number Variation detection (hCNV).
+
+After the mapping step, the data are ready to the hCNV detection step. This tutorial focuses on the **Control-FreeC** tool as a method for hCNV identification:
+
+- Identifies variant alleles in tumor/normal pair samples.
+- Visualize the hCNV using the Circos tool.
+
+## Mapped reads filtering
+
+The remaining data preprocessing until the Control-FreeC step is the same for Normal and Tumor reads.  Create a data collection to include those two files.
+
+> <hands-on-title>Filtrate the mapped reads+</hands-on-title>
+> 1. Use {% tool [Build list](__BUILD_LIST__) %} to creat a list from the maped reads of the **normal tissue** and **tumor tissue**
+>    -  {% icon param-file %} *"Dataset"*: `Insert dataset`
+>       - *"Input dataset"*: `The output of map with BWA-MEM for normal tissue`
+>    -  {% icon param-file %} *"Dataset"*: `Insert dataset`
+>       - *"Input dataset"*: `The output of map with BWA-MEM for cancer tissue`
+> 2. Run {% tool [Create text file](toolshed.g2.bx.psu.edu/repos/bgruening/text_processing/tp_text_file_with_recurring_lines/1.1.0) %}  with the following parameters
+>   -  *"Characters to insert"*: `normal reads`
+>   -  *"Specify the number of iterations by"*: `User defined number`
+>   -  *"How many times?"*: `1`
+>   -  {% icon param-repeat %} "Insert selection"*
+>      -  *"Characters to insert"*: `tumor reads`
+>      -  *"Specify the number of iterations by"*: `User defined number`
+>      -  *"How many times?"*: `1`
+>   - This will create a text file with only two lines normal reads and tumor reads
+>
+> 3. Run {% tool [Relabel identifiers](__RELABEL_FROM_FILE__) %}  with the following parameters
+>   - {% icon param-collection %} *"Input Collection"*: the creat a list from `Build lsit tool`.
+>   - *"How should the new labels be specified?"*: `Using lines in a simple text file.`
+>   -  *"New Identifiers"*: The outcom from `Create txt file tool`
+>   -  *"Ensure strict mapping"*: `False`
+>
+>   - Make sure to use the same files order for the both of **Build list** tool and **Creat text file**.   
+{: .hands_on}
+
+It is essential to filtrate the reads before the mapping step.
+It is also required to filtrate the reads after. The preprocessing step
+works by filtrating the mapped reads by removing the low-quality regions
+and the duplicated reads. This step is needed to reduce the running time
+and in results interpretation.
+
+> <hands-on-title>Data filtration and Remove duplicates+</hands-on-title>
+> 1. Run {% tool [Samtools view](toolshed.g2.bx.psu.edu/repos/iuc/samtools_view/samtools_view/1.9+galaxy3) %}  with the following parameters
+>   - {% icon param-collection %} *"SAM/BAM/CRAM dataset"*: The outpot of  `Relabel identifiers` dataset cpllection.
+>   -  *"What would you like to look at?"*: `A filtered/subsampled selection of reads`
+>   -  In*"Configure filters:"*:
+>        - In *"1: Configure filters:"*
+>          -  *"Filter by quality"*: `1`
+>        - In *"2: Configure filters:"*
+>          -  *"Exclude reads with any of the following flags set"*: `Read is unmapped` `Mate  is unmapped`
+>   -  *Produce extra dataset with dropped reads?"*: `False`
+>   -  *"Output format"*: `BAM (-b)`
+>   -  *"Reference data"*: `No`
+>
+>    {% snippet faqs/galaxy/tools_select_collection.md %}
+>
+> 2. Run {% tool [RmDup](toolshed.g2.bx.psu.edu/repos/devteam/samtools_rmdup/samtools_rmdup/2.0.1) %}  with the following parameters
+>   - {% icon param-collection %} *"BAM File"*:  The outpot of  `Samtools view`
+>   - *"Is this paired-end or single end data"*: `BAM is paired-end`
+>   - *"Treat as single-end"*: `False`
+{: .hands_on}
+
+
+
+
+## Homogenize mapped reads
+
+To detect hCNVs expression accurately. The reads must go through the lift alignment process. Lift Alignment works by shifting reads that contain indels to the left of a reference genome until they can not be shifted anymore. As a result, it will only extract reads with indels, with no false reads (reads that mismatch with the reference genome other than the indels).
+
+
+> <hands-on-title>Homogenize the positional distributed indels+</hands-on-title>
+> 1. Run {% tool [BamLeftAlign](toolshed.g2.bx.psu.edu/repos/devteam/freebayes/bamleftalign/1.3.1) %}  with the following parameters
+>   -  *"Choose the source for the reference genome"*: `Locally cached `
+>   -  {% icon param-collection %} *"Select alignment file in BAM format"*: The outpot of  `tool RmDup`.
+>   -  *"Using reference genome"*: `hg19`
+>   -  *"Maximum number of iterations"*: `5`
+>
+> 2. Run {% tool [Samtools calmd](toolshed.g2.bx.psu.edu/repos/devteam/samtools_calmd/samtools_calmd/2.0.2) %}  with the following parameters
+>   -  {% icon param-collection %} *"BAM file to recalculate"*: The outpot of  `BamLeftAlign`.
+>   -  *"Choose the source for the reference genome"*: `Use a built-in genome`
+>   -  *"Using reference genome"*: `hg19`
+>   -  *"Do you also want BAQ (Base Alignment Quality) scores to be calculated?"*: `No`
+>   -  *"Additional options"*: `Advanced options`
+>   -  *"Change identical bases to '='"*: `False`
+>   -  *"Coefficient to cap mapping quality of poorly mapped reads"*: `50`
+{: .hands_on}
+
+
+After the Homogenizing step, it is now to extract the reads which hold indels from the mapped reads.
+
+## Filtrate indels
+
+> <hands-on-title>Filtrate the indels reads+</hands-on-title>
+> 1. Run {% tool [Samtools view](toolshed.g2.bx.psu.edu/repos/iuc/samtools_view/samtools_view/1.9+galaxy3) %}  with the following parameters
+>   -  {% icon param-collection %} *"BAM file to recalculate"*: The outpot of  `Samtools CalMD`.
+>   -  *"What would you like to look at?"*: `Just the input header (-H)`
+>   -  *"What would you like to have reported?"*: `The header in ...`
+>   -  *"Output format"*: `SAM`
+>   -  *"Reference data"*: `No, see help (-output-fmt-option no_ref)`  
+> 2. Run {% tool [Select](Grep1) %}  with the following parameters
+>   -  {% icon param-collection %} *"Select lines from"*: The outpot of  `Samtools view`.
+>   -  *"that"*: `Matching`
+>   -  *"the pattern"*: `^@SQ\tSN:(chr[0-9]+|chrM|chrX|chrY)\tLN:[0-9]+`
+>   -  *"Keep header line"*: `False`
+>
+> 3. Run {% tool [Replace Text in entire line](toolshed.g2.bx.psu.edu/repos/bgruening/text_processing/tp_replace_in_line/1.1.2) %}  with the following parameters
+>   -  {% icon param-collection %} *"Select lines from"*: The outpot of  `Select`.
+>   -  In *"Replacements:"*:
+>       - In *"1: Replacements:"*
+>          -  *"Find pattern"*: `^@SQ\tSN:(chr[0-9]+|chrM|chrX|chrY)\tLN:([0-9]+)`
+>       - In *"2: Replacements:"*
+>          -  *"Replace with:"*: `\1\t0\t\2`
+>
+>    This step will generate a data collection folder with two files inside. Change the datatype for the files inside it into **BED format**.  
+>
+>    {% snippet faqs/galaxy/datasets_change_datatype.md %}
+>
+> 4. Run {% tool [Samtools view](toolshed.g2.bx.psu.edu/repos/iuc/samtools_view/samtools_view/1.9+galaxy3) %}  with the following parameters
+>   - {% icon param-collection %} *"SAM/BAM/CRAM data set"*: The outpot of  `CalMD`.
+>   -  *"What would you like to look at?"*: `A filtered/subsampled selection of reads`
+>   -  In*"Configure filters:"*:
+>       - In *"1: Configure filters:"*
+>         -  *"Filter by quality"*: `255`
+>   -  *What would you like to have reported?"*: `Reads dropped during filtering and subsampling`
+>   -  *Produce extra dataset with dropped reads?"*: `False`
+>   -  *"Output format"*: `BAM (-b)`
+>   -  *"Reference data"*: `No`
+>
+>
+> 5. Run {% tool [Samtools view](toolshed.g2.bx.psu.edu/repos/iuc/samtools_view/samtools_view/1.9+galaxy3) %}  with the following parameters
+>   - {% icon param-collection %} *"SAM/BAM/CRAM data set"*: The outpot of  `Samtools view`.
+>   -  *"What would you like to look at?"*: `A filtered/subsampled selection of reads`
+>   -  In*"Configure filters:"*:
+>       - In *"1: Configure filters:"*
+>         -  *"Filter by regions:"*: `Regions from BED file`
+>       - In *"2: Configure filters:"*
+>         -  {% icon param-collection %} *"Filter by intervals in a bed file:"*: The outpot of  ` Replace Text` BED format.
+>       - In *"3: Configure filters:"*
+>         -  *"Filter by readgroup"*: `NO`
+>       - In *"4: Configure filters:"*
+>         -  *"Filter by quality"*: `1`
+>   -  *Produce extra dataset with dropped reads?"*: `False`
+>   -  *"Output format"*: `BAM (-b)`
+>   -  *"Reference data"*:`No`
+{: .hands_on}
+
+> <hands-on-title>Extract files form list+</hands-on-title>
+> extract the files from the list to handel them separitly
+> 1. Run {% tool [Extract Dataset](__EXTRACT_DATASET__) %}  with the following parameters:
+>   -  {% icon param-collection %} *"Input List"*: `The outpot of Samtools view`.
+>   -  *"How should a dataset be selected?"*: `Select by element identifier`
+>   -  *"Element identifier:"*: `tumor reads`
+>
+> 2. Run {% tool [Extract Dataset](__EXTRACT_DATASET__) %}  with the following parameters:
+>   -  {% icon param-collection %} *"Input List"*: The outpot of  `Samtools view`.
+>   -  *"How should a dataset be selected?"*: `Select by element identifier`
+>   -  *"Element identifier:"*: `normal reads`
+{: .hands_on}
+
+
+
+
+
+
+
+## Control_FREEC for hCNV detection  
+The data are now ready to detect hCNV. Control-FREEC detects copy-number alterations and allelic imbalances (including loss of heterozygosity; LOH) by automatically computing, normalising, and segmenting copy number profile and beta allele frequency (BAF) profile, and then calling copy number alterations and LOH. Control-FREEC differentiates between somatic and germline variants. Based on those profiles. The control reads display the gene status for each segment.
+![Controlfreec](../../images/Control_Freec_output.png "1. Control-FREEC calculates copy number and BAF profiles and detects regions of copy number gain/loss and LOH regions in chromosomes 5,12 17. Gains, losses and LOH are shown in red, blue and light blue, respectively.")
+
+> <comment-title>More on control_FREEC and hCNVs detection </comment-title>
-> Control-freec works by: 
-> 1. Annotating genomic changes and heterozygosity loss in the sample dataset.
-> 2. Distinguishes between germline and somatic variants by creating copy number profile and BAF profile.
-> 3. Employs the information in those profiles to detect copy number changes in sample reads.
->
-{: .comment}
-
-
-> <question-title></question-title>s
-> Can you expect the essential factors that afflict hCNVs detection?
->
-> > <solution-title></solution-title>
-> >
-> > 1. Coverage bias in reads 
-> > Changes in reading mobility and GC content may favour the duplication of specific reads over others.
-> > 2. Bias in reading alignment
-> > Because normal cells have higher read coverage than allelic reads during alignment, they may be classified as noise findings.
-> > 3. Normal cell contamination 
-> > The presence of normal cells within tumour cells can have an impact on the construction of a tumour genome's copy number profile.
-> {: .solution}
-{: .question}
-
-
-
-
-
-> <hands-on-title>Detection of copy-number changes
-</hands-on-title>
-> 1. Import the DED file for the captured reagions from [Zenodo](https://doi.org/10.5281/zenodo.5697358):
->
->    ```
->    https://zenodo.org/record/5697358/files/capture_targets_chr5_12_17.bed
->    ```
->
- > 2. Run {% tool [Control-FREEC](toolshed.g2.bx.psu.edu/repos/iuc/control_freec/control_freec/11.6+galaxy1) %}  with the following parameters
->   -  *"Select the sequencing method of the input file(s)?"*: `whole-exome sequencing (WES)`
->   -  {% icon param-file %} *"Sample file"*: The outpot of  `Extract Dataset` (**cancer reads**)
->   -  {% icon param-file %} *"Control file"*: The outpot of  `Extract Dataset` (**normal reads**)
->   -  {% icon param-file %} *"BED file with capture regions"*: `chr 5, 7, 12 capture reagions **Input file**` 
->   -  *"Format of reads"*: `Illumina paired-end (FR)`
->
->   -  In*"Advanced WES settings:"*:
->      - In *"1: Advanced WES settings:"*
->         -  *"Degree of polynomial:"*: `control-read-count-based normalization, WES (1)`
->      - In *"2:Advanced WES settings:"*
->         -  *"Read Count (RC) correction for GC-content bias and low mappability:"*: `normalize the sample and the control RC using GC-content and then calculate the ratio "Sample RC/contol RC" (1)`
->      - In *"3: Advanced WES settings:"*
->         -  *"Minimal number of consecutive windows to call a CNA"*: `WES (3)`
->      - In *"4: Advanced WES settings:"*
->         -  *"Segmentation of normalized profiles (break point)"*: `1.2`
->      - In *"5: Advanced WES settings:"*
->         -  *"Desired behavior in the ambiguous regions"-1" "*: `make a separate fragment of this "unknown" region and do not assign any copy number to this region at all (4)`
->      - In *"6: Advanced WES settings:"*
->         -  *"Adjust sample contamination?"*: `True`
->      - In *"7: Advanced WES settings:"*
->         -  *"Sample contamination by normal cells"*: `0.30000000000000004`
->      - In *"8: Advanced WES settings:"*
->         -  *"Intercept of polynomial"*: `with GC-content (1)`
->      - In *"9: Advanced WES settings:"*
->         -  *"Sample sex"*: `XX`
->
->   -  *"Choose the source for the reference genome"*: `Locally cached`
->   -  *"Reference genome"*: `hg19`
->   -  In*"Outputs:"*:
->       - In *"1: Outputs:"*
->         -  *"BedGraph Output for UCSC genome browser"*: `False`
->       - In *"2 :Outputs:"*
->         -  *"Visualize normalized copy number profile with predicted CNAs"*: `True`
->       - In *"3: Outputs:"*
->         -  *"2D data track file for Circos"*: `True`
->
-> > <question-title></question-title>s
-> >
-> > In your opinion, what are the challenges in hCNVs detection?
-> > > <solution-title></solution-title>
-> > >
-> > > 1. The bias in Reads coverage changes in reads mobility and GC content can lead to 
-> > > favouring the duplication of specific reads over others.
-> > > 2. The bias in reads alignment. 
-> > > Normal cells' reads coverage is higher than the allelic reads, for 
-> > > that the allelic reads some times expressed as noise findings
-> > > 3. Contamination with normal cells 
-> > > The availability of normal cells within tumor cells can
-> > > effect on the construction of the copy number profile of a 
-> > > tumor genome
-> > {: .solution}
-> {: .question}
-{: .hands_on}
-
-
-## Visualise detected hCNVs
-
-Cicros demonstrates the relationship and the positions of different objects with an appealing,
-high quality and illustrative multilayers circular plot. Circos gives the user flexibility to
-present the link between their data at a high rate by providing the ability to control the features 
-and elements in creating the plot. Circos visualise the genomic alterations in genome structure and 
-the relationships between the genomic intervals [Krzywinski, Schein et al. 2009](https://genome.cshlp.org/content/19/9/1639.short).
-
- > <hands-on-title>Visualise the hCNV findings
-</hands-on-title>
-> 1. Run {% tool [Circos](toolshed.g2.bx.psu.edu/repos/iuc/circos/circos/0.69.8+galaxy7) %}  with the following parameters
->   -  *"Reference Genome Source"*: `Custom Karyotype`
->   -  {% icon param-file %} *"Sample file"*: The outpot of  `Output dataset out_chr_sorted_circos from control freec`
->
->   -  In*"Ideogram:"*:
->       - In *"1: Ideogram:"*
->         -  *Spacing Between Ideograms (in chromosome units)"*: `3.0`
->       - In *"2: Ideogram:"*
->         -  *"Radius"*: `0.8`
->       - In *"3: Ideogram:"*
->         -  *"Thickness"*: `45.0`
->       - In *"4: Ideogram:"*
->         -  In*"Labels:"*:
->             -  In*"1: Labels:"*
->                 -  *"Radius"*: `0.01`
->             -  In*"2: Labels:"*
->                 -  *"Label Font Size"*: `40`
->       - In *"5: Ideogram:"*
->         -  In*"Cytogenic Bands:"*:
->             -  In*"1: Cytogenic Bands:"*
->                 -  *"Band Stroke Color"*: `Black`
->   -  In*"2D Data Tracks:"*:
->      -  {% icon galaxy-wf-new %} "Insert 2D Data Plot"*
->         -  In*"2D Data Plots:"*:
->            - In *"1: 2D Data Plots:"*
->              -  *"Outside Radius"*: `0.95`
->            - In *"2: 2D Data Plots:"*
->              -  *"Plot Type"*: `Scatter`
->            - In *"3: 2D Data Plots:"*
->              -  {% icon param-file %} *"Scatter Plot Data Source"*: `Output dataset 'out_ratio_log2_circos' from Control-FreeC`
->            - In *"4: 2D Data Plots:"*
->              -  In*"Plot Format Specific Options:"*:
->                 - In *"1: Plot Format Specific Options:"*
->                   -  *"Glyph"*: `Circle`
->                 - In *"2: Plot Format Specific Options:"*
->                   -  *"Glyph Size"*: `4`
->                 - In *"3: Plot Format Specific Options:"*
->                   -  *"Fill Color"*: `Gray`
->                 - In *"4: Plot Format Specific Options:"*
->                   -  *"Stroke Color"*: `Black`
->                 - In *"5: Plot Format Specific Options:"*
->                   -  *"Stroke Thickness"*: `0`  
->         - In *"5: 2D Data Plots:"*
->           -  In*"Rules:"*:
->               - In *"1: Rules:"*
->                 -  {% icon galaxy-wf-new %} *"Insert Rule"*:
->                    -  In*"Rule 1"*
->                       - In *"1: Rule 1"*
->                         -  {% icon galaxy-wf-new %} *"Insert Conditions to Apply"*
->                            -  In*" Conditions to Applies"*
->                               - In *"1: Conditions to Applies"*
->                                  -  *"Condition"*: `Based on value (ONLY for scatter/histogram/heatmap/line)`
->                               - In *"2: Conditions to Applies"*
->                                  -  *"Points above this value"*: `0.0`
->                       - In *"2: Rule 1"*
->                          -  {% icon galaxy-wf-new %} *"Insert Actions to Apply"*
->                             -  In*"Actions to Applies"*
->                                - In *"1: Actions to Applies"*
->                                   -  *"Action"*: `Change Fill Color for all points`
->                                - In *"2: Actions to Applies"*
->                                   -  *"Fill Color"*: `Red`
->                       - In *"3: Rule 1"*
->                         -  *"Continue flow"*: `False`
->               - In *"2: Rules:"*
->                  -  {% icon param-repeat %} *"Insert Rule"*:
->                     -  In*"Rule 2"*
->                        - In *"1: Rule 2"*
->                           -  {% icon galaxy-wf-new %} *"Insert Conditions to Apply"*:
->                              -  In*" Conditions to Applies"*
->                                 - In *"1: Conditions to Applies"*
->                                    -  *"Condition"*: `Based on value (ONLY for scatter/histogram/heatmap/line)`
->                                 - In *"2: Conditions to Applies"*
->                                    -  *"Points below this value"*: `0.0`
->                        - In *"2: Rule 2"*
->                           -  {% icon galaxy-wf-new %} *"Insert Actions to ApplyInsert Actions to Apply"*:
->                              -  In*"Actions to Applies"*
->                                 - In *"1: Actions to Applies"*
->                                    -  *"Action"*: `Change Fill Color for all points`
->                                 - In *"2: Actions to Applies"*
->                                    -  *"Fill Color"*: `Blue`
->                      - In *"3: Rule 2"*
->                        -  *"Continue flow"*: `False`
->            - In *"6: 2D Data Plots:"*
->                -  In*"Axes:"*:
->                   -  In “1: Axes:”
->                      -  {% icon galaxy-wf-new %} *"Insert Conditions to Apply"*
->                        -  In*"Axis 1:"*:
->                           - In *"1: Axis 1"*
->                              -  *"Radial Position"*: `Absolute position (values match data values)`
->                           - In *"2: Axis 2"*
->                             -  *"Spacing"*: `1.0`
->                           - In *"3: Axis 1"*
->                             -  *"y0"*: `-4.0`
->                           - In *"4: Axis 1"*
->                             -  *"y1"*: `4.0`
->                           - In *"5: Axis 1"*
->                             -  *"Color"*: `Gray`
->                           - In *"6: Axis 1"*
->                             -  *"Color Transparency"*: `1.0`
->                           - In *"7: Axis 1"*
->                             -  *"Thickness"*: `2`
->                   -  In “2: Axes:”
->                      - *"When to show"*: `Always`
->   -  In*"Limits:"*:
->       - In *"1: Limits:"*
->         -  *"Maximum number of links to draw"*: `2500000`
->       - In *"2: Limits:"*
->         -  *"Maximum number of points per track"*: `2500000`
-{: .hands_on}
-
-> <question-title></question-title>s
-> Can you interpret generated plot from the Circos tool?
-> ![Cicros](../../images/Control_Freec-%5BCircos_Plot%5D.png "	This circos plot shows of genetic alterations in chromosomes 5,12 and 17 tutmer tissues. The outermost circle represents the targeted chromosomes and inner circle for deletion related and amplificated related variations ")
-> ![Cicros](../../images/Control_Freec_Cicros_zoomed.png "Zoomed hCNV regions detected by Control_FREEC using Cicros")
-> > <solution-title></solution-title>
-> > The outermost circle represents the targeted chromosomes. 
-> > The inner circle
-> > shows the copy number changes in those regions.
-> >
-> > The inner circle has two parts. The deletion-related variations are the red dots directed to the centre 
-> > (below the centre line), while the amplificated variations are the green dots pointed out of the center (toward chromosomes).
-> {: .solution}
-{: .question}
-
-# Conclusion
-
-In this tutorial, we introduced Contol-FreeC as an alternative tool for detecting hCNVs and highlighted the steps for preparing reads and analysis.
+> Control-freec works by: 
+> 1. Annotating genomic changes and heterozygosity loss in the sample dataset.
+> 2. Distinguishes between germline and somatic variants by creating copy number profile and BAF profile.
+> 3. Employs the information in those profiles to detect copy number changes in sample reads.
+>
+{: .comment}
+
+
+> <question-title></question-title>s
+> Can you expect the essential factors that afflict hCNVs detection?
+>
+> > <solution-title></solution-title>
+> >
+> > 1. Coverage bias in reads 
+> > Changes in reading mobility and GC content may favour the duplication of specific reads over others.
+> > 2. Bias in reading alignment
+> > Because normal cells have higher read coverage than allelic reads during alignment, they may be classified as noise findings.
+> > 3. Normal cell contamination 
+> > The presence of normal cells within tumour cells can have an impact on the construction of a tumour genome's copy number profile.
+> {: .solution}
+{: .question}
+
+
+
+
+
+> <hands-on-title>Detection of copy-number changes+</hands-on-title>
+> 1. Import the DED file for the captured reagions from [Zenodo](https://doi.org/10.5281/zenodo.5697358):
+>
+>    ```
+>    https://zenodo.org/record/5697358/files/capture_targets_chr5_12_17.bed
+>    ```
+>
+ > 2. Run {% tool [Control-FREEC](toolshed.g2.bx.psu.edu/repos/iuc/control_freec/control_freec/11.6+galaxy1) %}  with the following parameters
+>   -  *"Select the sequencing method of the input file(s)?"*: `whole-exome sequencing (WES)`
+>   -  {% icon param-file %} *"Sample file"*: The outpot of  `Extract Dataset` (**cancer reads**)
+>   -  {% icon param-file %} *"Control file"*: The outpot of  `Extract Dataset` (**normal reads**)
+>   -  {% icon param-file %} *"BED file with capture regions"*: `chr 5, 7, 12 capture reagions **Input file**` 
+>   -  *"Format of reads"*: `Illumina paired-end (FR)`
+>
+>   -  In*"Advanced WES settings:"*:
+>      - In *"1: Advanced WES settings:"*
+>         -  *"Degree of polynomial:"*: `control-read-count-based normalization, WES (1)`
+>      - In *"2:Advanced WES settings:"*
+>         -  *"Read Count (RC) correction for GC-content bias and low mappability:"*: `normalize the sample and the control RC using GC-content and then calculate the ratio "Sample RC/contol RC" (1)`
+>      - In *"3: Advanced WES settings:"*
+>         -  *"Minimal number of consecutive windows to call a CNA"*: `WES (3)`
+>      - In *"4: Advanced WES settings:"*
+>         -  *"Segmentation of normalized profiles (break point)"*: `1.2`
+>      - In *"5: Advanced WES settings:"*
+>         -  *"Desired behavior in the ambiguous regions"-1" "*: `make a separate fragment of this "unknown" region and do not assign any copy number to this region at all (4)`
+>      - In *"6: Advanced WES settings:"*
+>         -  *"Adjust sample contamination?"*: `True`
+>      - In *"7: Advanced WES settings:"*
+>         -  *"Sample contamination by normal cells"*: `0.30000000000000004`
+>      - In *"8: Advanced WES settings:"*
+>         -  *"Intercept of polynomial"*: `with GC-content (1)`
+>      - In *"9: Advanced WES settings:"*
+>         -  *"Sample sex"*: `XX`
+>
+>   -  *"Choose the source for the reference genome"*: `Locally cached`
+>   -  *"Reference genome"*: `hg19`
+>   -  In*"Outputs:"*:
+>       - In *"1: Outputs:"*
+>         -  *"BedGraph Output for UCSC genome browser"*: `False`
+>       - In *"2 :Outputs:"*
+>         -  *"Visualize normalized copy number profile with predicted CNAs"*: `True`
+>       - In *"3: Outputs:"*
+>         -  *"2D data track file for Circos"*: `True`
+>
+> > <question-title></question-title>s
+> >
+> > In your opinion, what are the challenges in hCNVs detection?
+> > > <solution-title></solution-title>
+> > >
+> > > 1. The bias in Reads coverage changes in reads mobility and GC content can lead to 
+> > > favouring the duplication of specific reads over others.
+> > > 2. The bias in reads alignment. 
+> > > Normal cells' reads coverage is higher than the allelic reads, for 
+> > > that the allelic reads some times expressed as noise findings
+> > > 3. Contamination with normal cells 
+> > > The availability of normal cells within tumor cells can
+> > > effect on the construction of the copy number profile of a 
+> > > tumor genome
+> > {: .solution}
+> {: .question}
+{: .hands_on}
+
+
+## Visualise detected hCNVs
+
+Cicros demonstrates the relationship and the positions of different objects with an appealing,
+high quality and illustrative multilayers circular plot. Circos gives the user flexibility to
+present the link between their data at a high rate by providing the ability to control the features 
+and elements in creating the plot. Circos visualise the genomic alterations in genome structure and 
+the relationships between the genomic intervals [Krzywinski, Schein et al. 2009](https://genome.cshlp.org/content/19/9/1639.short).
+
+ > <hands-on-title>Visualise the hCNV findings+</hands-on-title>
+> 1. Run {% tool [Circos](toolshed.g2.bx.psu.edu/repos/iuc/circos/circos/0.69.8+galaxy7) %}  with the following parameters
+>   -  *"Reference Genome Source"*: `Custom Karyotype`
+>   -  {% icon param-file %} *"Sample file"*: The outpot of  `Output dataset out_chr_sorted_circos from control freec`
+>
+>   -  In*"Ideogram:"*:
+>       - In *"1: Ideogram:"*
+>         -  *Spacing Between Ideograms (in chromosome units)"*: `3.0`
+>       - In *"2: Ideogram:"*
+>         -  *"Radius"*: `0.8`
+>       - In *"3: Ideogram:"*
+>         -  *"Thickness"*: `45.0`
+>       - In *"4: Ideogram:"*
+>         -  In*"Labels:"*:
+>             -  In*"1: Labels:"*
+>                 -  *"Radius"*: `0.01`
+>             -  In*"2: Labels:"*
+>                 -  *"Label Font Size"*: `40`
+>       - In *"5: Ideogram:"*
+>         -  In*"Cytogenic Bands:"*:
+>             -  In*"1: Cytogenic Bands:"*
+>                 -  *"Band Stroke Color"*: `Black`
+>   -  In*"2D Data Tracks:"*:
+>      -  {% icon galaxy-wf-new %} "Insert 2D Data Plot"*
+>         -  In*"2D Data Plots:"*:
+>            - In *"1: 2D Data Plots:"*
+>              -  *"Outside Radius"*: `0.95`
+>            - In *"2: 2D Data Plots:"*
+>              -  *"Plot Type"*: `Scatter`
+>            - In *"3: 2D Data Plots:"*
+>              -  {% icon param-file %} *"Scatter Plot Data Source"*: `Output dataset 'out_ratio_log2_circos' from Control-FreeC`
+>            - In *"4: 2D Data Plots:"*
+>              -  In*"Plot Format Specific Options:"*:
+>                 - In *"1: Plot Format Specific Options:"*
+>                   -  *"Glyph"*: `Circle`
+>                 - In *"2: Plot Format Specific Options:"*
+>                   -  *"Glyph Size"*: `4`
+>                 - In *"3: Plot Format Specific Options:"*
+>                   -  *"Fill Color"*: `Gray`
+>                 - In *"4: Plot Format Specific Options:"*
+>                   -  *"Stroke Color"*: `Black`
+>                 - In *"5: Plot Format Specific Options:"*
+>                   -  *"Stroke Thickness"*: `0`  
+>         - In *"5: 2D Data Plots:"*
+>           -  In*"Rules:"*:
+>               - In *"1: Rules:"*
+>                 -  {% icon galaxy-wf-new %} *"Insert Rule"*:
+>                    -  In*"Rule 1"*
+>                       - In *"1: Rule 1"*
+>                         -  {% icon galaxy-wf-new %} *"Insert Conditions to Apply"*
+>                            -  In*" Conditions to Applies"*
+>                               - In *"1: Conditions to Applies"*
+>                                  -  *"Condition"*: `Based on value (ONLY for scatter/histogram/heatmap/line)`
+>                               - In *"2: Conditions to Applies"*
+>                                  -  *"Points above this value"*: `0.0`
+>                       - In *"2: Rule 1"*
+>                          -  {% icon galaxy-wf-new %} *"Insert Actions to Apply"*
+>                             -  In*"Actions to Applies"*
+>                                - In *"1: Actions to Applies"*
+>                                   -  *"Action"*: `Change Fill Color for all points`
+>                                - In *"2: Actions to Applies"*
+>                                   -  *"Fill Color"*: `Red`
+>                       - In *"3: Rule 1"*
+>                         -  *"Continue flow"*: `False`
+>               - In *"2: Rules:"*
+>                  -  {% icon param-repeat %} *"Insert Rule"*:
+>                     -  In*"Rule 2"*
+>                        - In *"1: Rule 2"*
+>                           -  {% icon galaxy-wf-new %} *"Insert Conditions to Apply"*:
+>                              -  In*" Conditions to Applies"*
+>                                 - In *"1: Conditions to Applies"*
+>                                    -  *"Condition"*: `Based on value (ONLY for scatter/histogram/heatmap/line)`
+>                                 - In *"2: Conditions to Applies"*
+>                                    -  *"Points below this value"*: `0.0`
+>                        - In *"2: Rule 2"*
+>                           -  {% icon galaxy-wf-new %} *"Insert Actions to ApplyInsert Actions to Apply"*:
+>                              -  In*"Actions to Applies"*
+>                                 - In *"1: Actions to Applies"*
+>                                    -  *"Action"*: `Change Fill Color for all points`
+>                                 - In *"2: Actions to Applies"*
+>                                    -  *"Fill Color"*: `Blue`
+>                      - In *"3: Rule 2"*
+>                        -  *"Continue flow"*: `False`
+>            - In *"6: 2D Data Plots:"*
+>                -  In*"Axes:"*:
+>                   -  In “1: Axes:”
+>                      -  {% icon galaxy-wf-new %} *"Insert Conditions to Apply"*
+>                        -  In*"Axis 1:"*:
+>                           - In *"1: Axis 1"*
+>                              -  *"Radial Position"*: `Absolute position (values match data values)`
+>                           - In *"2: Axis 2"*
+>                             -  *"Spacing"*: `1.0`
+>                           - In *"3: Axis 1"*
+>                             -  *"y0"*: `-4.0`
+>                           - In *"4: Axis 1"*
+>                             -  *"y1"*: `4.0`
+>                           - In *"5: Axis 1"*
+>                             -  *"Color"*: `Gray`
+>                           - In *"6: Axis 1"*
+>                             -  *"Color Transparency"*: `1.0`
+>                           - In *"7: Axis 1"*
+>                             -  *"Thickness"*: `2`
+>                   -  In “2: Axes:”
+>                      - *"When to show"*: `Always`
+>   -  In*"Limits:"*:
+>       - In *"1: Limits:"*
+>         -  *"Maximum number of links to draw"*: `2500000`
+>       - In *"2: Limits:"*
+>         -  *"Maximum number of points per track"*: `2500000`
+{: .hands_on}
+
+> <question-title></question-title>s
+> Can you interpret generated plot from the Circos tool?
+> ![Cicros](../../images/Control_Freec-%5BCircos_Plot%5D.png "	This circos plot shows of genetic alterations in chromosomes 5,12 and 17 tutmer tissues. The outermost circle represents the targeted chromosomes and inner circle for deletion related and amplificated related variations ")
+> ![Cicros](../../images/Control_Freec_Cicros_zoomed.png "Zoomed hCNV regions detected by Control_FREEC using Cicros")
+> > <solution-title></solution-title>
+> > The outermost circle represents the targeted chromosomes. 
+> > The inner circle
+> > shows the copy number changes in those regions.
+> >
+> > The inner circle has two parts. The deletion-related variations are the red dots directed to the centre 
+> > (below the centre line), while the amplificated variations are the green dots pointed out of the center (toward chromosomes).
+> {: .solution}
+{: .question}
+
+# Conclusion
+
+In this tutorial, we introduced Contol-FreeC as an alternative tool for detecting hCNVs and highlighted the steps for preparing reads and analysis.