--- conflicted
+++ resolved
@@ -82,7 +82,6 @@
       - bgruening
 
   -
-<<<<<<< HEAD
     title: "Microbial Variant Calling"
     type: "tutorial"
     name: "microbial-variants"
@@ -107,7 +106,8 @@
       - annasyme
       - slugger70
       - tseemann
-=======
+
+  -
     title: "Calling variants in non-diploid systems"
     type: "tutorial"
     name: "non-dip"
@@ -168,7 +168,6 @@
     contributors:
       - nekrut
 
->>>>>>> 74ce2e42
 
 maintainers:
   - bebatut
