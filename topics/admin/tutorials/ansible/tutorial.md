--- conflicted
+++ resolved
@@ -236,10 +236,9 @@
 >
 > 2. [Install Ansible.](https://docs.ansible.com/ansible/latest/installation_guide/intro_installation.html)
 >
-<<<<<<< HEAD
 > 3. Create an empty directory and `cd` into it
 >
-> 4. Create your hosts file, name it `hosts`, in the folder you have just entered.
+> 4. Create your inventory file, name it `hosts`, in the folder you have just entered.
 >
 >    - You are installing ansible on the machine it will be used to manage
 >
@@ -260,26 +259,6 @@
 >         {: .solution }
 >
 >    - You are installing ansible on a machine that will manage a second, remote machine
-=======
-> 2. Create your inventory file, name it `hosts`, in the folder you have just entered.
->
->    1. Identify a host you have `SSH` access to. If you do not have access to any remote machines, `localhost` is fine.
->    2. Make sure you can SSH into it. Test it now.
->    3. We will call our group "my_hosts".
->    4. Populate the inventory file with the group `my_hosts` and the host you have chosen.
->
->    > ### {% icon solution %} Solution
->    > The `hosts` file should look like:
->    >
->    > ```ini
->    > [my_hosts]
->    > your.host
->    > ```
->    >
->    > Remember that if you SSH in with a username different than your current local user account's name, you will need to specify `ansible_ssh_user=remote-user-name`
->    >
->    {: .solution }
->>>>>>> 8b423ace
 >
 >      1. We will call our group `my_hosts`
 >
@@ -290,7 +269,7 @@
 >         > The file should look like:
 >         >
 >         > ```ini
->         > [galaxyservers]
+>         > [my_hosts]
 >         > localhost ansible_connection=local
 >         > ```
 >         {: .solution }
