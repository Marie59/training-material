---
layout: tutorial_hands_on

title: Data Libraries
questions:
- How do data libraries work?
- What are they good for?
- How can I use them?
- How can I setup permissions for them?
objectives:
- Setup a data library
- Manage permissions
- Import data from disk
time_estimation: "30m"
key_points:
- Data libraries are a great way to share data with groups of users
contributors:
  - hexylena
  - shiltemann
subtopic: data
tags:
  - ansible
  - storage
  - git-gat
requirements:
 - type: "internal"
   topic_name: admin
   tutorials:
     - ansible
     - ansible-galaxy
     - tool-management
---

Data libraries are a great way to provide structured repositories of data to
everyone on your server, or to a subset of your users. Datasets in libraries do
not count against user quotas, so they are commonly used to provide the results
of a sequencing run or similar project to a group of users on the servers.

![screenshot of data libraries]({{site.baseurl}}/topics/admin/images/data/data-library-screenshot.png)


> <agenda-title></agenda-title>
>
> 1. TOC
> {:toc}
>
{: .agenda}

{% snippet topics/admin/faqs/git-gat-path.md tutorial="data-library" %}

# Setup

Before we can import local data, we need to configure Galaxy to permit this. Additionally we will setup an example data library which we can use for demonstrative purposes.

> <hands-on-title>Setting up Data Libraries</hands-on-title>
>
> 1. We will add a pre-task to clone [a data repository](https://github.com/usegalaxy-eu/libraries-training-repo) into your machine. We will use this as the source for a library dataset.
>
>    {% raw %}
>    ```diff
>    --- a/galaxy.yml
>    +++ b/galaxy.yml
>    @@ -29,6 +29,9 @@
>           package:
>             name: ['tmpreaper']
>           when: ansible_os_family == 'Debian'
>    +    - git:
>    +        repo: 'https://github.com/usegalaxy-eu/libraries-training-repo'
>    +        dest: /libraries/
>       roles:
>         - galaxyproject.tusd
>         - usegalaxy_eu.apptainer
>    {% endraw %}
>    ```
>    {: data-commit="Add the git repository to the pre-tasks"}
>
>    {% snippet topics/admin/faqs/diffs.md %}
>
> 2. Take a minute to explore the [folders in our sample library.](https://github.com/usegalaxy-eu/libraries-training-repo). These will be important when we start loading data.
>
> 4. Edit the file `group_vars/galaxyservers.yml` and set the following variables:
>
>    {% raw %}
>    ```diff
>    --- a/group_vars/galaxyservers.yml
>    +++ b/group_vars/galaxyservers.yml
<<<<<<< HEAD
>    @@ -86,6 +86,9 @@ galaxy_config:
=======
>    @@ -87,6 +87,9 @@ galaxy_config:
>>>>>>> fd46aaec
>         # Tool Dependencies
>         dependency_resolvers_config_file: "{{ galaxy_config_dir }}/dependency_resolvers_conf.xml"
>         containers_resolvers_config_file: "{{ galaxy_config_dir }}/container_resolvers_conf.yml"
>    +    # Data Library Directories
>    +    library_import_dir: /libraries/admin
>    +    user_library_import_dir: /libraries/user
>       gravity:
>         process_manager: systemd
>         galaxy_root: "{{ galaxy_root }}/server"
>    {% endraw %}
>    ```
>    {: data-commit="Configure the library import directories"}
>
>    Note that the `/libraries/admin` will refer to a folder within the libraries-training-repo that we cloned in the pre-task, and likewise for `/libraries/user`
>
> 5. Run the playbook:
>
>    > <code-in-title>Bash</code-in-title>
>    > ```bash
>    > ansible-playbook galaxy.yml
>    > ```
>    > {: data-cmd="true"}
>    {: .code-in}
>
{: .hands_on}

# Importing Data

There are multiple options for importing data from your server, we'll go through all of your choices below. But first, let's take a quick look at the example library structure we've provided.

> > <code-in-title>Bash</code-in-title>
> > ```bash
> > tree /libraries
> > ```
> {: .code-in}
>
> > <code-out-title>Bash</code-out-title>
> > ```
> > /libraries/
> > ├── admin
> > │   └── admin-wildtype.fna
> > ├── example-library.yaml
> > ├── README.md
> > └── user
> >     ├── admin@example.com
> >     │   └── user-wildtype.fna
> >     └── admin@example.org
> >         └── user-wildtype.fna
> >
> > 4 directories, 5 files
> > ```
> {: .code-out}
{: .code-2col}

> <tip-title>admin@example.org</tip-title>
> Note that in the user directories, admin@example.com and example.org are used, if you've used a different email address for *your* admin user, you'll need to copy one of these directories.
{: .tip}

> ```bash
> 1.sh
> ```
> {: data-test="true"}
{: .hidden}

We have a directory named `admin`, which will be available to all admin users (we set `library_import_dir: /libraries/admin` earlier.)

Additionally we have a `user` directory, below the user directory are more directories with the user's email as they directory key. Data can be placed in here, and it will become accessible to those users (we set `user_library_import_dir: /libraries/user` for this.)

![An add datasets dropdown menu in galaxy showing the options from history, from user directory, and under admins only, from import directory](../../images/data/import-menu.png)

## from History

This is by far the easiest and most convenient option for small datasets, or datasets that are just already in a history

![A select box is shown listing files in the user's history](../../images/data/import-history.png)

You can easily select multiple files and quickly import them.

## from User Directory

If user directories are configured, as we did at the beginning of this tutorial, then users will be able to import any files under their personal directory. This can be used for a wide variety of setups, e.g. providing the output of sequencing machines to users. This can point to the same directory structure that's used by the FTP service, if you want your users to be able to import files directly from FTP.

![Import popup with a list of files with one file, user-wildtype.fna, and buttons for configuring import behaviour.](../../images/data/import-user.png)

This will enable the option for everyone, any unprivileged user with a folder in the `user_library_import_dir` directory *and* permissions on a data library can import things from their import directory.

> <tip-title>Do you not see a directory here?</tip-title>
> We pre-created a directory for someone registered as `admin@example.org`, but if you are logged in with an account registered with a different email, you'll see nothing.
>
> You can fix this by going into /libraries/user and `cp -Rv admin@example.org whatever-email-you-used`
> Then it should appear in Galaxy.
{: .tip}

## from import Directory (Admins only)

Similarly to the user import directories, there is the option to have an admin only import area. If one admin is responsible for creating the data libraries and importing data this can be a good option.

![Same as the previous image, import popup listing options and one file, admin-wildtype.fna](../../images/data/import-admin.png)

An important feature of data libraries importing is the ability to "link files instead of copying". If you know your data will not be deleted (e.g. sequencing data sitting on an NFS), then you can use this option to further decrease the amount of storage your Galaxy server requires. The datasets can be used as if they were normal datasets, imported by users and analysed, but not imported into the Galaxy data storage area.

# Automatically Populating a Data Library

If your data is accessible via URL, you can write a yaml file to import and setup the data library automatically.
We've included this file in the example data libraries repository we cloned at the beginning:

> <code-in-title>Bash</code-in-title>
> ```bash
> cat /libraries/example-library.yaml
> ```
{: .code-in}

> <code-out-title>Bash</code-out-title>
> ```yaml
> ---
> destination:
>   type: library
>   name: Mouse sequencing project
>   description: some data
>   synopsis: samples collected from somewhere
> items:
> - url: https://zenodo.org/api/files/287966da-5411-4f79-8cfb-0ffa84d0d6cc/wildtype.fna
>   src: url
>   ext: fasta
>   info: https://doi.org/10.5281/zenodo.582600
> - name: A directory
>   description: Exome sequencing means that all protein-coding genes in a genome are
>   items:
>   - url: https://zenodo.org/api/files/287966da-5411-4f79-8cfb-0ffa84d0d6cc/mutant_R1.fastq
>     src: url
>     ext: fastqsanger
>     info: https://doi.org/10.5281/zenodo.582600
>   - url: https://zenodo.org/api/files/287966da-5411-4f79-8cfb-0ffa84d0d6cc/mutant_R2.fastq
>     src: url
>     ext: fastqsanger
>     info: https://doi.org/10.5281/zenodo.582600
> ```
{: .code-out}

Let's try setting that up in our Galaxy!

{% snippet faqs/galaxy/preferences_admin_api_key.md admin=true %}

> <hands-on-title>importing data library yaml.</hands-on-title>
>
> 1. re-activate the virtualenv you created for the [ephemeris tool management tutorial]({% link topics/admin/tutorials/tool-management/tutorial.md %}).
>
>    > <code-in-title>input: bash</code-in-title>
>    > ```
>    > . ~/ephemeris_venv/bin/activate
>    > ```
>    {: .code-in}
>
>    > <tip-title>missing?</tip-title>
>    >
>    > then you might need to re-run the steps:
>    >
>    > ```bash
>    > python3 -m venv ~/ephemeris_venv
>    > . ~/ephemeris_venv/bin/activate
>    > pip install ephemeris
>    > ```
>    {: .tip}
>
> 2. we'll use the `setup-data-libraries` command to install the data in this yaml file into a library in our galaxy.
>
>    > <code-in-title>input: bash</code-in-title>
>    > ```bash
>    > setup-data-libraries -g https://galaxy.example.org -a <api-key> --training -i /libraries/example-library.yaml --legacy
>    > ```
>    > {: data-cmd="true"}
>    {: .code-in}
>
>    > <code-out-title>output</code-out-title>
>    > ```
>    > library name: mouse sequencing project
>    > ```
>    {: .code-out}
>
> 3. this command is safe to re-run. for example if you update the yaml, it will simply report that the library exists before ensuring all files exist in their appropriate location:
>
>    ```bash
>    library name: mouse sequencing project
>    library already exists! id: f597429621d6eb2b
>    ```
>
{: .hands_on}

![Screenshot of data libraries, we're in a library folder named "Mouse sequencing project" and a directory and single file are shown. The file has an ugly URL as its name](../../images/data/imported.png)

That's it! You should be able to see your newly created data library in your Galaxy.

> ```bash
> 2.sh
> ```
> {: data-test="true"}
{: .hidden}

{% snippet topics/admin/faqs/library-permissions.md %}

{% snippet topics/admin/faqs/git-commit.md page=page %}

{% snippet topics/admin/faqs/missed-something.md step=8 %}

Note that we've used some special flags here, `--training` and `--legacy`. Training sets some defaults that make sense for the GTN (mostly around library descriptions / etc.)

## `--legacy`

This enables the use of legacy APIs even for newer Galaxies that should have a batch upload API enabled. Unfortunately the new batch upload API is not able to update existing data libraries in place and will always create new libraries with the same name. So currently `--legacy` is quite useful for maintaining a YAML file, and running `setup-data-libraries` regularly whenever that file has updates.

But this comes with the downside that the entire URL is used for the filename.

# GTN Data

This process scales quite well. Galaxy Europe, in their mission to support all of the GTN materials on their server setup [a shared-data repository](https://github.com/usegalaxy-eu/shared-data), a single giant YAML file with all of the data from the GTN tutorials. This was then expanded to other UseGalaxy.* servers to provide synced training libraries for all of the major servers.

Do you want the training data synced on your server? If so join the shared data repository! If you provide us with a non-admin API key and a data library to upload data into, we can sync this automatically.

# Using Data from Libraries

Users can now conveniently use datasets in libraries when they are running analyses, without having to import them first.

The tool form provides a button on the right of every dataset selector which allows users to "Browse datasets"

![tool form with the folder icon to the right of the dataset selector shown, the button with tooltip "Browse datasets" is highlighted](../../images/data/select-from-lib0.png)

Users can then choose from datasets in their history, or browse through the data libraries

![Popup with "Data Libraries", datasets from histories, and an upload button](../../images/data/select-from-lib1.png)

Here users can see every file accessible to them in the data library to begin analysing.

![Same popup as previous image, but the file listing now shows the contents of the data library we created during the hands-on step with Mouse data](../../images/data/select-from-lib2.png)

{% snippet topics/admin/faqs/git-gat-path.md tutorial="data-library" %}<|MERGE_RESOLUTION|>--- conflicted
+++ resolved
@@ -84,11 +84,7 @@
 >    ```diff
 >    --- a/group_vars/galaxyservers.yml
 >    +++ b/group_vars/galaxyservers.yml
-<<<<<<< HEAD
->    @@ -86,6 +86,9 @@ galaxy_config:
-=======
 >    @@ -87,6 +87,9 @@ galaxy_config:
->>>>>>> fd46aaec
 >         # Tool Dependencies
 >         dependency_resolvers_config_file: "{{ galaxy_config_dir }}/dependency_resolvers_conf.xml"
 >         containers_resolvers_config_file: "{{ galaxy_config_dir }}/container_resolvers_conf.yml"
