--- conflicted
+++ resolved
@@ -79,11 +79,7 @@
 >    @@ -28,3 +28,5 @@
 >       version: 1.0.7
 >     - src: galaxyproject.gxadmin
-<<<<<<< HEAD
->       version: 0.0.3
-=======
 >       version: 0.0.8
->>>>>>> 488a9775
 >    +- src: usegalaxy_eu.influxdb
 >    +  version: v6.0.7
 >    {% endraw %}
@@ -739,11 +735,7 @@
 >
 >    ```yml
 >    - src: galaxyproject.gxadmin
-<<<<<<< HEAD
->      version: 0.0.3
-=======
 >      version: 0.0.8
->>>>>>> 488a9775
 >    ```
 >
 > 2. Install the role with `ansible-galaxy install -p roles -r requirements.yml`
