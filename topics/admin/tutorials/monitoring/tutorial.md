--- conflicted
+++ resolved
@@ -78,13 +78,8 @@
 >    +++ b/requirements.yml
 >    @@ -28,3 +28,5 @@
 >       version: 1.0.7
-<<<<<<< HEAD
->     - src: usegalaxy_eu.gxadmin
+>     - src: galaxyproject.gxadmin
 >       version: 0.0.8
-=======
->     - src: galaxyproject.gxadmin
->       version: 0.0.3
->>>>>>> 23dbfeec
 >    +- src: usegalaxy_eu.influxdb
 >    +  version: v6.0.7
 >    {% endraw %}
@@ -739,13 +734,8 @@
 > 1. Edit your `requirements.yml` and add the following:
 >
 >    ```yml
-<<<<<<< HEAD
->    - src: usegalaxy_eu.gxadmin
+>    - src: galaxyproject.gxadmin
 >      version: 0.0.8
-=======
->    - src: galaxyproject.gxadmin
->      version: 0.0.3
->>>>>>> 23dbfeec
 >    ```
 >
 > 2. Install the role with `ansible-galaxy install -p roles -r requirements.yml`
