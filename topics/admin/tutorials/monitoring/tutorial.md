---
layout: tutorial_hands_on

title: "Galaxy Monitoring with Telegraf and Grafana"
questions:
  - How to monitor Galaxy with Telegraf
  - How do I set up InfluxDB
  - How can I make graphs in Grafana?
  - How can I best alert on important metrics?
objectives:
  - Setup InfluxDB
  - Setup Telegraf
  - Setup Grafana
  - Create several charts
time_estimation: "2h"
tags:
  - ansible
  - monitoring
  - git-gat
subtopic: monitoring
key_points:
  - Telegraf provides an easy solution to monitor servers
  - Galaxy can send metrics to Telegraf
  - Telegraf can run arbitrary commands like `gxadmin`, which provides influx formatted output
  - InfluxDB can collect metrics from Telegraf
  - Use Grafana to visualise these metrics, and monitor their values
contributors:
  - hexylena
requirements:
  - type: "internal"
    topic_name: admin
    tutorials:
      - ansible
      - ansible-galaxy
      - gxadmin
abbreviations:
    TSDB: Time Series Database
---


Monitoring is an incredibly important part of server monitoring and maintenance. Being able to observe trends and identify hot spots by collecting metrics gives you a significant ability to respond to any issues that arise in production. Monitoring is quite easy to get started with, it can be as simple as writing a quick shell script in order to start collecting metrics.


> <agenda-title></agenda-title>
>
> 1. TOC
> {:toc}
>
{: .agenda}

{% snippet topics/admin/faqs/git-gat-path.md tutorial="monitoring" %}

This tutorial explicitly assumes you are starting with a setup like that created in the *Galaxy installation with Ansible* tutorial

# Data Flow

The monitoring setup we (UseGalaxy.\*) use involves compute nodes collecting metrics and forwarding the data to a central collector. On each node we have a data collector running (Telegraf) which collects data from numerous sources before aggregating it and forwarding it onwards. On another, sometimes public, node we accept and collect all of these metrics (InfluxDB) and provide an interface to visualise and query that data (Grafana).

For UseGalaxy.eu, we pre-install Telegraf on our compute node images. Whenever we launch new compute nodes, they automatically start sending data to our central collection point. Telegraf additionally provides a nice feature of aggregating metrics it collects, batching them up before sending them off to InfluxDB. Telegraf has built in data collectors, or can run command line scripts and tools which output specifically formatted data.

Telegraf communicates with InfluxDB using a JSON based HTTP API, making it easy to write custom tooling to send data there, if need be. Grafana provides the visualisation component, the most interesting component for most consumers of the metrics and monitoring.


# Infrastructure

Setting up the infrastructure is quite simple thanks to the automation provided by Ansible. We will first setup a playbook for a "monitoring" machine, which will collect and visualize our data using InfluxDB and Grafana. We will then expand the Galaxy playbook to include Telegraf on the machine to monitor both it and Galaxy itself. In this tutorial we will do everything on the same machine. In practice you can separate these services to different machines, if you wish. The only requirement is that Telegraf run on the machine from which you wish to collect data.

## InfluxDB

[InfluxDB](https://www.influxdata.com/) provides the data storage for monitoring. It is a {TSDB}, so it has been designed specifically for storing time-series data like monitoring and metrics. There are other TSBD options for storing data but we have had good experiences with this one. TSBDs commonly feature some form of automatic data expiration after a set period of time. In InfluxDB these are known as "retention policies". Outside of this feature, it is a [relatively normal database](https://docs.influxdata.com/influxdb/v1.7/concepts/crosswalk/).

The available Ansible roles for InfluxDB unfortunately do not support configuring databases or users or retention policies. Ansible itself contains [several modules](https://docs.ansible.com/ansible/2.9/modules/list_of_database_modules.html#influxdb) you can use to write your own roles, but nothing generic. UseGalaxy.eu wrote [their own role](https://github.com/usegalaxy-eu/infrastructure-playbook/blob/master/roles/hxr.influxdb/tasks/main.yml) for setting up their InfluxDB database, but it is not reusable enough for it to be used here yet. If you plan to automate your entire setup, this tutorial can perhaps provide inspiration for writing your own Ansible role. However, in this case it is sufficient to manually create your users and retention policies as a one-off task.

> <hands-on-title>Setting up InfluxDB</hands-on-title>
>
> 1. Edit your `requirements.yml` and add the following:
>
>    {% raw %}
>    ```diff
>    --- a/requirements.yml
>    +++ b/requirements.yml
>    @@ -43,3 +43,5 @@
>       version: 1.8.0
>     - name: usegalaxy_eu.flower
>       version: 1.0.2
>    +- src: usegalaxy_eu.influxdb
>    +  version: v6.0.7
>    {% endraw %}
>    ```
>    {: data-commit="Add requirement"}
>
>    {% snippet topics/admin/faqs/diffs.md %}
>
> 2. Install the role
>
>    > <code-in-title>Bash</code-in-title>
>    > ```bash
>    > ansible-galaxy install -p roles -r requirements.yml
>    > ```
>    > {: data-cmd="true"}
>    {: .code-in}
>
> 3. Create a new playbook, `monitoring.yml` with the following:
>
>    {% raw %}
>    ```diff
>    --- /dev/null
>    +++ b/monitoring.yml
>    @@ -0,0 +1,4 @@
>    +- hosts: monitoring
>    +  become: true
>    +  roles:
>    +    - usegalaxy_eu.influxdb
>    {% endraw %}
>    ```
>    {: data-commit="Setup the monitoring playbook"}
>
>    During this tutorial we will install everything on the same host, but often one keeps the monitoring infrastructure (Grafana, InfluxDB) on a separate host.
>
> 4. Edit the inventory file (`hosts`) an add a group for monitoring like:
>
>    {% raw %}
>    ```diff
>    --- a/hosts
>    +++ b/hosts
>    @@ -4,3 +4,5 @@ gat-0.eu.galaxy.training ansible_connection=local ansible_user=ubuntu
>     galaxyservers
>     [pulsarservers]
>     gat-0.au.training.galaxyproject.eu ansible_user=ubuntu
>    +[monitoring]
>    +gat-0.eu.training.galaxyproject.eu ansible_connection=local ansible_user=ubuntu
>    {% endraw %}
>    ```
>    {: data-commit="Add the monitoring host"}
>
>    **Ensure that the hostname is the full hostname of your machine.**
>
> 4. Run the playbook:
>
>    > <code-in-title>Bash</code-in-title>
>    > ```bash
>    > ansible-playbook monitoring.yml
>    > ```
>    > {: data-cmd="true"}
>    {: .code-in}
>
{: .hands_on}

> ```bash
> 1.sh
> ```
> {: data-test="true"}
{: .hidden}

This will setup an InfluxDB server listening on port `:8086`. The service is currently unauthenticated but it is only listening on `localhost` so it is less of a concern. The service can be authenticated and SSL configured quite easily but that is outside the scope of this tutorial.

You can access the InfluxDB service by running the command `influx`.

```sql
$ influx
Connected to http://localhost:8086 version 1.7.7
InfluxDB shell version: 1.7.7
> show databases
name: databases
name
----
_internal
> use _internal
Using database _internal
> show measurements
name: measurements
name
----
cq
database
httpd
queryExecutor
runtime
shard
subscriber
tsm1_cache
tsm1_engine
tsm1_filestore
tsm1_wal
write
```

The `influx` command provides command line access to InfluxDB in a similar fashion to `psql` for Postgresql. It provides commands like `show databases` and others, but we will not use this interface very often. Telegraf will automatically try to create any database needed, and no interaction is required to setup Grafana to talk to the database.

## Grafana

[Grafana](https://grafana.com/) provides a visual interface to our metrics. It includes a nice query builder that provides a uniform experience across multiple backend databases, along with many attractive graphing and other visualization options. Each page in the Grafana webserver display is called a "dashboard." Dashboards can each have multiple visualizations and graphs, all responding to the data collected by InfluxDB. Another benefit of using Grafana is that many of the UseGalaxy.\* servers share their dashboards publicly, and you can easily copy these and use them on your own server.

There are some nice examples of dashboards available from the public Galaxies, we recommend that you peruse them to get an idea of the possibilities:

- [UseGalaxy.eu](https://stats.galaxyproject.eu/)
- [UseGalaxy.org.au](https://stats.genome.edu.au/)

> <hands-on-title>Setting up Grafana</hands-on-title>
>
> 1. Edit your `requirements.yml` and add the following:
>
>    {% raw %}
>    ```diff
>    --- a/requirements.yml
>    +++ b/requirements.yml
>    @@ -45,3 +45,5 @@
>       version: 1.0.2
>     - src: usegalaxy_eu.influxdb
>       version: v6.0.7
>    +- src: cloudalchemy.grafana
>    +  version: 0.14.2
>    {% endraw %}
>    ```
>    {: data-commit="Add grafana requirement"}
>
> 2. Install the role
>
>    > <code-in-title>Bash</code-in-title>
>    > ```bash
>    > ansible-galaxy install -p roles -r requirements.yml
>    > ```
>    > {: data-cmd="true"}
>    {: .code-in}
>
> 3. Add `cloudalchemy.grafana` to your `monitoring.yml` playbook:
>
>    {% raw %}
>    ```diff
>    --- a/monitoring.yml
>    +++ b/monitoring.yml
>    @@ -2,3 +2,4 @@
>       become: true
>       roles:
>         - usegalaxy_eu.influxdb
>    +    - cloudalchemy.grafana
>    {% endraw %}
>    ```
>    {: data-commit="Add grafana to monitoring playbook"}
>
> 4. Edit the file `group_vars/monitoring.yml` and set the following variables:
>
>    {% raw %}
>    ```diff
>    --- /dev/null
>    +++ b/group_vars/monitoring.yml
>    @@ -0,0 +1,17 @@
>    +grafana_url: "https://{{ inventory_hostname }}/grafana/"
>    +
>    +grafana_security:
>    +    # Please change at least the password to something more suitable
>    +    admin_user: admin
>    +    admin_password: password
>    +
>    +# These datasources will be automatically included into Grafana
>    +grafana_datasources:
>    + - name: Galaxy
>    +   type: influxdb
>    +   access: proxy
>    +   url: http://127.0.0.1:8086
>    +   isDefault: true
>    +   version: 1
>    +   editable: false
>    +   database: telegraf
>    {% endraw %}
>    ```
>    {: data-commit="Configure Grafana"}
>
> 5. Run the monitoring playbook:
>
>    > <code-in-title>Bash</code-in-title>
>    > ```bash
>    > ansible-playbook monitoring.yml
>    > ```
>    > {: data-cmd="true"}
>    {: .code-in}
>
> 5. Update the nginx configuration in `templates/nginx/galaxy.j2` to include the following at the end, before the last curly brace
>
>    {% raw %}
>    ```diff
>    --- a/templates/nginx/galaxy.j2
>    +++ b/templates/nginx/galaxy.j2
>    @@ -103,4 +103,9 @@ server {
>     		proxy_set_header Upgrade $http_upgrade;
>     		proxy_set_header Connection "upgrade";
>     	}
>    +
>    +	location /grafana/ {
>    +		proxy_pass http://127.0.0.1:3000/;
>    +		proxy_set_header Host $http_host;
>    +	}
>     }
>    {% endraw %}
>    ```
>    {: data-commit="Setup nginx location for grafana"}
>
>    Since we will setup everything on the same host, we will re-use the Nginx server we setup for Galaxy. If you had planned to run the Grafana and InfluxDB servers on a separate host, you would need to setup Nginx for this host separately.
>
> 5. Run the Galaxy playbook which includes Nginx:
>
>    > <code-in-title>Bash</code-in-title>
>    > ```bash
>    > ansible-playbook galaxy.yml
>    > ```
>    > {: data-cmd="true"}
>    {: .code-in}
>
{: .hands_on}

This has now deployed Grafana on your domain under `/grafana/`, with the username and password you set. The datasource, from which Grafana obtains data, is preconfigured. The Grafana web application will now be available, but currently there is no data available to it. We will return to Grafana shortly in the tutorial to configure dashboards once data is present.

> ```bash
> 2.sh
> ```
> {: data-test="true"}
{: .hidden}

## Telegraf

We use [Telegraf](https://github.com/influxdata/telegraf) for monitoring as it is incredibly easy to get started with, and it natively integrates with InfluxDB.

### Data Input

Telegraf has extensive documentation on how to configure different types of monitoring, and it supports [a huge array of inputs](https://github.com/influxdata/telegraf#input-plugins). If Telegraf doesn't support a specific data source you wish to query, you can write a bash script to query this data, and have Telegraf [execute it regularly](https://github.com/influxdata/telegraf/tree/master/plugins/inputs/exec). Telegraf supports several text formats here but the easiest to manage is the InfluxDB line protocol format. The InfluxDB format looks like:


```
weather,country=germany,city=freiburg temperature=25,wind=0 1453832006274169688
weather,country=usa,city=state-college temperature=33,wind=10 1453832006274169688
```

The first portion is the metric name, in both of these cases `weather`. This is just a unique key for a metric which describes the data being collected. Telegraf commonly collects metrics like `cpu`, or `disk`, or `mem`. After the metric name, up to the first space are tags. Tags are used to store categorical data usually, something that is [discrete](https://en.wikipedia.org/wiki/Continuous_or_discrete_variable) and [enumerable](https://en.wikipedia.org/wiki/Enumeration). If you're interested in the weather you would collect some information from a particular city, and then *tag* these values with information about where they're collected. After the space, are the various values or data points that are of interest. For weather this would be information like temperature, wind speed or direction, percentage cloud coverage, etc. After the final space is a timestamp, formatted as [Unix epoch](https://en.wikipedia.org/wiki/Unix_time) with nanosecond precision.

To apply this example to real world data, we'll look at the some example output of the [`disk` plugin](https://github.com/influxdata/telegraf/tree/master/plugins/inputs/disk), which measures information about disks mounted to a server:


```
disk,device=devtmpfs,fstype=devtmpfs,host=stats.galaxyproject.eu,mode=rw,path=/dev free=952795136i,inodes_free=232283i,inodes_total=232616i,inodes_used=333i,total=952795136i,used=0i,used_percent=0 1564485157000000000
disk,device=tmpfs,fstype=tmpfs,host=stats.galaxyproject.eu,mode=rw,path=/dev/shm free=963690496i,inodes_free=235275i,inodes_total=235276i,inodes_used=1i,total=963690496i,used=0i,used_percent=0 1564485157000000000
disk,device=tmpfs,fstype=tmpfs,host=stats.galaxyproject.eu,mode=rw,path=/run free=862007296i,inodes_free=234817i,inodes_total=235276i,inodes_used=459i,total=963690496i,used=101683200i,used_percent=10.551437460684472 1564485157000000000
disk,device=tmpfs,fstype=tmpfs,host=stats.galaxyproject.eu,mode=ro,path=/sys/fs/cgroup free=963690496i,inodes_free=235260i,inodes_total=235276i,inodes_used=16i,total=963690496i,used=0i,used_percent=0 1564485157000000000
disk,device=vda2,fstype=xfs,host=stats.galaxyproject.eu,mode=rw,path=/ free=6652604416i,inodes_free=6134444i,inodes_total=6290368i,inodes_used=155924i,total=12872298496i,used=6219694080i,used_percent=48.31844197780791 1564485157000000000
disk,device=vdb,fstype=xfs,host=stats.galaxyproject.eu,mode=rw,path=/vdb free=2013384704i,inodes_free=1044728i,inodes_total=1048576i,inodes_used=3848i,total=2136997888i,used=123613184i,used_percent=5.78443173454367 1564485157000000000
disk,device=tmpfs,fstype=tmpfs,host=stats.galaxyproject.eu,mode=rw,path=/run/user/0 free=192741376i,inodes_free=235275i,inodes_total=235276i,inodes_used=1i,total=192741376i,used=0i,used_percent=0 1564485157000000000
disk,device=tmpfs,fstype=tmpfs,host=stats.galaxyproject.eu,mode=rw,path=/run/user/1000 free=192741376i,inodes_free=235275i,inodes_total=235276i,inodes_used=1i,total=192741376i,used=0i,used_percent=0 1564485157000000000

```

Reformatting one of the lines to be a bit easier to read:

```
disk,
	device=vdb,
	fstype=xfs,
	host=stats.galaxyproject.eu,
	mode=rw,
	path=/vdb

	free=2013384704i,
	inodes_free=1044728i,
	inodes_total=1048576i,
	inodes_used=3848i,
	total=2136997888i,
	used=123613184i,
	used_percent=5.78443173454367

	1564485157000000000
```

The plugin generates a line of output per disk. It is tagged with the `fstype`, the type of the filesystem (e.g. `ext3`/`ext4`/`xfs`/`autofs`/etc.), the mode by which the filesystem was mounted (`rw` or `ro`), and the path to which the filesystem was mounted. Then various numbers are collected, the `i` suffix meaning an [integer](https://en.wikipedia.org/wiki/Integer). Those without a suffix are [floats](https://en.wikipedia.org/wiki/Floating-point_arithmetic). In this example, you can see that it is an `xfs` formatted device, available as vdb, mounted read-write on the path /vdb. Telegraf automatically tags values with the name of the host from which the data was collected.

The values collected usually have quite self-explanatory names. Here there are `2013384704` bytes free on the disk, 1044728 [inodes](https://en.wikipedia.org/wiki/Inode), so many bytes total and used, and finally 5.784% disk usage.

### `gxadmin`

In the Galaxy world, the InfluxDB line protocol format and [exec](https://github.com/influxdata/telegraf/tree/master/plugins/inputs/exec) plugin are commonly seen together in conjunction with [gxadmin](https://github.com/usegalaxy-eu/gxadmin) to run various database queries, and store the results into InfluxDB.

`gxadmin` provides various commands to inspect the database like `gxadmin query queue-detail`. It was written such that many of the queries can be automatically formatted for consumption by InfluxDB:

```
$ gxadmin iquery queue-overview --short-tool-id
queue-overview,tool_id=__SET_METADATA__,tool_version=1.0.1,state=new,handler=handler_main_9,destination_id=unknown,job_runner_name=unknown count=3
queue-overview,tool_id=iuc/mothur_pre_cluster/mothur_pre_cluster,tool_version=1.39.5.0,state=new,handler=handler_main_2,destination_id=unknown,job_runner_name=unknown count=1
```

If Telegraf runs this command in an exec block, the data will then be available for graphing. Here the only numeric value we're collecting is the *count* of how many jobs of that type are currently running.

```
queue-overview,
	tool_id=__SET_METADATA__,
	tool_version=1.0.1,
	state=new,
	handler=handler_main_9,
	destination_id=unknown,
	job_runner_name=unknown

	count=3
```

We capture information about what tool is running, the job state, and where it is running. This will allow us to produce nice graphs of the current queue status, how many jobs are new or queued or running.


### Configuring Telegraf

Setting up Telegraf is again very simple. We just add a single role to our playbook and set some variables.


> <hands-on-title>Dependencies</hands-on-title>
>
> 1. Edit your `requirements.yml` and add the following:
>
>    {% raw %}
>    ```diff
>    --- a/requirements.yml
>    +++ b/requirements.yml
>    @@ -47,3 +47,7 @@
>       version: v6.0.7
>     - src: cloudalchemy.grafana
>       version: 0.14.2
>    +# Monitoring
>    +- name: dj-wasabi.telegraf
>    +  src: https://github.com/dj-wasabi/ansible-telegraf
>    +  version: 6f6fdf7f5ead491560783d52528b79e9e088bd5b
>    {% endraw %}
>    ```
>    {: data-commit="Add Telegraf requirement"}
>
> 2. Install the requirements
>
>    > <code-in-title>Bash</code-in-title>
>    > ```bash
>    > ansible-galaxy install -p roles -r requirements.yml
>    > ```
>    > {: data-cmd="true"}
>    {: .code-in}
>
> 3. Add an entry to the *end* of your `galaxy.yml` playbook under `roles:`
>
>    {% raw %}
>    ```diff
>    --- a/galaxy.yml
>    +++ b/galaxy.yml
>    @@ -49,6 +49,7 @@
>         - usegalaxy_eu.rabbitmqserver
>         - galaxyproject.gxadmin
>         - galaxyproject.cvmfs
>    +    - dj-wasabi.telegraf
>       post_tasks:
>         - name: Setup gxadmin cleanup task
>           ansible.builtin.cron:
>    {% endraw %}
>    ```
>    {: data-commit="Add telegraf to the monitoring playbook"}
>
> 4. Create and edit `group_vars/all.yml` and add the following variables:
>
>    {% raw %}
>    ```diff
>    --- a/group_vars/all.yml
>    +++ b/group_vars/all.yml
>    @@ -20,3 +20,28 @@ galaxy_job_metrics_plugins:
>       - type: env
>       - type: cgroup
>       - type: hostname
>    +
>    +# Telegraf
>    +telegraf_agent_package_state: latest
>    +
>    +# Configure the output to point to an InfluxDB
>    +# running on localhost, and # place data in the
>    +# database "telegraf" which will be created if need be.
>    +telegraf_agent_output:
>    +  - type: influxdb
>    +    config:
>    +    - urls = ["http://127.0.0.1:8086"]
>    +    - database = "telegraf"
>    +
>    +# The default plugins, applied to any telegraf-configured host
>    +telegraf_plugins_default:
>    +  - plugin: cpu
>    +  - plugin: disk
>    +  - plugin: kernel
>    +  - plugin: processes
>    +  - plugin: io
>    +  - plugin: mem
>    +  - plugin: system
>    +  - plugin: swap
>    +  - plugin: net
>    +  - plugin: netstat
>    {% endraw %}
>    ```
>    {: data-commit="Setup telegraf's variables"}
>
>    This configures telegraf to output to the configured influxdb server in the `telegraf` database. A number of plugins are enabled as `defaults` like cpu or disk or memory, all of which is generically interesting to observe, across every host.
>
>    Any host that we setup Telegraf on, will have this base configuration. If you are setting up multiple hosts to be monitored, you will need to put the full hostname (or IP address) where InfluxDB will be available in the `telegraf_agent_output`, rather than `127.0.0.1`. That way every host with Telegraf will send data to the correct location.
>
> 5. Now with the generic configuration applied to all of our hosts, we will apply some specific configuration to the Galaxy server.
>
>    Open your `group_vars/galaxyservers.yml` file, and add the following variables at the end not under any category:
>
>    {% raw %}
>    ```diff
>    --- a/group_vars/galaxyservers.yml
>    +++ b/group_vars/galaxyservers.yml
<<<<<<< HEAD
>    @@ -312,3 +312,12 @@ flower_ui_users:
=======
>    @@ -311,3 +311,12 @@ flower_ui_users:
>>>>>>> d0ac5fd2
>     
>     flower_environment_variables:
>       GALAXY_CONFIG_FILE: "{{ galaxy_config_file }}"
>    +
>    +# Telegraf
>    +telegraf_plugins_extra:
>    +  listen_galaxy_routes:
>    +    plugin: "statsd"
>    +    config:
>    +      - service_address = ":8125"
>    +      - metric_separator = "."
>    +      - allowed_pending_messages = 10000
>    {% endraw %}
>    ```
>    {: data-commit="Add extra monitoring for Galaxy"}
>
>    We have configured the `statsd` plugin for telegraf, as we will use it to receive Galaxy timing data. [StatsD](https://github.com/statsd/statsd) was an earlier time series database and had an associated line protocol with a different format. Telegraf supports data sent in this format, allowing us to reuse the long-present Galaxy support for this with our newer Telegraf/InfluxDB setup. Telegraf parses the data and converts it into a format that InfluxDB can understand.
>
> 5. Lastly, we need to enable Galaxy to send data to Telegraf:
>
>    In `group_vars/galaxyservers.yml`, edit the `galaxy_config` block, and add `statsd_host: localhost` and `statsd_influxdb: true` under the `galaxy` subsection. It should look like:
>
>    {% raw %}
>    ```diff
>    --- a/group_vars/galaxyservers.yml
>    +++ b/group_vars/galaxyservers.yml
>    @@ -107,6 +107,9 @@ galaxy_config:
>         celery_conf:
>           result_backend: "redis://localhost:6379/0"
>         enable_celery_tasks: true
>    +    # Monitoring
>    +    statsd_host: localhost
>    +    statsd_influxdb: true
>       gravity:
>         process_manager: systemd
>         galaxy_root: "{{ galaxy_root }}/server"
>    {% endraw %}
>    ```
>    {: data-commit="Add extra monitoring for Galaxy"}
>
> 6. Run the `galaxy.yml` playbook
>
{: .hands_on}

> ```bash
> 3.sh
> ```
> {: data-test="true"}
{: .hidden}

# Monitoring with Grafana

The stats have been collecting in InfluxDB for a few minutes, so now we will now configure Grafana with dashboards and alerting rules.

## Importing a dashboard

For any public Grafana dashboard, you can copy the dashboard for your own use. This is a nice feature of Grafana that has really helped it spread in the Galaxy community, any cool thing one of us builds, everyone else can copy and build upon.

> <hands-on-title>Import a dashboard</hands-on-title>
>
> 1. [Visit UseGalaxy.eu's Node Detail dashboard](https://stats.galaxyproject.eu/d/000000023/node-detail-infrastructure?orgId=1)
>
> 2. Look for the sharing icon at the top and click it
>
> 3. Under the "Export" tab, click "Save to file"
>
> 4. On your own Grafana server, on the home page, hover over the `+` icon and use "Import" from the menu.
>
> 5. Click "Upload .json file" and select the json dashboard you downloaded
>
> 6. Click "Import".
>
{: .hands_on}

With this, your first dashboard should be live! You should see some data from your Galaxy instance, like CPU/load/memory/etc. This can give you a nice `htop` like view into your systems, all collected in one easy dashboard. At the top you will see a box labelled "Host" with a dropdown. If you have more systems, you can click here to select between different machines.

## Setting up a Galaxy dashboard

Importing dashboards is a good start, but it's more interesting to create our own that's personalised to our needs.

> <hands-on-title>Create a dashboard</hands-on-title>
>
> 1. Again find the `+` icon in Grafana and create a dashboard. This will bring you to a new screen
>
> 2. Click *Add Query*, and you will be dropped into the Grafana query builder
>
>    ![Grafana query builder interface](../../images/grafana-query-builder.png)
>
>    This is the query builder interface. The interface somewhat resembles a SQL query, selecting data *from* a database, *where* it meets some condition, *select*ing some specific data, and *grouping by* time period. If this isn't immediately clear how it behaves, hopefully it will become more clear once you have built some queries.
>
> 3. Let's build a query:
>    - From:
>      - *"select measurement"*: `galaxy.`
>    - Select:
>      - *"field(value)"*: `field(mean)`
>    - Group by:
>      - *"fill(null)"*: `fill(none)`
>      - add new (+): `tag(path)`
>    - Alias by: `[[tag_path]]`
>
> 4. At the top of the page it probably says "Last 6 hours", click this to change to "Last 30 minutes"
>
> 5. Remember to save the dashboard (using the {% icon galaxy-save %} at the top), and give it a name like "Galaxy"
>
> 6. You can hit <kbd>Escape</kbd> to exit out of the graph editor, if need be.
>
{: .hands_on}

This will track how long it takes the interface to respond on various web routes and API routes. The collection of individual points is a bit hard to interpret the "feeling" of, so it's common to add a query like the [95th percentile](https://en.wikipedia.org/wiki/Percentile) of requests. This is a value that is calculated from all of the data points collected. The 95th percentile means that 95% of requests are responded to more quickly than this value.

> <hands-on-title>Add a second query to an existing graph</hands-on-title>
>
> 1. The top of the graph is probably labelled "Panel Title", unless you changed it. Click this to access a dropdown and click "Edit"
>
> 2. On the right side you will find a button **Add Query**, click it.
>
> 3. Let's build a query:
>    - From:
>      - *"select measurement"*: `galaxy.`
>    - Select:
>      - *"field(value)"*: `field(mean)`
>      - add new (+): Selectors → percentile
>    - Group by:
>      - *"fill(null)"*: `fill(none)`
>    - Alias by: `percentile`
>
> 4. Remember to save the dashboard
>
> 5. You can hit <kbd>Escape</kbd> to exit out of the graph editor
>
> 6. At any time you can drag the bottom right corner of the graph to resize it as needed.
>
{: .hands_on}

We should now have a graph that gives us not only individual data points, but also a more easily consumable overall representation. For many metrics there are so many data points individually collected that it can be overwhelming and so it is often useful to come up with an aggregate representation that summarises the points into a more easily consumed value. We will touch upon this again under the monitoring section.

## Styling

There is a significant amount of visual styling that one can do to the graphs to make data more or less prominent as you need.

![Grafana graph configuration sections](../../images/grafana-graph-sections.png "Graph configuration sections, from top to bottom: data, visualisation, configuration, and alerting")

We will update the panel we've added to highlight the important information and downplay less important facets, as well as configuring it to have a nicer title than "Panel Title"

> <hands-on-title>Styling the graph</hands-on-title>
>
> 1. Again edit the one graph we've added in our dashboard
>
> 2. On the left side, select the second icon, Visualisation
>
> 3. In the first section, we can edit some display attributes.
>
>    We are primarily interested in the 95th percentile line. Here we can change the display from points to lines or bars, change the tooltip that displays when we hover over the graph, among other facets.
>
>    - Click **Add series override**, click in the box that appears and type "percentile", to find the series we created early. Select it when it appears. We can now apply custom styling to this series.
>    - Click the "+" after the series override, and find **"Color → change"**, and choose a colour that you like.
>    - Click the "+" again, and find **"Line width → 5"** to make the line more visible. This is the most important facet of the graph for us, so we can emphasise it through colour and size.
>
> 3. In the second section, we can edit information about the Axes:
>
>    - Left Y
>      - *"Unit"*: Time → millisecond (ms)
>
>    This will cause the axis to display nicely at any scale. Before Grafana only knew it was a number, now it knows the type of number. If you have a request that takes 30 seconds, it will display as "30s" in Grafana, rather than "30000 ms".
>
>    This section is also useful for setting the scale if your data is better viewed with a logarithmic scale, or forcing specific axis bounds. Commonly on graphs that show things like "disk usage percentage", it can be useful to set the axis bounds to 0 and 100 to ensure that full context is available.
>
> 4. In the next section, "Legend" allows us to format the legend in more interesting ways.
>
>    - Options
>      - *"Show"*: yes
>      - *"As table"*: yes
>      - *"To right"*: yes
>    - Values
>      - *"Min"*: yes
>      - *"Max"*: yes
>      - *"Avg"*: yes
>
>    Clicking on the headers of the table that has appeared, you can force it to be sorted by one column or another.
>
> 5. On the left side, select the third icon, "General"
>
>    - *"Title"*: `Galaxy Request Times`
>
> 6. Save the dashboard
>
{: .hands_on}

Your graph should look something like the following:

![Final graph](../../images/grafana-graph-final.png "The final graph should look something like this, but probably different based on the requests to your server. For this image the author made repeated, automated requests to Galaxy to produce more data points than might normally be present.")

## Monitoring

Collecting all of this data is interesting to visualise but as an administrator you surely have more interesting things to do than to watch graphs all day. Many organisations like to display these dashboards on large monitors, but again this assumes someone is watching it. Everyone has better things to do with their time! So we will setup monitoring on the most important aspects of our system.

Doing monitoring effectively, without causing undue burden to the administrators (extraneous alerts that are not actionable), or the users (unexpected/unnoticed downtime), is a very complex topic. Recommended reading here includes the [monitoring chapter](https://landing.google.com/sre/sre-book/chapters/monitoring-distributed-systems/) of the Google SRE book {% cite Beyer:2016:SRE:3006357 %} which can provide some general guidance on the topic and what metrics may be interesting or annoying to alert upon.

> <comment-title>No generic advice</comment-title>
> We cannot easily provide generic and applicable recommendations, that work across every system and every scale. Some of these performance bounds or features you will need to discover yourself, either adding new metrics in support of this, or changing monitoring thresholds to match the values you need.
{: .comment }

We will add an example alert, to make you familiar with the process. This is not an alert that will probably be useful in production.

> <hands-on-title>Add an alert to your graph</hands-on-title>
>
> 1. Again edit the `Galaxy Request Times` graph
>
> 2. On the left side, select the last icon, Alerting
>
> 3. Click **Create Alert**
>
>    Alerts consist of a *Rule*, with some name, evaluated every N seconds, for a period of time. The *for* can be an important parameter, which you can read more about [in the Grafana documentation](https://grafana.com/docs/alerting/rules/).
>
>    Under some *conditions*, this alert will activate. We will change the conditions of the alert here:
>
>    - *"When"*: `avg()`
>    - *"OF"*: `query(B, 1m, now)`, here we select query B, the 95th percentile track, and the average over 1 minute
>    - *"IS ABOVE"*: `50`
>
>    We will not configure a notification channel in this tutorial. In practice, it is useful to do to ensure that the relevant people are notified automatically. If you and your team use [one of the many services](https://grafana.com/docs/alerting/notifications/), then you can configure this following their documentation.
>
> 4. Save the dashboard
>
{: .hands_on}

# Telegraf & `gxadmin`

Via this setup using `systemd` we collect metrics about Galaxy request times. To get statistics about other Galaxy-specific metrics such as the job queue status, we need to use `gxadmin` to query the Galaxy database and configure Telegraf to consume this data. In this section we will setup gxadmin, and to configure Telegraf to have permissions to run it.


## Installing gxadmin

It's simple to install gxadmin. Here's how you do it, if you haven't done it already:

> <hands-on-title>Installing gxadmin and configuring Telegraf</hands-on-title>
>
> 1. Edit your `requirements.yml` and add the following:
>
>    ```yml
>    - src: galaxyproject.gxadmin
>      version: 0.0.12
>    ```
>
> 2. Install the role with `ansible-galaxy install -p roles -r requirements.yml`
>
> 3. Add the role to your `galaxy.yml` playbook, it should come before the Telegraf role.
>
{: .hands_on}

You can run the playbook now, or wait until you have configured Telegraf below:

## Configuring Telegraf for gxadmin

> <hands-on-title>Configuring Telegraf</hands-on-title>
>
> 1. Edit the `group_vars/galaxyservers.yml`, we need to add some additional permissions to permit Telegraf to run `gxadmin`:
>
>    {% raw %}
>    ```diff
>    --- a/group_vars/dbservers.yml
>    +++ b/group_vars/dbservers.yml
>    @@ -2,9 +2,16 @@
>     # PostgreSQL
>     postgresql_objects_users:
>       - name: "{{ galaxy_user_name }}"
>    +  - name: telegraf
>     postgresql_objects_databases:
>       - name: "{{ galaxy_db_name }}"
>         owner: "{{ galaxy_user_name }}"
>    +postgresql_objects_privileges:
>    +  - database: galaxy
>    +    roles: telegraf
>    +    privs: SELECT
>    +    objs: ALL_IN_SCHEMA
>    +
>     
>     # PostgreSQL Backups
>     postgresql_backup_dir: /data/backups
>    {% endraw %}
>    ```
>    {: data-commit="Configure database permissions for Telegraf"}
>
> 2. Again edit the `group_vars/galaxyservers.yml`, we need to configure Telegraf to run `gxadmin`
>
>    Under `telegraf_plugins_extra`, where we already have set a Galaxy StatsD listener, add a stanza to monitor the Galaxy queue
>
>    {% raw %}
>    ```diff
>    --- a/group_vars/galaxyservers.yml
>    +++ b/group_vars/galaxyservers.yml
<<<<<<< HEAD
>    @@ -324,3 +324,10 @@ telegraf_plugins_extra:
=======
>    @@ -323,3 +323,10 @@ telegraf_plugins_extra:
>>>>>>> d0ac5fd2
>           - service_address = ":8125"
>           - metric_separator = "."
>           - allowed_pending_messages = 10000
>    +  monitor_galaxy_queue:
>    +    plugin: "exec"
>    +    config:
>    +      - commands = ["/usr/bin/env PGDATABASE=galaxy /usr/local/bin/gxadmin iquery queue-overview --short-tool-id"]
>    +      - timeout = "10s"
>    +      - data_format = "influx"
>    +      - interval = "15s"
>    {% endraw %}
>    ```
>    {: data-commit="Add extra monitoring for Galaxy"}
>
>    This one is slightly more complex in the configuration. The command block does several things:
>
>    - it wraps the command with `env` which allows setting environment variables for a single command
>    - It sets the `PGDATABASE` to the Galaxy database, by default the `psql` will try and connect to a database with the same name of the user. So the `telegraf` user will attempt to connect to a (non-existent) `telegraf` database.
>    - Then it calls the gxadmin command `queue-overview`. By using `iquery` instead of `query`, the output is automatically converted to InfluxDB line protocol.
>    - The command is run every 15 seconds, and has a timeout of 10 seconds. If the command fails to finish in 10 seconds, it will be killed.
>
> 3. Run the Galaxy playbook
>
{: .hands_on}

With this, Telegraf will start monitoring the Galaxy queue by calling the query every few seconds to check the status every 15 seconds. This monitoring *will* miss jobs that complete within the 15 second interval, but for most servers this is not an issue. Most jobs are running for more than 15 seconds, and if not, it still gives an accurate point-in-time view.

We'll now create a graph for this, just like the one on [stats.galaxyproject.eu](https://stats.galaxyproject.eu)

> <hands-on-title>Building the queue graph</hands-on-title>
>
> 1. Click the **new graph** button at the top of Grafana's interface, and *Add a Query*
>
> 2. Let's build a query:
>    - From:
>      - *"select measurement"*: `queue-overview`
>    - Select:
>      - *"field(value)"*: `field(count)`
>      - add new (+): Aggregations → sum
>    - Group by:
>      - *"time(__interval)"*: `time(15s)`, because we set the interval to 15s
>      - add new (+): `tag(tool_id)`
>      - add new (+): `tag(tool_version)`
>    - Alias by: `[[tag_tool_id]]/[[tag_tool_version]]`
>
> 3. In the second tab on the left, Visualisation:
>
>    Under the first section:
>
>    - Draw Modes:
>      - *"Bars"*: `no`
>      - *"Lines"*: `yes`
>      - *"Points"*: `no`
>    - Mode Options:
>      - *"Staircase"*: `yes`
>    - Stacking & Null Value
>      - *"Stack"*: `yes`
>      - *"Null Value"*: `null as zero`
>
>    Below, under the *Legend* section,
>
>    - Options:
>      - *"Show"*: `yes`
>      - *"As table"*: `yes`
>      - *"To Right"*: `yes`
>    - Values:
>      - *"Max"*: `yes`
>      - *"Avg"*: `yes`
>      - *"Current"*: `yes`
>    - Hide Series:
>      - *"With only nulls"*: `yes`
>      - *"With only zeros"*: `yes`
>
> 4. In the third tab, General settings:
>
>    - *"Title"*: `Galaxy Queue Overview`
>
> 5. You can hit <kbd>Escape</kbd> to exit out of the graph editor, and remember to save your dashboard.
>
{: .hands_on}

Run some tools in Galaxy, try to generate a large number of jobs. It is relatively easy to upload a dataset, and then run the "Secure Hash / Message Digest" or another tool repeatedly, running it over every dataset in your history, repeating until you've generated a few dozen datasets. If you have a slower tool like `bwa` installed, this can be an option too.


![Final Graph](../../images/grafana-final-graph.png "Final graphs generated from this tutorial.")

You can also import a [copy of the dashboard]({{ site.baseurl }}{{ page.dir }}dashboard.json).

{% snippet topics/admin/faqs/git-commit.md page=page %}

{% snippet topics/admin/faqs/missed-something.md step=13 %}

# Conclusion

Monitoring with Telegraf, InfluxDB, and Grafana can provide an easy solution to monitor your infrastructure. The UseGalaxy.\* servers use this stack and it has proven to be effective in production situations, with large Galaxy servers. The base monitoring done with Telegraf is easy to setup and extend on a per-site basis simply by adding scripts or commands to your servers which generate InfluxDB line protocol formatted output. Grafana provides an ideal visualisation solution as it encourages sharing, and allows you to import whatever dashboards have been developed by UseGalaxy.\*, and then to extend them to your own needs.


{% snippet topics/admin/faqs/git-gat-path.md tutorial="monitoring" %}<|MERGE_RESOLUTION|>--- conflicted
+++ resolved
@@ -504,11 +504,7 @@
 >    ```diff
 >    --- a/group_vars/galaxyservers.yml
 >    +++ b/group_vars/galaxyservers.yml
-<<<<<<< HEAD
->    @@ -312,3 +312,12 @@ flower_ui_users:
-=======
->    @@ -311,3 +311,12 @@ flower_ui_users:
->>>>>>> d0ac5fd2
+>    @@ -301,3 +311,12 @@ flower_ui_users:
 >     
 >     flower_environment_variables:
 >       GALAXY_CONFIG_FILE: "{{ galaxy_config_file }}"
@@ -800,11 +796,7 @@
 >    ```diff
 >    --- a/group_vars/galaxyservers.yml
 >    +++ b/group_vars/galaxyservers.yml
-<<<<<<< HEAD
->    @@ -324,3 +324,10 @@ telegraf_plugins_extra:
-=======
->    @@ -323,3 +323,10 @@ telegraf_plugins_extra:
->>>>>>> d0ac5fd2
+>    @@ -303,3 +323,10 @@ telegraf_plugins_extra:
 >           - service_address = ":8125"
 >           - metric_separator = "."
 >           - allowed_pending_messages = 10000
