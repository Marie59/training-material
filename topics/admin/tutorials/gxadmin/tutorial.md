--- conflicted
+++ resolved
@@ -76,11 +76,7 @@
 >    ```diff
 >    --- a/galaxy.yml
 >    +++ b/galaxy.yml
-<<<<<<< HEAD
->    @@ -39,3 +39,4 @@
-=======
 >    @@ -34,3 +34,4 @@
->>>>>>> d5a3d8b3
 >         - galaxyproject.nginx
 >         - galaxyproject.tusd
 >         - galaxyproject.cvmfs
