---
layout: tutorial_hands_on

title: "Enable upload via FTP"
zenodo_link: ""
questions:
  - How can I setup FTP to be easy for my users?
  - Can I authenticate ftp users with Galaxy credentials?
objectives:
  - Configure galaxy and install a FTP server.
  - Use an Ansible playbook for this.
time_estimation: "1h"
key_points:
  - FTP is easy to deploy thanks to the role
  - Users can be authenticated with their Galaxy credentials simplifying the user management process significantly
contributors:
  - lldelisle
subtopic: features
requirements:
  - type: "internal"
    topic_name: admin
    tutorials:
      - ansible
      - ansible-galaxy
abbreviations:
  FTP: File Transfer Protocol
  NAT: Network Address Translation
tags:
  - data
  - git-gat
---

This tutorial will guide you to setup an {FTP} server so galaxy users can use it to upload large files. Indeed, as written on the [galaxy community hub](https://galaxyproject.org/ftp-upload/), uploading data directly from the browser can be unreliable and cumbersome. FTP will allow users to monitor the upload status as well as resume interrupted transfers.

> <agenda-title></agenda-title>
>
> 1. TOC
> {:toc}
>
{: .agenda}

{% snippet topics/admin/faqs/git-gat-path.md tutorial="ftp" %}

# FTP

{FTP} is a very old and reliable communication protocol that has been around since 1971 {% cite rfc114 %}. It requires a server (here our galaxy server) and a client (user's computer). The FTP server requires to have at least 2 ports accessible from outside (one for the commands and one for the transfer). Usually the port for the command is 21.

FTP supports two different modes: active, and passive. Active mode requires that the user's computer be reachable from the internet, which in the age of {NAT} and firewalls is usually unusable. So passive mode is the most commonly used. In passive mode, a client connects to the FTP server, and requests a channel for sending files. The server responds with an IP and port, from its range of "Passive Ports".

> <comment-title>Requirements for Running This Tutorial</comment-title>
>
> Your VM or wherever you are installing Galaxy needs to have the following ports available:
>
> - 21
> - Some high range of ports not used by another service, e.g. 56k-60k
>
> You need to know which ports are open so you can use them for the transfer (PassivePorts). In this training we assume that 56k to 60k are open.
>
> Which ports precisely is not important, and these numbers can differ between sites.
{: .comment}

# FTP and Galaxy

To allow your user to upload via FTP, you will need to:

- configure Galaxy to know where the files are uploaded.
- install a FTP server
- allow your FTP server to read Galaxy's database so users can use their credential and upload in the good directory.

For secure transmission we will use SSL/TLS (FTPS), not the SSH File Transfer Protocol (SFTP) as the Galaxy users don't correspond to users on the machine.

## Installing and Configuring

Luckily for us, there is an ansible role written by the Galaxy Project for this purpose. It will install proftpd. Firstly, we need to install the role and then update our playbook for using it.

If the terms "Ansible", "role" and "playbook" mean nothing to you, please checkout [the Ansible introduction slides]({% link topics/admin/tutorials/ansible/slides.html %}) and [the Ansible introduction tutorial]({% link topics/admin/tutorials/ansible/tutorial.md %})

{% snippet topics/admin/faqs/ansible_local.md %}

> <hands-on-title>Setting up ftp upload with Ansible</hands-on-title>
>
> 1. In your playbook directory, add the `galaxyproject.proftpd` role to your `requirements.yml`
>
>    {% raw %}
>    ```diff
>    --- a/requirements.yml
>    +++ b/requirements.yml
>    @@ -54,3 +54,6 @@
>     # Training Infrastructure as a Service
>     - src: galaxyproject.tiaas2
>       version: 2.1.5
>    +# Our FTP Server
>    +- src: galaxyproject.proftpd
>    +  version: 0.3.1
>    {% endraw %}
>    ```
>    {: data-commit="Add requirement"}
>
> 2. Install the role with:
>
>    > <code-in-title>Bash</code-in-title>
>    > ```bash
>    > ansible-galaxy install -p roles -r requirements.yml
>    > ```
>    > {: data-cmd="true"}
>    {: .code-in}
>
> 3. As in this training we are using certbot, we will ask for a private key for proftpd. Add the following line to your `group_vars/galaxyserver.yml` file:
>
>    {% raw %}
>    ```diff
>    --- a/group_vars/galaxyservers.yml
>    +++ b/group_vars/galaxyservers.yml
<<<<<<< HEAD
>    @@ -191,11 +191,13 @@ certbot_environment: staging
=======
>    @@ -188,11 +188,13 @@ certbot_environment: staging
>>>>>>> fd46aaec
>     certbot_well_known_root: /srv/nginx/_well-known_root
>     certbot_share_key_users:
>       - www-data
>    +  - proftpd
>     certbot_share_key_ids:
>       - "999:999"
>     certbot_post_renewal: |
>         systemctl restart nginx || true
>         docker restart rabbit_hole || true
>    +    systemctl restart proftpd || true
>     certbot_domains:
>      - "{{ inventory_hostname }}"
>     certbot_agree_tos: --agree-tos
>    {% endraw %}
>    ```
>    {: data-commit="Add proftpd in certbot"}
>
>    This will make a copy of the current letsencrypt key available as `/etc/ssl/user/privkey-proftpd.pem`, and automatically restart proftpd every time the key is updated.
>
> 4. We will configure Galaxy to enable ftp file upload. Add the following line to your `group_vars/galaxyserver.yml` file in the galaxy_config/galaxy section:
>
>    {% raw %}
>    ```diff
>    --- a/group_vars/galaxyservers.yml
>    +++ b/group_vars/galaxyservers.yml
<<<<<<< HEAD
>    @@ -108,6 +108,9 @@ galaxy_config:
=======
>    @@ -109,6 +109,9 @@ galaxy_config:
>>>>>>> fd46aaec
>         # Monitoring
>         statsd_host: localhost
>         statsd_influxdb: true
>    +    # FTP
>    +    ftp_upload_dir: /data/uploads
>    +    ftp_upload_site: "{{ inventory_hostname }}"
>       gravity:
>         process_manager: systemd
>         galaxy_root: "{{ galaxy_root }}/server"
>    {% endraw %}
>    ```
>    {: data-commit="Add ftp vars in galaxy"}
>
> To check the other options for setting up ftp in Galaxy, please check the [Galaxy configuration documentation](https://docs.galaxyproject.org/en/master/admin/galaxy_options.html?highlight=ftp_upload_site#ftp-upload-dir).
>
> 5. Then we will set the different variables for proftpd. Add the following lines to your `group_vars/galaxyserver.yml` file. Please replace the PassivePorts below with the range of ports that are appropriate for your machine!
>
>    {% raw %}
>    ```diff
>    --- a/group_vars/galaxyservers.yml
>    +++ b/group_vars/galaxyservers.yml
<<<<<<< HEAD
>    @@ -346,3 +346,24 @@ telegraf_plugins_extra:
=======
>    @@ -352,3 +352,24 @@ telegraf_plugins_extra:
>>>>>>> fd46aaec
>     tiaas_dir: /srv/tiaas
>     tiaas_admin_user: admin
>     tiaas_admin_pass: changeme
>    +
>    +# Proftpd:
>    +proftpd_galaxy_auth: yes
>    +galaxy_ftp_upload_dir: "{{ galaxy_config.galaxy.ftp_upload_dir }}"
>    +proftpd_display_connect: |
>    +  {{ inventory_hostname }} FTP server
>    +
>    +  Unauthorized access is prohibited
>    +proftpd_create_ftp_upload_dir: yes
>    +proftpd_options:
>    +  - User: galaxy
>    +  - Group: galaxy
>    +  - Port: 21
>    +proftpd_sql_db: galaxy@/var/run/postgresql
>    +proftpd_sql_user: galaxy
>    +proftpd_conf_ssl_certificate: /etc/ssl/certs/cert.pem
>    +proftpd_conf_ssl_certificate_key: /etc/ssl/user/privkey-proftpd.pem
>    +proftpd_global_options:
>    +  - PassivePorts: 56000 60000
>    +proftpd_use_mod_tls_shmcache: false
>    +proftpd_tls_options: NoSessionReuseRequired
>    {% endraw %}
>    ```
>    {: data-commit="Add proftpd variables"}
>
>    Here is a description of the set variables:
>
>    | Variable                           | Description                                                                                                  |
>    | ----------                         | -------------                                                                                                |
>    | `proftpd_galaxy_auth`              | Attempt to authenticate users against a Galaxy database.                                                     |
>    | `galaxy_ftp_upload_dir`            | Path to the Galaxy FTP upload directory, should match `ftp_upload_dir` in your Galaxy config.                |
>    | `proftpd_display_connect`          | Message to display when users connect to the FTP server. This should be the message, not the path to a file. |
>    | `proftpd_create_ftp_upload_dir`    | Whether to allow the role to create this with owner `galaxy_user`.                                           |
>    | `proftpd_options`                  | Any option for proftpd, we will just set up the user and group of the `galaxy_user`.                         |
>    | `proftpd_sql_db`                   | Database name to connect to for authentication info.                                                         |
>    | `proftpd_sql_user`                 | (default: the value of galaxy_user): Value of the username parameter to SQLConnectInfo.                      |
>    | `proftpd_conf_ssl_certificate`     | Path on the remote host where the SSL certificate file is.                                                   |
>    | `proftpd_conf_ssl_certificate_key` | Path on the remote host where the SSL private key file is.                                                   |
>    | `proftpd_global_options`           | Set arbitrary options in the <Global> context. We set here the PassivePorts range.                           |
>    | `proftpd_use_mod_tls_shmcache`     | By default proftpd uses `mod_tls_shmcache` which is not installed on the server so we just disable it.       |
>    | `proftpd_tls_options`              | Additional options for tls. We will use `NoSessionReuseRequired`                                             |
>
>    > <tip-title>Why NoSessionReuseRequired?</tip-title>
>    > `mod_tls` only accepts SSL/TLS data connections that reuse the SSL session of the control connection, as a security measure. Unfortunately, there are some clients (e.g. curl/Filezilla) which do not reuse SSL sessions.
>    > To relax the requirement that the SSL session from the control connection be reused for data connections we set `NoSessionReuseRequired`.
>    {: .tip}
>
> 6. Add the new role to the list of roles under the `roles` key in your playbook, `galaxy.yml`:
>
>    {% raw %}
>    ```diff
>    --- a/galaxy.yml
>    +++ b/galaxy.yml
>    @@ -49,6 +49,7 @@
>         - geerlingguy.redis
>         - usegalaxy_eu.flower
>         - galaxyproject.nginx
>    +    - galaxyproject.proftpd
>         - geerlingguy.docker
>         - usegalaxy_eu.rabbitmqserver
>         - galaxyproject.tiaas2
>    {% endraw %}
>    ```
>    {: data-commit="Add role to playbook"}
>
> 5. Run the playbook
>
>    > <code-in-title>Bash</code-in-title>
>    > ```bash
>    > ansible-playbook galaxy.yml
>    > ```
>    > {: data-cmd="true"}
>    {: .code-in }
>
{: .hands_on}

Congratulations, you've set up FTP for Galaxy.

## Check it works

> <hands-on-title>Checking proftpd from the server</hands-on-title>
>
> 1. SSH into your machine
>
> 2. Check the active status of proftpd by `systemctl status proftpd`.
>
> 3. Check the port has been correctly attributed by `sudo lsof -i -P -n`.
>
>    > <question-title></question-title>
>    >
>    > What do you see?
>    >
>    > > <solution-title></solution-title>
>    > > You should see all the ports used by the server. What interests us is the line with proftpd.
>    > > You should see TCP *:21 (LISTEN).
>    > >
>    > {: .solution }
>    >
>    {: .question}
>
> 4. Check the directory `/data/uploads/` has been created and is empty.
>
>    > <code-in-title>Bash</code-in-title>
>    > ```
>    > sudo tree /data/uploads/
>    > ```
>    {: .code-in}
>
{: .hands_on}

> ```bash
> 1.sh
> ```
> {: data-test="true"}
{: .hidden}

> <hands-on-title>Checking galaxy detected the ftp possibility</hands-on-title>
>
> 1. Open your galaxy in a browser.
>
> 2. Log in with a user (FTP is only possible for authenticated sessions).
>
> 3. Click on the upload button. You should now see on the bottom "Choose FTP files"
>
> 4. Click on the Choose FTP files button. You should see a message "Your FTP directory does not contain any files."
>
{: .hands_on}

It's working!

> <hands-on-title>Upload your first file</hands-on-title>
>
> There are three options for uploading files, you can choose whichever is easiest for you.
>
> 1. **FileZilla**
>
>    1. Follow the [tutorial](https://galaxyproject.org/ftp-upload/) to upload a file.
>    2. You will have a message which ask you to approve the certificate, approve it.
>
> 2. **lftp**
>
>    You can use locally lftp to test the ftp.
>
>    1. Install lftp with `sudo apt-get install lftp`.
>    2. Add the public certificate to the list of known certificates (only for LetsEncrypt Staging Certificates!):
>       > <code-in-title>Bash</code-in-title>
>       > ```
>       > mkdir .lftp
>       > echo "set ssl:ca-file \"/etc/ssl/certs/cert.pem\"" > .lftp/rc
>       > ```
>       {: .code-in}
>
>    3. Connect to the server with for example the admin account:
>       > <code-in-title>Bash</code-in-title>
>       > ```
>       > lftp admin@example.org@$HOSTNAME
>       > ```
>       {: .code-in}
>
>    4. Enter the password of the admin@example.org galaxy user.
>    5. Put a random file:
>
>       `put /srv/galaxy/server/CITATION`
>
>    6. Check it is there with `ls`.
>    7. Leave lftp with `quit`.
>    {: .tip}
>
> 3. **Curl**
>
>    > <code-in-title>Bash</code-in-title>
>    > ```
>    > curl -T {"/srv/galaxy/server/CITATION"} ftp://localhost --user admin@example.org:password --ssl -k
>    > ```
>    > Here `-T` says to upload a file, `--ssl` ensures that the FTP connection is SSL/TLS encrypted, and `-k` ignores any certificate issues as the hostname `localhost` will not match the certificate we have.
>    {: .code-in}
>
{: .hands_on}

> <hands-on-title>Check where the file has been uploaded</hands-on-title>
>
> 1. SSH into your machine
>
> 4. Check the directory `/uploads/`.
>
>    > <code-in-title>Bash</code-in-title>
>    > ```
>    > sudo tree /uploads/
>    > ```
>    {: .code-in}
>
>    > <question-title></question-title>
>    >
>    > What do you see?
>    >
>    > > <solution-title></solution-title>
>    > > As I uploaded a file called `CITATION` with the admin@example.org user I see:
>    > > ```
>    > > /uploads/
>    > > └── admin@example.org
>    > >     └── CITATION
>    > > ```
>    > >
>    > {: .solution }
>    >
>    {: .question}
>
{: .hands_on}

> <hands-on-title>Use it in galaxy</hands-on-title>
>
> 1. Open your galaxy in a browser.
>
> 2. Log in with the user you used to upload the file.
>
> 3. Click on the upload button.
>
> 4. Click on the Choose FTP files button. You should see your file.
>
> 5. Click on it and click on Start to launch the upload. It should go to your history as a new dataset.
>
> 6. Click again on Choose FTP files button. Your file has disappeared. By default, the files are removed from the FTP at import.
>
>    > <tip-title>You want to change this behaviour?</tip-title>
>    > You just need to add `ftp_upload_purge: false` to the galaxy_config/galaxy variables (next to `ftp_upload_dir`).
>    {: .tip}
>
{: .hands_on}

Congratulations! Let your users know this is an option, many of them will prefer to start large uploads from an FTP client.

{% snippet topics/admin/faqs/git-commit.md page=page %}

{% snippet topics/admin/faqs/missed-something.md step=16 %}

{% snippet topics/admin/faqs/git-gat-path.md tutorial="ftp" %}<|MERGE_RESOLUTION|>--- conflicted
+++ resolved
@@ -111,11 +111,7 @@
 >    ```diff
 >    --- a/group_vars/galaxyservers.yml
 >    +++ b/group_vars/galaxyservers.yml
-<<<<<<< HEAD
 >    @@ -191,11 +191,13 @@ certbot_environment: staging
-=======
->    @@ -188,11 +188,13 @@ certbot_environment: staging
->>>>>>> fd46aaec
 >     certbot_well_known_root: /srv/nginx/_well-known_root
 >     certbot_share_key_users:
 >       - www-data
@@ -141,11 +137,7 @@
 >    ```diff
 >    --- a/group_vars/galaxyservers.yml
 >    +++ b/group_vars/galaxyservers.yml
-<<<<<<< HEAD
->    @@ -108,6 +108,9 @@ galaxy_config:
-=======
 >    @@ -109,6 +109,9 @@ galaxy_config:
->>>>>>> fd46aaec
 >         # Monitoring
 >         statsd_host: localhost
 >         statsd_influxdb: true
@@ -167,11 +159,7 @@
 >    ```diff
 >    --- a/group_vars/galaxyservers.yml
 >    +++ b/group_vars/galaxyservers.yml
-<<<<<<< HEAD
->    @@ -346,3 +346,24 @@ telegraf_plugins_extra:
-=======
 >    @@ -352,3 +352,24 @@ telegraf_plugins_extra:
->>>>>>> fd46aaec
 >     tiaas_dir: /srv/tiaas
 >     tiaas_admin_user: admin
 >     tiaas_admin_pass: changeme
