--- conflicted
+++ resolved
@@ -240,25 +240,6 @@
 >
 > 2. Create a new file in your working directory called `requirements.yml` and include the following contents:
 >
-<<<<<<< HEAD
->    ```yaml
->    - src: galaxyproject.galaxy
->      version: 0.9.7
->    - src: galaxyproject.nginx
->      version: 0.7.0
->    - src: galaxyproject.postgresql
->      version: 1.0.3
->    - src: natefoo.postgresql_objects
->      version: 1.1
->    - src: geerlingguy.pip
->      version: 2.0.0
->    - src: uchida.miniconda
->      version: 0.3.0
->    - src: usegalaxy_eu.galaxy_systemd
->      version: 0.1.4
->    - src: usegalaxy_eu.certbot
->      version: 0.1.5
-=======
 >    {% raw %}
 >    ```diff
 >    --- /dev/null
@@ -267,7 +248,7 @@
 >    +- src: galaxyproject.galaxy
 >    +  version: 04234ce6b7ead36f63db45880bf48c16f8b61f80
 >    +- src: galaxyproject.nginx
->    +  version: 0.6.4
+>    +  version: 0.7.0
 >    +- src: galaxyproject.postgresql
 >    +  version: 1.0.3
 >    +- src: natefoo.postgresql_objects
@@ -279,7 +260,6 @@
 >    +- src: usegalaxy_eu.certbot
 >    +  version: 0.1.5
 >    {% endraw %}
->>>>>>> bf26f56a
 >    ```
 >    {: data-commit="Add requirements"}
 >
