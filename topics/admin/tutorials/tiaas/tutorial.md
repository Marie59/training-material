--- conflicted
+++ resolved
@@ -91,11 +91,7 @@
 >    ```diff
 >    --- a/group_vars/galaxyservers.yml
 >    +++ b/group_vars/galaxyservers.yml
-<<<<<<< HEAD
->    @@ -331,3 +331,8 @@ telegraf_plugins_extra:
-=======
->    @@ -330,3 +330,8 @@ telegraf_plugins_extra:
->>>>>>> d0ac5fd2
+>    @@ -310,3 +330,8 @@ telegraf_plugins_extra:
 >           - timeout = "10s"
 >           - data_format = "influx"
 >           - interval = "15s"
