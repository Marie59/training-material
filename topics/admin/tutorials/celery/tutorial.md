---
layout: tutorial_hands_on

title: "Setting up Celery Workers for Galaxy"
zenodo_link: ""
questions:
objectives:
  - Have an understanding of what Celery is and how it works
  - Install Redis
  - Configure and start Celery workers
  - Install Flower to the Galaxy venv and configure it
  - Use an Ansible playbook for all of the above.
  - Monitor a Celery task using the Flower dashboard
time_estimation: "1h"
key_points:
contributions:
  authorship:
  - mira-miracoli
  editing:
  - hexylena
requirements:
  - type: "internal"
    topic_name: admin
    tutorials:
      - ansible
      - ansible-galaxy
      - pulsar
subtopic: data
tags:
  - ansible
  - git-gat
---

# Overview


Celery is a distributed task queue written in Python that can spawn multiple workers and enables asynchronous task processing on multiple nodes. It supports scheduling, but focuses more on real-time operations.

From the Celery website:

> "Task queues are used as a mechanism to distribute work across threads or machines.
>
>A task queue’s input is a unit of work called a task. Dedicated worker processes constantly monitor task queues for new work to perform.
>
>Celery communicates via messages, usually using a broker to mediate between clients and workers. To initiate a task the client adds a message to the queue, the broker then delivers that message to a worker.
>
>A Celery system can consist of multiple workers and brokers, giving way to high availability and horizontal scaling.
>
>Celery is written in Python, but the protocol can be implemented in any language. In addition to Python there’s node-celery and node-celery-ts for Node.js, and a PHP client.
>
>Language interoperability can also be achieved exposing an HTTP endpoint and having a task that requests it (webhooks)."
>
> -- [https://docs.celeryq.dev/en/stable/getting-started/introduction.html#what-s-a-task-queue](https://docs.celeryq.dev/en/stable/getting-started/introduction.html#what-s-a-task-queue)
{: .quote}

[A slideshow presentation on this subject is available](slides.html). 

> <agenda-title></agenda-title>
>
> 1. TOC
> {:toc}
>
{: .agenda}

{% snippet topics/admin/faqs/git-gat-path.md tutorial="celery" %}

The agenda we're going to follow today is: We're going to enable and configure celery, install a Redis server, the Flower dashboard and start Celery workers.

# Installing and Configuring

To proceed from here it is expected that:

<!--  TODO: port assumptions are not correct for GAT. -->

> <comment-title>Requirements for Running This Tutorial</comment-title>
>
> 1. You have set up a working Galaxy instance as described in the [ansible-galaxy](../ansible-galaxy/tutorial.html) tutorial.
>
> 2. You have a working RabbitMQ server installed and added the connection string to the galaxy configuration. (RabbitMQ is installed when doing the [Pulsar](../pulsar/tutorial.html) tutorial.)
>
> 3. Your VM has a public DNS name: this tutorial sets up SSL certificates from the start and as an integral part of the tutorial.
>
> 4. You have the following ports exposed:
>
>    - 22 for SSH, this can be a different port or via VPN or similar.
>    - 80 for HTTP, this needs to be available to the world if you want to follow the LetsEncrypt portion of the tutorial.
>    - 443 for HTTPs, this needs to be available to the world if you want to follow the LetsEncrypt portion of the tutorial.
>    - 5671 for AMQP for Pulsar, needed if you plan to setup Pulsar for remote job running.
>
{: .comment}
In order to run a production ready Celery setup, we need to discuss and install some other software that works together with Celery.  
We already learned about RabbitMQ in the Pulsar tutorial. The RabbitMQ server you already installed there will be our broker for Celery.
As a backend we are going to use Redis.  
Redis is a very popular key-value-store database. It is very fast and easy to set up backend for Celery.
If you want to learn more about Redis, visit their website: [https://redis.io/](https://redis.io/)

For monitoring and debugging Celery, we use the [Flower](https://github.com/mher/flower) dashboard.  
Flower is lightweight and has a clear but powerful UI and can be installed in Galaxy's venv using our role.

# Installing and Configuring

First we need to add our new Ansible Roles to the `requirements.yml`:

> <hands-on-title>Set up Redis, Flower, Systemd and Celery with Ansible</hands-on-title>
>
> 1. In your working directory, add the roles to your `requirements.yml`
>
>    {% raw %}
>    ```diff
>    --- a/requirements.yml
>    +++ b/requirements.yml
>    @@ -38,3 +38,8 @@
>       version: 1.4.4
>     - src: galaxyproject.pulsar
>       version: 1.0.10
>    +# Celery, Redis, and Flower (dashboard)
>    +- name: geerlingguy.redis
>    +  version: 1.8.0
>    +- name: usegalaxy_eu.flower
>    +  version: 1.0.2
>    {% endraw %}
>    ```
>    {: data-commit="Add requirement" data-ref="add-req"}
>
>    {% snippet topics/admin/faqs/diffs.md %}
>
> 2. Install the roles with:
>
>    > <code-in-title>Bash</code-in-title>
>    > ```bash
>    > ansible-galaxy install -p roles -r requirements.yml
>    > ```
>    > {: data-cmd="true" data-ref="req-install"}
>    {: .code-in}
>
> 3. Let's go now through all the Roles step-by-step:
>
>     1. Since we can stick to the basic default settings of Redis, we will look only at a few variables:
>
>        | Variable               | Type    | Description                                                                 |
>        | ----------             | ------- | -------------                                                               |
>        | `redis_port`           | integer | The port Redis should listen on. 6379 by default.                           |
>        | `redis_bind_interface` | string  | The interface Redis should listen to. 127.0.0.1 is default.                 |
>        | `redis_conf_path`      | string  | The path where your redis configuration will be stored. Default: /etc/redis |
>
>        Luckily we can leave them all on default and don't need to change anything for Redis in the vars.  
>     2. We only need to add Redis' Python package in the `group_vars/galaxyservers.yml`:
>        {% raw %}
>        ```diff
>        --- a/group_vars/galaxyservers.yml
>        +++ b/group_vars/galaxyservers.yml
<<<<<<< HEAD
>        @@ -269,3 +269,7 @@ rabbitmq_users:
>         # TUS
>         galaxy_tusd_port: 1080
>         galaxy_tus_upload_store: /data/tus
=======
>        @@ -275,3 +275,7 @@ tusd_instances:
>               - "-upload-dir={{ galaxy_config.galaxy.tus_upload_store }}"
>               - "-hooks-http=https://{{ inventory_hostname }}/api/upload/hooks"
>               - "-hooks-http-forward-headers=X-Api-Key,Cookie"
>>>>>>> fd46aaec
>        +
>        +#Redis
>        +galaxy_additional_venv_packages:
>        +  - redis
>        {% endraw %}
>        ```
>        {: data-commit="Configure rabbitmq users"}
>        
>     3. Let's add the role to our playbook then:
>        {% raw %}
>        ```diff
>        --- a/galaxy.yml
>        +++ b/galaxy.yml
>        @@ -46,6 +46,7 @@
>             - role: galaxyproject.miniconda
>               become: true
>               become_user: "{{ galaxy_user_name }}"
>        +    - geerlingguy.redis
>             - galaxyproject.nginx
>             - geerlingguy.docker
>             - usegalaxy_eu.rabbitmqserver
>        {% endraw %}
>        ```
>        {: data-commit="Add requirement" data-ref="add-req"}
>
>     4. Because Flower needs it's own RabbitMQ user, we should add that to the respective part of our vars
>        Edit your `group_vars/secret.yml` and define some random passwords:
>
>        ><code-in-title>Bash</code-in-title>
>        > ```
>        > ansible-vault edit group_vars/secret.yml
>        > ```
>        {: .code-in}
>
>        ```yaml
>        vault_rabbitmq_password_flower: "a-really-long-password-here"
>        vault_rabbitmq_password_galaxy: "a-different-really-long-password"
>        vault_flower_user_password: "another-different-really-long-password"
>        ```
>
>        <!-- Ignore this, just for the gat-automation. Vaults are ugly to work with :(
>
>        {% raw %}
>        ```diff
>        --- a/group_vars/secret.yml
>        +++ b/group_vars/secret.yml
>        @@ -1,13 +1,22 @@
>         $ANSIBLE_VAULT;1.1;AES256
>        -62346261323266656232393034396134316636376533376139666437363535393562663838613938
>        -6336666266633563346337623265353935646361326337610a393834333233313461346439376438
>        -63383338346530656561636631666134373238366364363164313166346461383736613162653237
>        -3461363334323431370a656132303965653262386130353332623937376261396530393761353834
>        -38336565666437666436643163363831633331333766653266356163613138393734656465323634
>        -39366362383433366437353534663134313330316337393335383962613961386665633261616237
>        -35366635373063313631323939396164336330356361393464326636353037336461323531336434
>        -35613933303333623031353936393265636130363335376533393335663266313863376135383338
>        -36613464373231623938373434306266373234633036343636633963353361356631363533353066
>        -39323064336237646432323530313065303331326636353334343862373330313133326363363063
>        -38383564636161396435666164643334656435393533643163393434623434656238633631633939
>        -33353232666432376661
>        +66653366633665383231303635643739396466653465626163633662623230643534346666303434
>        +3531356339646666623364383435306363373534373833370a333964306130653236373438373264
>        +34366433396135303064643932313135643064373034323865363939333565623238386161333465
>        +3932623162353034370a653663333363383938393936623663343639376430653366646662353830
>        +34383964326161383966306361633162653366353162633564623738353137333936313232363764
>        +38383962396637636136316366633936316365643038333030333932336365326335373737663834
>        +39363639303764343430336435313663313762353335366562656232646334356438343535303032
>        +35636131323163323036383163363964643237313137333131303737346662373233663562343031
>        +39396531306539623661376166313534303462623532323334393736316634616262313633626637
>        +37393066663239303564356232366466333334316565363631363230626665333039386133383933
>        +31656234363064646334623938383637393534313638643635396662643163346633346237353664
>        +34666161373764663166653737323736373261363565666633653831363833393264333666356633
>        +30373062333638366666316132623736386336383933326539663065653538386363323766313664
>        +63323737396264306439303366343834326164393763376663316366353766663131303966393039
>        +61343732313865613761623733356465336263633963376161663931653864383162393839643834
>        +34373239386461666462643162613536316166656135323332316163336635393035653164363138
>        +34336265383033663436306436663536383238366665653239313661666431666339323364646633
>        +64366361653034393962316562373835623631356339313062393933633634653735656636373031
>        +65376162633866623733623961303664663931636130373936326461623465363932373165356563
>        +36323838323865326464346337393164343765613333663830636234666663303535616532323936
>        +3230
>        {% endraw %}
>        ```
>        {: data-commit="Add rabbitmq passwords to the vault"}
>
>        -->
>
>        This is going in the vault as they are secrets we need to set. Flower needs it's own RabbitMQ user with admin access and we want a different vhost for galaxy and celery.
>
>        Replace both with long random (or not) string.  
>        Now add new users to the RabbitMQ configuration:
>        {% raw %}
>        ```diff
>        --- a/group_vars/galaxyservers.yml
>        +++ b/group_vars/galaxyservers.yml
<<<<<<< HEAD
>        @@ -256,6 +256,7 @@ rabbitmq_config:
=======
>        @@ -253,6 +253,7 @@ rabbitmq_config:
>>>>>>> fd46aaec
>         
>         rabbitmq_vhosts:
>           - /pulsar/pulsar_au
>        +  - galaxy_internal
>         
>         rabbitmq_users:
>           - user: admin
<<<<<<< HEAD
>        @@ -265,6 +266,13 @@ rabbitmq_users:
=======
>        @@ -262,6 +263,13 @@ rabbitmq_users:
>>>>>>> fd46aaec
>           - user: pulsar_au
>             password: "{{ vault_rabbitmq_password_vhost }}"
>             vhost: /pulsar/pulsar_au
>        +  - user: galaxy
>        +    password: "{{ vault_rabbitmq_password_galaxy }}"
>        +    vhost: galaxy_internal
>        +  - user: flower
>        +    password: "{{ vault_rabbitmq_password_flower }}"
>        +    tags: administrator
>        +    vhost: galaxy_internal
>         
>         # TUS
>         galaxy_tusd_port: 1080
>        {% endraw %}
>        ```
>        {: data-commit="Configure rabbitmq users"}
>     5. Flower
>        Flower has a few variables, too, for example, we need to point it to our virtual environment:
>
>        | Variable             | Type          | Description                                                                                                                                                                    |
>        | ----------           | -------       | -------------                                                                                                                                                                  |
>        | `flower_python_version`         | string        | Python version to use when installing flower to a venv. Default: python39                               |
>        | `flower_port`         | integer        | The port Flower should listen on. 5555 by default.                               |
>        | `flower_bind_interface`         | string | The interface Flower should listen to. 0.0.0.0 is default.  |
>        | `flower_conf_dir`  | string | The path where your Flower configuration will be stored. Default: /etc/flower |
>        | `flower_venv_dir`  | string | The path to the venv where Flower should be installed. Default: `/home/{{ flower_user }}/.local` |
>        | `flower_user`  | string | User that owns the flower process. Default: galaxy |
>        | `flower_group`  | string | Group that owns the flower process. Default: galaxy |
>        | `flower_ui_users`  | list of dicts | Name and password of the UI users for basic auth. |
>        | `flower_app_dir`  | string | Root directory of your Python app to run with Celery. In our case `galaxy_root` |
>        | `flower_app_name`  | string | Python module to import. In our case 'galaxy.celery' |
>        | `flower_python_path`  | string | Should point to galaxy's `server/lib` directory (default) |
>        | `flower_broker_api`  | string | URL to broker's API with login credentials. |
>        | `flower_broker_url`  | string | Flower's RabbitMQ connection string. |
>        | `flower_db_file`  | string | When Flower is in persistent mode, use this path for the database. |
>
>        Let's add variables to our `group_vars/galaxyservers.yml`:
>
>        {% raw %}
>        ```diff
>        --- a/group_vars/galaxyservers.yml
>        +++ b/group_vars/galaxyservers.yml
<<<<<<< HEAD
>        @@ -281,3 +281,22 @@ galaxy_tus_upload_store: /data/tus
=======
>        @@ -287,3 +287,22 @@ tusd_instances:
>>>>>>> fd46aaec
>         #Redis
>         galaxy_additional_venv_packages:
>           - redis
>        +
>        +# Flower
>        +flower_python_version: python3
>        +flower_app_dir: "{{ galaxy_root }}"
>        +flower_python_path: "{{ galaxy_root }}/server/lib"
>        +flower_venv_dir: "{{ galaxy_venv_dir }}"
>        +flower_app_name: galaxy.celery
>        +flower_db_file: "{{ galaxy_root }}/var/flower.db"
>        +flower_persistent: true
>        +flower_broker_api: "https://flower:{{ vault_rabbitmq_password_flower }}@localhost:5671/api/"
>        +flower_broker_url: "amqp://flower:{{ vault_rabbitmq_password_flower }}@localhost:5671/galaxy_internal?ssl=true"
>        +flower_proxy_prefix: /flower
>        +
>        +flower_ui_users:
>        +  - name: admin
>        +    password: "{{ vault_flower_user_password}}"
>        +
>        +flower_environment_variables:
>        +  GALAXY_CONFIG_FILE: "{{ galaxy_config_file }}"
>        {% endraw %}
>        ```
>        {: data-commit="Configure flower"}
>     6. It has a dashboard, so we need to expose that via nginx:
>
>        {% raw %}
>        ```diff
>        --- a/templates/nginx/galaxy.j2
>        +++ b/templates/nginx/galaxy.j2
>        @@ -94,4 +94,13 @@ server {
>         		proxy_set_header X-Forwarded-For   $proxy_add_x_forwarded_for;
>         		proxy_set_header X-Forwarded-Proto $scheme;
>         	}
>        +
>        +	location /flower {
>        +		proxy_pass http://localhost:5555;
>        +		proxy_set_header Host $host;
>        +		proxy_redirect off;
>        +		proxy_http_version 1.1;
>        +		proxy_set_header Upgrade $http_upgrade;
>        +		proxy_set_header Connection "upgrade";
>        +	}
>         }
>        {% endraw %}
>        ```
>        {: data-commit="Add nginx routes"}
>
>     7. Now we can add the Flower Role to our Playbook:
>    
>        {% raw %}
>        ```diff
>        --- a/galaxy.yml
>        +++ b/galaxy.yml
>        @@ -47,6 +47,7 @@
>               become: true
>               become_user: "{{ galaxy_user_name }}"
>             - geerlingguy.redis
>        +    - usegalaxy_eu.flower
>             - galaxyproject.nginx
>             - geerlingguy.docker
>             - usegalaxy_eu.rabbitmqserver
>        {% endraw %}
>        ```
>        {: data-commit="Add flower role" data-ref="add-req"}
>
> 4. Now it is time to change the `group_vars/galaxyservers.yml` and enable celery in galaxy.gravity config.
>    Add the following lines to your file:
>    {% raw %}
>    ```diff
>    --- a/group_vars/galaxyservers.yml
>    +++ b/group_vars/galaxyservers.yml
<<<<<<< HEAD
>    @@ -119,6 +119,11 @@ galaxy_config:
=======
>    @@ -120,6 +120,11 @@ galaxy_config:
>>>>>>> fd46aaec
>           preload: true
>         celery:
>           concurrency: 2
>    +      enable_beat: true
>    +      enable: true
>    +      queues: celery,galaxy.internal,galaxy.external
>    +      pool: threads
>    +      memory_limit: 2
>           loglevel: DEBUG
>         tusd:
>           enable: true
>    {% endraw %}
>    ```
>    {: data-commit="Add celery" data-ref="add-req"}
>
>    Now add the second part, Galaxy's Celery configuration:
>    {% raw %}
>    ```diff
>    --- a/group_vars/galaxyservers.yml
>    +++ b/group_vars/galaxyservers.yml
<<<<<<< HEAD
>    @@ -100,6 +100,11 @@ galaxy_config:
=======
>    @@ -101,6 +101,11 @@ galaxy_config:
>>>>>>> fd46aaec
>         # Data Library Directories
>         library_import_dir: /libraries/admin
>         user_library_import_dir: /libraries/user
>    +    # Celery
>    +    amqp_internal_connection: "pyamqp://galaxy:{{ vault_rabbitmq_password_galaxy }}@localhost:5671/galaxy_internal?ssl=1"
>    +    celery_conf:
>    +      result_backend: "redis://localhost:6379/0"
>    +    enable_celery_tasks: true
>       gravity:
>         process_manager: systemd
>         galaxy_root: "{{ galaxy_root }}/server"
>    {% endraw %}
>    ```
>    {: data-commit="Add celery-redis" data-ref="add-req"}
>
> 6. We are done with the changes and you can enter the command to run your playbook:
>
>    > <code-in-title>Bash</code-in-title>
>    > ```bash
>    > ansible-playbook galaxy.yml
>    > ```
>    > {: data-cmd="true"}
>    {: .code-in}
>    This should also restart Galaxy and spawn the amount of Celery workers, that we defined in the Gravity configuration.
>
{: .hands_on}

# Test Celery

Now that everything is running, we want to test celery and watch it processing tasks.
We can simply do that by starting an upload to our Galaxy.

> <hands-on-title>Test Celery and monitor tasks with Flower</hands-on-title>
> 1. First, open a new tab and enter your machines hostname followed by `/flower/dashboard` then log in with `username: admin` and you password.
>    You should see an overview with active workers.  
>    Keep that tab open
> 2. In split view, open a second browser window and open your Galaxy page.
>    Click on {% icon galaxy-upload %} Upload Data, select a file from your computer and click `upload`.
> 3. The Workers should now receive a new tasks. Click on `Succeeded` and then on the UUID of the last upload task.  
>    You should see all its details here and the info that it was successful.
{: .hands_on}

{% snippet topics/admin/faqs/missed-something.md step=12 %}

{% snippet topics/admin/faqs/git-gat-path.md tutorial="celery" %}<|MERGE_RESOLUTION|>--- conflicted
+++ resolved
@@ -149,17 +149,10 @@
 >        ```diff
 >        --- a/group_vars/galaxyservers.yml
 >        +++ b/group_vars/galaxyservers.yml
-<<<<<<< HEAD
->        @@ -269,3 +269,7 @@ rabbitmq_users:
->         # TUS
->         galaxy_tusd_port: 1080
->         galaxy_tus_upload_store: /data/tus
-=======
 >        @@ -275,3 +275,7 @@ tusd_instances:
 >               - "-upload-dir={{ galaxy_config.galaxy.tus_upload_store }}"
 >               - "-hooks-http=https://{{ inventory_hostname }}/api/upload/hooks"
 >               - "-hooks-http-forward-headers=X-Api-Key,Cookie"
->>>>>>> fd46aaec
 >        +
 >        +#Redis
 >        +galaxy_additional_venv_packages:
@@ -255,11 +248,7 @@
 >        ```diff
 >        --- a/group_vars/galaxyservers.yml
 >        +++ b/group_vars/galaxyservers.yml
-<<<<<<< HEAD
->        @@ -256,6 +256,7 @@ rabbitmq_config:
-=======
 >        @@ -253,6 +253,7 @@ rabbitmq_config:
->>>>>>> fd46aaec
 >         
 >         rabbitmq_vhosts:
 >           - /pulsar/pulsar_au
@@ -267,11 +256,7 @@
 >         
 >         rabbitmq_users:
 >           - user: admin
-<<<<<<< HEAD
 >        @@ -265,6 +266,13 @@ rabbitmq_users:
-=======
->        @@ -262,6 +263,13 @@ rabbitmq_users:
->>>>>>> fd46aaec
 >           - user: pulsar_au
 >             password: "{{ vault_rabbitmq_password_vhost }}"
 >             vhost: /pulsar/pulsar_au
@@ -314,11 +299,7 @@
 >        ```diff
 >        --- a/group_vars/galaxyservers.yml
 >        +++ b/group_vars/galaxyservers.yml
-<<<<<<< HEAD
 >        @@ -281,3 +281,22 @@ galaxy_tus_upload_store: /data/tus
-=======
->        @@ -287,3 +287,22 @@ tusd_instances:
->>>>>>> fd46aaec
 >         #Redis
 >         galaxy_additional_venv_packages:
 >           - redis
@@ -392,11 +373,7 @@
 >    ```diff
 >    --- a/group_vars/galaxyservers.yml
 >    +++ b/group_vars/galaxyservers.yml
-<<<<<<< HEAD
 >    @@ -119,6 +119,11 @@ galaxy_config:
-=======
->    @@ -120,6 +120,11 @@ galaxy_config:
->>>>>>> fd46aaec
 >           preload: true
 >         celery:
 >           concurrency: 2
@@ -417,11 +394,7 @@
 >    ```diff
 >    --- a/group_vars/galaxyservers.yml
 >    +++ b/group_vars/galaxyservers.yml
-<<<<<<< HEAD
 >    @@ -100,6 +100,11 @@ galaxy_config:
-=======
->    @@ -101,6 +101,11 @@ galaxy_config:
->>>>>>> fd46aaec
 >         # Data Library Directories
 >         library_import_dir: /libraries/admin
 >         user_library_import_dir: /libraries/user
