--- conflicted
+++ resolved
@@ -136,13 +136,9 @@
 > 2. Check that a new directory (with your tutorial name) has been generated in the topic folder
 > 3. Make sure that Jekyll is running
 >
-<<<<<<< HEAD
->    > Want to learn how to start Jekyll? [Check out our tutorial to serve the website locally]({% link topics/contributing/tutorials/running-jekyll/tutorial.md %})
-=======
 >    > ### {% icon comment %} Jekyll
 >    > Want to learn how to start Jekyll? [Check out our tutorial to serve the website locally]({{ site.baseurl }}{% link topics/contributing/tutorials/running-jekyll/tutorial.md %})
 >    {: .comment}
->>>>>>> a5b75871
 >
 > 2. Check if the tutorial has been correctly added at [http://localhost:4000/training-material/](http://localhost:4000/training-material/)
 {: .hands_on}
