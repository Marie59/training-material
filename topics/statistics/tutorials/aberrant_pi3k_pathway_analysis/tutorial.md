--- conflicted
+++ resolved
@@ -184,7 +184,6 @@
 >    - {% icon param-file %} *"Filename mutations"*: `pancan_mutation_freeze.tsv` (Input dataset).
 >    - {% icon param-file %} *"Filename of mutation burden"*: `mutation_burden_freeze.tsv` (Input dataset).
 >    - {% icon param-file %} *"Filename of sample"*: `sample_freeze.tsv` (Input dataset) Input TCGA processed sample information data. See dataset descriptions for details.
-<<<<<<< HEAD
 >    - {% icon param-text %} *"Comma separated string of HUGO gene symbols"*: `ERBB2,PIK3CA,KRAS,AKT1` 
 >    - {% icon param-text %} *"Comma sep string of TCGA disease acronyms. If no arguments are passed, filtering will default to options given in --filter_count and --filter_prop."*: `BLCA,BRCA,CESC,COAD,ESCA,LUAD,LUSC,OV,PRAD,READ,STAD,UCEC,UCS`
 >    - {% icon param-select %} *"Supplement Y matrix with copy number events"*: `Yes` 
@@ -197,33 +196,6 @@
 >    - *"Remove hypermutated samples"*: `Yes`
 >    - *"Keep intermediate ROC values for plotting"*: `Yes`
 >    - *"Shuffle the input gene exprs matrix alongside"*: `Yes` 
-=======
->    - {% icon param-text %} *"Comma separated string of HUGO gene symbols"*: `ERBB2,PIK3CA,KRAS,AKT1`
->    - {% icon param-text %} *"Comma sep string of TCGA disease acronyms. If no arguments are passed, filtering will default to options given in --filter_count and --filter_prop."*: `BLCA,BRCA,CESC,COAD,ESCA,LUAD,LUSC,OV,PRAD,READ,STAD,UCEC,UCS`
->    - *"option to set seed"*: `1234`
->    - *"Number of cross validation folds to perform"*: `5`
->    - *"Decision to drop input genes from X matrix"*: `Yes`
->    - {% icon param-select %} *"Supplement Y matrix with copy number events"*: `Yes`
->    - {% icon param-file %} *"File with Copy number loss"*: `copy_number_loss_status.tsv` (Input dataset)
->    - {% icon param-file %} *"File with Copy number gain"*: `copy_number_gain_status.tsv` (Input dataset)
->    - {% icon param-file %} *"File with cancer gene classification table"*: `cosmic_cancer_classification.tsv` (Input dataset)
->    - *"Min number of mutations in diseases to include"*: `15`
->    - *"Min proportion of positives to include disease"*: `0.05`
->    - *"Number of MAD genes to include in classifier"*: `8000`
->    - *"the alphas for parameter sweep"*: `0.1,0.13,0.15,0.18,0.2,0.3,0.4,0.6,0.7`
->    - *"the l1 ratios for parameter sweep"*: `0.1,0.125,0.15,0.2,0.25,0.3,0.35`
->    - {% icon param-text %} *"alternative genes to test performance"*: `PTEN,PIK3R1,STK11`
->    - {% icon param-text %} *"The alternative diseases to test performance"*: `BRCA,COAD,ESCA,HNSC,LGG,LUAD,LUSC,PRAD,READ,GBM,UCEC,UCS`
->    - *"Min number of mutations in disease to include in alternate"*: `15`
->    - *"Min proportion of positives to include disease in alternate"*: `0.05`
->    - *"Remove hypermutated samples"*: `Yes`
->    - *"Keep intermediate ROC values for plotting"*: `Yes`
->    - *"Shuffle the input gene exprs matrix alongside"*: `Yes`
->    - *"Shuffle the gene exprs matrix before training"*: `No`
->    - *"Remove mutation data from y matrix"*: `No`
->    - *"Decision to drop gene expression values from X"*: `No`
->    - *"Decision to drop covariate information from X"*: `No`
->>>>>>> c771e375
 {: .hands_on}
 
 > ### {% icon details %} PanCancer Aberrant Pathway Activity Analysis `pancancer_classifier.py` inputs
