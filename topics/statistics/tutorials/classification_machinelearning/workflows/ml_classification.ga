--- conflicted
+++ resolved
@@ -2,7 +2,6 @@
     "a_galaxy_workflow": "true",
     "annotation": "Classification in Machine Learning",
     "comments": [],
-<<<<<<< HEAD
     "creator": [
         {
             "class": "Organization",
@@ -13,10 +12,6 @@
     "format-version": "0.1",
     "license": "MIT",
     "name": "ml_classification",
-=======
-    "format-version": "0.1",
-    "name": "ml_classification (imported from uploaded file)",
->>>>>>> e6df909e
     "steps": {
         "0": {
             "annotation": "",
@@ -88,11 +83,7 @@
             "name": "Input dataset",
             "outputs": [],
             "position": {
-<<<<<<< HEAD
-                "left": 0,
-=======
                 "left": 0.0,
->>>>>>> e6df909e
                 "top": 630.9083691436052
             },
             "tool_id": null,
@@ -248,11 +239,8 @@
                 }
             ],
             "position": {
-<<<<<<< HEAD
                 "left": 228,
-=======
                 "left": 228.0,
->>>>>>> e6df909e
                 "top": 770.8979524769386
             },
             "post_job_actions": {},
@@ -368,13 +356,6 @@
             "inputs": [
                 {
                     "description": "runtime parameter for tool Hyperparameter Search",
-<<<<<<< HEAD
-=======
-                    "name": "infile_estimator"
-                },
-                {
-                    "description": "runtime parameter for tool Hyperparameter Search",
->>>>>>> e6df909e
                     "name": "input_options"
                 },
                 {
@@ -406,11 +387,7 @@
                 "owner": "bgruening",
                 "tool_shed": "toolshed.g2.bx.psu.edu"
             },
-<<<<<<< HEAD
-            "tool_state": "{\"infile_estimator\": {\"__class__\": \"ConnectedValue\"}, \"input_options\": {\"selected_input\": \"tabular\", \"__current_case__\": 0, \"infile1\": {\"__class__\": \"ConnectedValue\"}, \"header1\": true, \"column_selector_options_1\": {\"selected_column_selector_option\": \"all_but_by_header_name\", \"__current_case__\": 3, \"col1\": \"Class\"}, \"infile2\": {\"__class__\": \"ConnectedValue\"}, \"header2\": true, \"column_selector_options_2\": {\"selected_column_selector_option2\": \"by_header_name\", \"__current_case__\": 2, \"col2\": \"Class\"}}, \"is_deep_learning\": false, \"options\": {\"scoring\": {\"primary_scoring\": \"default\", \"__current_case__\": 0}, \"cv_selector\": {\"selected_cv\": \"default\", \"__current_case__\": 0, \"n_splits\": \"5\"}, \"verbose\": \"0\", \"error_score\": true, \"return_train_score\": false}, \"outer_split\": {\"split_mode\": \"no\", \"__current_case__\": 0}, \"save\": \"save_estimator\", \"search_algos\": {\"selected_search_algo\": \"GridSearchCV\", \"__current_case__\": 0}, \"search_params_builder\": {\"param_set\": [{\"__index__\": 0, \"sp_name\": null, \"sp_list\": \"\"}]}, \"__page__\": null, \"__rerun_remap_job_id__\": null}",
-=======
             "tool_state": "{\"infile_estimator\": {\"__class__\": \"RuntimeValue\"}, \"input_options\": {\"selected_input\": \"tabular\", \"__current_case__\": 0, \"infile1\": {\"__class__\": \"RuntimeValue\"}, \"header1\": true, \"column_selector_options_1\": {\"selected_column_selector_option\": \"all_but_by_header_name\", \"__current_case__\": 3, \"col1\": \"Class\"}, \"infile2\": {\"__class__\": \"RuntimeValue\"}, \"header2\": true, \"column_selector_options_2\": {\"selected_column_selector_option2\": \"by_header_name\", \"__current_case__\": 2, \"col2\": \"Class\"}}, \"is_deep_learning\": false, \"options\": {\"scoring\": {\"primary_scoring\": \"default\", \"__current_case__\": 0}, \"cv_selector\": {\"selected_cv\": \"default\", \"__current_case__\": 0, \"n_splits\": \"5\"}, \"verbose\": \"0\", \"error_score\": true, \"return_train_score\": false}, \"outer_split\": {\"split_mode\": \"no\", \"__current_case__\": 0}, \"save\": \"save_estimator\", \"search_algos\": {\"selected_search_algo\": \"GridSearchCV\", \"__current_case__\": 0}, \"search_params_builder\": {\"param_set\": [{\"__index__\": 0, \"sp_name\": null, \"sp_list\": \"\"}]}, \"__page__\": null, \"__rerun_remap_job_id__\": null}",
->>>>>>> e6df909e
             "tool_version": "1.0.11.0",
             "type": "tool",
             "uuid": "b5cd9178-e9d7-4e7c-b5df-d29a351328f9",
@@ -555,11 +532,7 @@
                 }
             ],
             "position": {
-<<<<<<< HEAD
-                "left": 480,
-=======
                 "left": 480.0,
->>>>>>> e6df909e
                 "top": 676.2416815128128
             },
             "post_job_actions": {},
@@ -963,11 +936,6 @@
         "ml",
         "cheminformatics"
     ],
-<<<<<<< HEAD
     "uuid": "8ef7b25e-ae13-4b23-bb44-2fdff6564bb7",
     "version": 6
-=======
-    "uuid": "5a31a580-925e-4e7c-b397-1e8c660e4392",
-    "version": 4
->>>>>>> e6df909e
 }