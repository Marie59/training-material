{
    "a_galaxy_workflow": "true",
    "annotation": "Microbiome - QC and Contamination Filtering",
    "creator": [
        {
            "class": "Person",
            "identifier": "",
            "name": ""
        },
        {
            "class": "Person",
            "identifier": "",
            "isNew": true,
            "name": ""
        },
        {
            "class": "Person",
            "identifier": "0000-0001-9852-1987",
            "name": "B\u00e9r\u00e9nice Batut",
            "url": "https://orcid.org/0000-0001-9852-1987"
        },
        {
            "class": "Organization",
            "name": ""
        },
        {
            "class": "Person",
            "identifier": "0000-0001-9047-4215",
            "name": "Engy Nasr",
            "url": "https://orcid.org/0000-0001-9047-4215"
        }
    ],
    "format-version": "0.1",
    "license": "MIT",
    "name": "Nanopore Datasets - Pre-Processing",
    "steps": {
        "0": {
            "annotation": "in a single fastq or fastq.gz file",
            "content_id": null,
            "errors": null,
            "id": 0,
            "input_connections": {},
            "inputs": [
                {
                    "description": "in a single fastq or fastq.gz file",
                    "name": "Nanopore reads of a sample"
                }
            ],
            "label": "Nanopore reads of a sample",
            "name": "Input dataset",
            "outputs": [],
            "position": {
                "left": 0.0,
                "top": 630.9666748046875
            },
            "tool_id": null,
            "tool_state": "{\"optional\": false, \"tag\": \"\"}",
            "tool_version": null,
            "type": "data_input",
            "uuid": "e0c5a313-a636-4ea0-88d7-fccea37feb18",
            "workflow_outputs": []
        },
        "1": {
            "annotation": "Please specify all the hosts you need to remove from your sequenced reads, all possible contamination\ne.g. ^.*Gallus|Homo|Bos.*$",
            "content_id": null,
            "errors": null,
            "id": 1,
            "input_connections": {},
            "inputs": [
                {
                    "description": "Please specify all the hosts you need to remove from your sequenced reads, all possible contamination\ne.g. ^.*Gallus|Homo|Bos.*$",
                    "name": "Host to Remove Specifier"
                }
            ],
            "label": "Host to Remove Specifier",
            "name": "Input parameter",
            "outputs": [],
            "position": {
                "left": 1124.4833374023438,
                "top": 1385.183349609375
            },
            "tool_id": null,
            "tool_state": "{\"suggestions\": [\"^.*Gallus|Homo|Bos.*$\"], \"parameter_type\": \"text\", \"optional\": false}",
            "tool_version": null,
            "type": "parameter_input",
            "uuid": "387ec818-1e09-4c5b-8aa6-5ee995a1606f",
            "workflow_outputs": []
        },
        "2": {
            "annotation": "Quality Check Before Preprocessing",
            "content_id": "toolshed.g2.bx.psu.edu/repos/iuc/nanoplot/nanoplot/1.28.2+galaxy1",
            "errors": null,
            "id": 2,
            "input_connections": {
                "mode|reads|files": {
                    "id": 0,
                    "output_name": "output"
                }
            },
            "inputs": [],
            "label": null,
            "name": "NanoPlot",
            "outputs": [
                {
                    "name": "output_html",
                    "type": "html"
                },
                {
                    "name": "nanostats",
                    "type": "txt"
                },
                {
                    "name": "nanostats_post_filtering",
                    "type": "txt"
                },
                {
                    "name": "read_length",
                    "type": "png"
                },
                {
                    "name": "log_read_length",
                    "type": "png"
                }
            ],
            "position": {
                "left": 509.48333740234375,
                "top": 0.0
            },
            "post_job_actions": {
                "RenameDatasetActionlog_read_length": {
                    "action_arguments": {
<<<<<<< HEAD
                        "newname": "Nanoplot on Reads Before PreProcessing Log Transformed Histogram Read Length"
=======
                        "newname": "Nanoplot on Reads Before Preprocessing Log Transformed Histogram Read Length"
>>>>>>> e3d90178
                    },
                    "action_type": "RenameDatasetAction",
                    "output_name": "log_read_length"
                },
                "RenameDatasetActionnanostats": {
                    "action_arguments": {
<<<<<<< HEAD
                        "newname": "Nanoplot on Reads Before PreProcessing NanoStats"
=======
                        "newname": "Nanoplot on Reads Before Preprocessing NanoStats"
>>>>>>> e3d90178
                    },
                    "action_type": "RenameDatasetAction",
                    "output_name": "nanostats"
                },
                "RenameDatasetActionnanostats_post_filtering": {
                    "action_arguments": {
<<<<<<< HEAD
                        "newname": "Nanoplot on Reads Before PreProcessing NanoStats post filtering"
=======
                        "newname": "Nanoplot on Reads Before Preprocessing NanoStats post filtering"
>>>>>>> e3d90178
                    },
                    "action_type": "RenameDatasetAction",
                    "output_name": "nanostats_post_filtering"
                },
                "RenameDatasetActionoutput_html": {
                    "action_arguments": {
<<<<<<< HEAD
                        "newname": "Nanoplot QC on Reads Before PreProcessing HTML Report"
=======
                        "newname": "Nanoplot QC on Reads Before Preprocessing HTML Report"
>>>>>>> e3d90178
                    },
                    "action_type": "RenameDatasetAction",
                    "output_name": "output_html"
                },
                "RenameDatasetActionread_length": {
                    "action_arguments": {
<<<<<<< HEAD
                        "newname": "Nanoplot on Reads Before PreProcessing Histogram Read Length"
=======
                        "newname": "Nanoplot on Reads Before Preprocessing Histogram Read Length"
>>>>>>> e3d90178
                    },
                    "action_type": "RenameDatasetAction",
                    "output_name": "read_length"
                }
            },
            "tool_id": "toolshed.g2.bx.psu.edu/repos/iuc/nanoplot/nanoplot/1.28.2+galaxy1",
            "tool_shed_repository": {
                "changeset_revision": "edbb6c5028f5",
                "name": "nanoplot",
                "owner": "iuc",
                "tool_shed": "toolshed.g2.bx.psu.edu"
            },
            "tool_state": "{\"customization\": {\"color\": null, \"format\": \"png\", \"plots\": null, \"N50\": \"false\"}, \"filter\": {\"maxlength\": null, \"minlength\": null, \"drop_outliers\": \"false\", \"downsample\": null, \"loglength\": \"false\", \"percentqual\": \"false\", \"alength\": \"false\", \"minqual\": null, \"readtype\": null, \"barcoded\": \"false\"}, \"mode\": {\"choice\": \"batch\", \"__current_case__\": 0, \"reads\": {\"type\": \"fastq\", \"__current_case__\": 0, \"files\": {\"__class__\": \"ConnectedValue\"}}}, \"__page__\": null, \"__rerun_remap_job_id__\": null}",
            "tool_version": "1.28.2+galaxy1",
            "type": "tool",
            "uuid": "a111fb4c-444a-4025-87ca-c8345630d1d2",
            "workflow_outputs": [
                {
<<<<<<< HEAD
                    "label": "Nanoplot QC on Reads Before PreProcessing HTML Report",
                    "output_name": "output_html",
                    "uuid": "2b919621-56e1-4960-bb15-2c5042be6d4e"
                },
                {
                    "label": "Nanoplot on Reads Before PreProcessingNanoStats",
                    "output_name": "nanostats",
                    "uuid": "cc883725-02fd-47fa-928c-1e8fb1a999bd"
                },
                {
                    "label": "Nanoplot on Reads Before PreProcessing Histogram Read Length",
                    "output_name": "read_length",
                    "uuid": "7ddbf7f5-e3a6-4c30-814d-a3a2ae0d7911"
                },
                {
                    "label": "Nanoplot on Reads Before PreProcessing NanoStats post filtering",
                    "output_name": "nanostats_post_filtering",
                    "uuid": "b120eae9-a764-4a61-b539-f087e672f3aa"
                },
                {
                    "label": "Nanoplot on Reads Before PreProcessing Log Transformed Histogram Read Length",
                    "output_name": "log_read_length",
                    "uuid": "553a29d6-3788-4fef-9aea-0211dc7d09e2"
=======
                    "label": "Nanoplot on Reads Before Preprocessing Histogram Read Length",
                    "output_name": "read_length",
                    "uuid": "69d94efd-dcca-4ba6-b522-0cb36f2489a2"
                },
                {
                    "label": "Nanoplot on Reads Before Preprocessing NanoStats post filtering",
                    "output_name": "nanostats_post_filtering",
                    "uuid": "dbe058bd-1a3e-45cd-886d-feda68b77f3f"
                },
                {
                    "label": "Nanoplot on Reads Before Preprocessing Log Transformed Histogram Read Length",
                    "output_name": "log_read_length",
                    "uuid": "d9be769c-fb10-4e96-b8db-857a2183830a"
                },
                {
                    "label": "Nanoplot QC on Reads Before Preprocessing HTML Report",
                    "output_name": "output_html",
                    "uuid": "0f0df6a1-7eb8-495f-a110-ec0990ea3c4b"
                },
                {
                    "label": "Nanoplot on Reads Before Preprocessing NanoStats",
                    "output_name": "nanostats",
                    "uuid": "85f7e4de-e51b-4f9d-a698-ff30ae782108"
>>>>>>> e3d90178
                }
            ]
        },
        "3": {
            "annotation": "Quality Check Before Preprocessing",
            "content_id": "toolshed.g2.bx.psu.edu/repos/devteam/fastqc/fastqc/0.73+galaxy0",
            "errors": null,
            "id": 3,
            "input_connections": {
                "input_file": {
                    "id": 0,
                    "output_name": "output"
                }
            },
            "inputs": [
                {
                    "description": "runtime parameter for tool FastQC",
                    "name": "adapters"
                },
                {
                    "description": "runtime parameter for tool FastQC",
                    "name": "contaminants"
                },
                {
                    "description": "runtime parameter for tool FastQC",
                    "name": "limits"
                }
            ],
            "label": null,
            "name": "FastQC",
            "outputs": [
                {
                    "name": "html_file",
                    "type": "html"
                },
                {
                    "name": "text_file",
                    "type": "txt"
                }
            ],
            "position": {
                "left": 513.2333374023438,
                "top": 515.0833129882812
            },
            "post_job_actions": {
                "RenameDatasetActionhtml_file": {
                    "action_arguments": {
<<<<<<< HEAD
                        "newname": "FastQC Quality Check Before PreProcessing HTML file"
=======
                        "newname": "FastQC Quality Check Before Preprocessing HTML file"
>>>>>>> e3d90178
                    },
                    "action_type": "RenameDatasetAction",
                    "output_name": "html_file"
                },
                "RenameDatasetActiontext_file": {
                    "action_arguments": {
<<<<<<< HEAD
                        "newname": "FastQC Quality Check Before PreProcessing Text file"
=======
                        "newname": "FastQC Quality Check Before Preprocessing Text file"
>>>>>>> e3d90178
                    },
                    "action_type": "RenameDatasetAction",
                    "output_name": "text_file"
                }
            },
            "tool_id": "toolshed.g2.bx.psu.edu/repos/devteam/fastqc/fastqc/0.73+galaxy0",
            "tool_shed_repository": {
                "changeset_revision": "3d0c7bdf12f5",
                "name": "fastqc",
                "owner": "devteam",
                "tool_shed": "toolshed.g2.bx.psu.edu"
            },
            "tool_state": "{\"adapters\": {\"__class__\": \"RuntimeValue\"}, \"contaminants\": {\"__class__\": \"RuntimeValue\"}, \"input_file\": {\"__class__\": \"ConnectedValue\"}, \"kmers\": \"7\", \"limits\": {\"__class__\": \"RuntimeValue\"}, \"min_length\": null, \"nogroup\": \"false\", \"__page__\": null, \"__rerun_remap_job_id__\": null}",
            "tool_version": "0.73+galaxy0",
            "type": "tool",
            "uuid": "e745db06-5019-4296-a444-c21dcc782c68",
            "workflow_outputs": [
                {
<<<<<<< HEAD
                    "label": "FastQC Quality Check Before PreProcessing Text file",
=======
                    "label": "FastQC Quality Check Before Preprocessing Text file",
>>>>>>> e3d90178
                    "output_name": "text_file",
                    "uuid": "1c6556b3-e5b3-4ead-854f-f85c8dca803f"
                },
                {
<<<<<<< HEAD
                    "label": "FastQC Quality Check Before PreProcessing HTML file",
=======
                    "label": "FastQC Quality Check Before Preprocessing HTML file",
>>>>>>> e3d90178
                    "output_name": "html_file",
                    "uuid": "62d79948-d5e6-4d7a-bbf8-71b8fa9df121"
                }
            ]
        },
        "4": {
            "annotation": "Preprocessing (Trimming)",
            "content_id": "toolshed.g2.bx.psu.edu/repos/iuc/porechop/porechop/0.2.4",
            "errors": null,
            "id": 4,
            "input_connections": {
                "input_file": {
                    "id": 0,
                    "output_name": "output"
                }
            },
            "inputs": [
                {
                    "description": "runtime parameter for tool Porechop",
                    "name": "format"
                }
            ],
            "label": null,
            "name": "Porechop",
            "outputs": [
                {
                    "name": "outfile",
                    "type": "fasta"
                }
            ],
            "position": {
                "left": 269.4666748046875,
                "top": 1028.2166748046875
            },
            "post_job_actions": {},
            "tool_id": "toolshed.g2.bx.psu.edu/repos/iuc/porechop/porechop/0.2.4",
            "tool_shed_repository": {
                "changeset_revision": "5f76b20953e5",
                "name": "porechop",
                "owner": "iuc",
                "tool_shed": "toolshed.g2.bx.psu.edu"
            },
            "tool_state": "{\"adapter_search_settings\": {\"adapter_threshold\": \"90.0\", \"check_reads\": \"10000\", \"scoring_scheme\": \"3,-6,-5,-2\"}, \"barcode_binning_settings\": {\"barcode_threshold\": \"75.0\", \"barcode_diff\": \"5.0\", \"require_two_barcodes\": \"false\", \"discard_unassigned\": \"false\"}, \"end_adapter_settings\": {\"end_size\": \"150\", \"min_trim_size\": \"4\", \"extra_end_trim\": \"2\", \"end_threshold\": \"75.0\"}, \"format\": {\"__class__\": \"RuntimeValue\"}, \"input_file\": {\"__class__\": \"ConnectedValue\"}, \"middle_adapter_settings\": {\"no_split\": \"false\", \"discard_middle\": \"false\", \"middle_threshold\": \"85.0\", \"extra_middle_trim_good_side\": \"10\", \"extra_middle_trim_bad_side\": \"100\", \"min_split_read_size\": \"1000\"}, \"__page__\": null, \"__rerun_remap_job_id__\": null}",
            "tool_version": "0.2.4",
            "type": "tool",
            "uuid": "a0c0e473-e3a9-499c-80d5-5a9ef7905100",
            "workflow_outputs": [
                {
                    "label": "Porechop output Trimmed Reads",
                    "output_name": "outfile",
                    "uuid": "8eb99f03-e3bf-47d1-84cf-5b5c84c21e7e"
                }
            ]
        },
        "5": {
            "annotation": "Preprocessing",
            "content_id": "toolshed.g2.bx.psu.edu/repos/iuc/fastp/fastp/0.20.1+galaxy0",
            "errors": null,
            "id": 5,
            "input_connections": {
                "single_paired|in1": {
                    "id": 4,
                    "output_name": "outfile"
                }
            },
            "inputs": [],
            "label": null,
            "name": "fastp",
            "outputs": [
                {
                    "name": "out1",
                    "type": "input"
                },
                {
                    "name": "report_html",
                    "type": "html"
                }
            ],
            "position": {
                "left": 534.4833374023438,
                "top": 1021.6666870117188
            },
            "post_job_actions": {
                "RenameDatasetActionout1": {
                    "action_arguments": {
<<<<<<< HEAD
                        "newname": "Fastp Nanopore sequenced reads retained quality"
=======
                        "newname": "Nanopore sequenced reads processed with Fastp"
>>>>>>> e3d90178
                    },
                    "action_type": "RenameDatasetAction",
                    "output_name": "out1"
                },
                "RenameDatasetActionreport_html": {
                    "action_arguments": {
<<<<<<< HEAD
                        "newname": "Fastp Nanopore sequenced reads retained quality (HTML Report) "
=======
                        "newname": "Nanopore sequenced reads processed with Fastp"
>>>>>>> e3d90178
                    },
                    "action_type": "RenameDatasetAction",
                    "output_name": "report_html"
                }
            },
            "tool_id": "toolshed.g2.bx.psu.edu/repos/iuc/fastp/fastp/0.20.1+galaxy0",
            "tool_shed_repository": {
                "changeset_revision": "dbf9c561ef29",
                "name": "fastp",
                "owner": "iuc",
                "tool_shed": "toolshed.g2.bx.psu.edu"
            },
            "tool_state": "{\"filter_options\": {\"quality_filtering_options\": {\"disable_quality_filtering\": \"false\", \"qualified_quality_phred\": null, \"unqualified_percent_limit\": null, \"n_base_limit\": null}, \"length_filtering_options\": {\"disable_length_filtering\": \"false\", \"length_required\": null, \"length_limit\": null}, \"low_complexity_filter\": {\"enable_low_complexity_filter\": \"false\", \"complexity_threshold\": null}}, \"output_options\": {\"report_html\": \"true\", \"report_json\": \"false\"}, \"overrepresented_sequence_analysis\": {\"overrepresentation_analysis\": \"false\", \"overrepresentation_sampling\": null}, \"read_mod_options\": {\"polyg_tail_trimming\": {\"trimming_select\": \"\", \"__current_case__\": 1, \"poly_g_min_len\": null}, \"polyx_tail_trimming\": {\"polyx_trimming_select\": \"\", \"__current_case__\": 1}, \"umi_processing\": {\"umi\": \"false\", \"umi_loc\": \"\", \"umi_len\": null, \"umi_prefix\": \"\"}, \"cutting_by_quality_options\": {\"cut_by_quality5\": \"false\", \"cut_by_quality3\": \"false\", \"cut_window_size\": null, \"cut_mean_quality\": null}, \"base_correction_options\": {\"correction\": \"false\"}}, \"single_paired\": {\"single_paired_selector\": \"single\", \"__current_case__\": 0, \"in1\": {\"__class__\": \"ConnectedValue\"}, \"adapter_trimming_options\": {\"disable_adapter_trimming\": \"false\", \"adapter_sequence1\": \"\"}, \"global_trimming_options\": {\"trim_front1\": null, \"trim_tail1\": null}}, \"__page__\": null, \"__rerun_remap_job_id__\": null}",
            "tool_version": "0.20.1+galaxy0",
            "type": "tool",
            "uuid": "76d1e674-b445-4896-b39a-eea255244727",
            "workflow_outputs": [
                {
<<<<<<< HEAD
                    "label": "Fastp Nanopore sequenced reads retained quality (HTML Report) ",
=======
                    "label": "Nanopore sequenced reads processed with Fastp HTML Report ",
>>>>>>> e3d90178
                    "output_name": "report_html",
                    "uuid": "421fb9bd-2903-43ce-ab6a-3e1fbea30498"
                },
                {
<<<<<<< HEAD
                    "label": "Fastp Nanopore sequenced reads retained quality ",
=======
                    "label": "Nanopore sequenced reads processed with Fastp",
>>>>>>> e3d90178
                    "output_name": "out1",
                    "uuid": "9f853c1c-133e-481e-bef1-fa6a25004fa5"
                }
            ]
        },
        "6": {
<<<<<<< HEAD
            "annotation": "Nanoplot Quality Check After Quality retaining",
=======
            "annotation": "Nanoplot Quality Check After Preprocessing",
>>>>>>> e3d90178
            "content_id": "toolshed.g2.bx.psu.edu/repos/iuc/nanoplot/nanoplot/1.28.2+galaxy1",
            "errors": null,
            "id": 6,
            "input_connections": {
                "mode|reads|files": {
                    "id": 5,
                    "output_name": "out1"
                }
            },
            "inputs": [],
            "label": null,
            "name": "NanoPlot",
            "outputs": [
                {
                    "name": "output_html",
                    "type": "html"
                },
                {
                    "name": "nanostats",
                    "type": "txt"
                },
                {
                    "name": "nanostats_post_filtering",
                    "type": "txt"
                },
                {
                    "name": "read_length",
                    "type": "png"
                },
                {
                    "name": "log_read_length",
                    "type": "png"
                }
            ],
            "position": {
                "left": 794.8833312988281,
                "top": 32.43333435058594
            },
            "post_job_actions": {
                "RenameDatasetActionlog_read_length": {
                    "action_arguments": {
<<<<<<< HEAD
                        "newname": "Nanoplot on Reads Before PreProcessing Log Transformed Histogram Read Length"
=======
                        "newname": "Nanoplot on Reads After Preprocessing Log Transformed Histogram Read Length"
>>>>>>> e3d90178
                    },
                    "action_type": "RenameDatasetAction",
                    "output_name": "log_read_length"
                },
                "RenameDatasetActionnanostats": {
                    "action_arguments": {
<<<<<<< HEAD
                        "newname": "Nanoplot on Reads After PreProcessing NanoStats"
=======
                        "newname": "Nanoplot on Reads After Preprocessing NanoStats"
>>>>>>> e3d90178
                    },
                    "action_type": "RenameDatasetAction",
                    "output_name": "nanostats"
                },
                "RenameDatasetActionnanostats_post_filtering": {
                    "action_arguments": {
<<<<<<< HEAD
                        "newname": "Nanoplot on Reads After PreProcessing NanoStats post filtering"
=======
                        "newname": "Nanoplot on Reads After Preprocessing NanoStats post filtering"
>>>>>>> e3d90178
                    },
                    "action_type": "RenameDatasetAction",
                    "output_name": "nanostats_post_filtering"
                },
                "RenameDatasetActionoutput_html": {
                    "action_arguments": {
<<<<<<< HEAD
                        "newname": "Nanoplot QC on Reads After PreProcessing HTML Report"
=======
                        "newname": "Nanoplot QC on Reads After Preprocessing HTML Report"
>>>>>>> e3d90178
                    },
                    "action_type": "RenameDatasetAction",
                    "output_name": "output_html"
                },
                "RenameDatasetActionread_length": {
                    "action_arguments": {
<<<<<<< HEAD
                        "newname": "Nanoplot on Reads After PreProcessing Histogram Read Length"
=======
                        "newname": "Nanoplot on Reads After Preprocessing Histogram Read Length"
>>>>>>> e3d90178
                    },
                    "action_type": "RenameDatasetAction",
                    "output_name": "read_length"
                }
            },
            "tool_id": "toolshed.g2.bx.psu.edu/repos/iuc/nanoplot/nanoplot/1.28.2+galaxy1",
            "tool_shed_repository": {
                "changeset_revision": "edbb6c5028f5",
                "name": "nanoplot",
                "owner": "iuc",
                "tool_shed": "toolshed.g2.bx.psu.edu"
            },
            "tool_state": "{\"customization\": {\"color\": null, \"format\": \"png\", \"plots\": null, \"N50\": \"false\"}, \"filter\": {\"maxlength\": null, \"minlength\": null, \"drop_outliers\": \"false\", \"downsample\": null, \"loglength\": \"false\", \"percentqual\": \"false\", \"alength\": \"false\", \"minqual\": null, \"readtype\": null, \"barcoded\": \"false\"}, \"mode\": {\"choice\": \"batch\", \"__current_case__\": 0, \"reads\": {\"type\": \"fastq\", \"__current_case__\": 0, \"files\": {\"__class__\": \"ConnectedValue\"}}}, \"__page__\": null, \"__rerun_remap_job_id__\": null}",
            "tool_version": "1.28.2+galaxy1",
            "type": "tool",
            "uuid": "7da58346-b76f-4115-94b2-f0d3e332fb90",
            "workflow_outputs": [
                {
<<<<<<< HEAD
                    "label": "Nanoplot on Reads After PreProcessing Log Transformed Histogram Read Length",
=======
                    "label": "Nanoplot on Reads After Preprocessing Log Transformed Histogram Read Length",
>>>>>>> e3d90178
                    "output_name": "log_read_length",
                    "uuid": "3947ce67-2b97-4771-b3f5-a6a694b28419"
                },
                {
<<<<<<< HEAD
                    "label": "Nanoplot on Reads After PreProcessing NanoStats post filtering",
=======
                    "label": "Nanoplot on Reads After Preprocessing NanoStats post filtering",
>>>>>>> e3d90178
                    "output_name": "nanostats_post_filtering",
                    "uuid": "09f377b7-5f88-48a5-9047-0c6179c3a5cc"
                },
                {
<<<<<<< HEAD
                    "label": "Nanoplot QC on Reads After PreProcessing HTML Report",
=======
                    "label": "Nanoplot QC on Reads After Preprocessing HTML Report",
>>>>>>> e3d90178
                    "output_name": "output_html",
                    "uuid": "b4487303-bb82-4811-b716-190d7aa7078c"
                },
                {
<<<<<<< HEAD
                    "label": "Nanoplot on Reads After PreProcessing NanoStats",
=======
                    "label": "Nanoplot on Reads After Preprocessing NanoStats",
>>>>>>> e3d90178
                    "output_name": "nanostats",
                    "uuid": "18128f25-b8c4-4a2e-b527-6aa3c698a0b3"
                },
                {
<<<<<<< HEAD
                    "label": "Nanoplot on Reads After PreProcessing Histogram Read Length",
=======
                    "label": "Nanoplot on Reads After Preprocessing Histogram Read Length",
>>>>>>> e3d90178
                    "output_name": "read_length",
                    "uuid": "688f6c74-740e-4925-bc7d-4aa49a35ac48"
                }
            ]
        },
        "7": {
            "annotation": "Quality Check After Preprocessing",
            "content_id": "toolshed.g2.bx.psu.edu/repos/devteam/fastqc/fastqc/0.73+galaxy0",
            "errors": null,
            "id": 7,
            "input_connections": {
                "input_file": {
                    "id": 5,
                    "output_name": "out1"
                }
            },
            "inputs": [
                {
                    "description": "runtime parameter for tool FastQC",
                    "name": "adapters"
                },
                {
                    "description": "runtime parameter for tool FastQC",
                    "name": "contaminants"
                },
                {
                    "description": "runtime parameter for tool FastQC",
                    "name": "limits"
                }
            ],
            "label": null,
            "name": "FastQC",
            "outputs": [
                {
                    "name": "html_file",
                    "type": "html"
                },
                {
                    "name": "text_file",
                    "type": "txt"
                }
            ],
            "position": {
                "left": 810.3166656494141,
                "top": 513.1333312988281
            },
            "post_job_actions": {
                "RenameDatasetActionhtml_file": {
                    "action_arguments": {
<<<<<<< HEAD
                        "newname": "FastQC Quality Check After PreProcessing HTML file"
=======
                        "newname": "FastQC Quality Check After Preprocessing HTML file"
>>>>>>> e3d90178
                    },
                    "action_type": "RenameDatasetAction",
                    "output_name": "html_file"
                },
                "RenameDatasetActiontext_file": {
                    "action_arguments": {
<<<<<<< HEAD
                        "newname": "FastQC Quality Check After PreProcessing Text file"
=======
                        "newname": "FastQC Quality Check After Preprocessing Text file"
>>>>>>> e3d90178
                    },
                    "action_type": "RenameDatasetAction",
                    "output_name": "text_file"
                }
            },
            "tool_id": "toolshed.g2.bx.psu.edu/repos/devteam/fastqc/fastqc/0.73+galaxy0",
            "tool_shed_repository": {
                "changeset_revision": "3d0c7bdf12f5",
                "name": "fastqc",
                "owner": "devteam",
                "tool_shed": "toolshed.g2.bx.psu.edu"
            },
            "tool_state": "{\"adapters\": {\"__class__\": \"RuntimeValue\"}, \"contaminants\": {\"__class__\": \"RuntimeValue\"}, \"input_file\": {\"__class__\": \"ConnectedValue\"}, \"kmers\": \"7\", \"limits\": {\"__class__\": \"RuntimeValue\"}, \"min_length\": null, \"nogroup\": \"false\", \"__page__\": null, \"__rerun_remap_job_id__\": null}",
            "tool_version": "0.73+galaxy0",
            "type": "tool",
            "uuid": "63a6ef49-7ee2-4090-b11d-31f5b59480ea",
            "workflow_outputs": [
                {
<<<<<<< HEAD
                    "label": "FastQC Quality Check After PreProcessing Text file",
=======
                    "label": "FastQC Quality Check After Preprocessing Text file",
>>>>>>> e3d90178
                    "output_name": "text_file",
                    "uuid": "33c18b75-91cc-445f-8536-91e448b814ce"
                },
                {
<<<<<<< HEAD
                    "label": "FastQC Quality Check After PreProcessing HTML file",
=======
                    "label": "FastQC Quality Check After Preprocessing HTML file",
>>>>>>> e3d90178
                    "output_name": "html_file",
                    "uuid": "45908088-54ed-410d-8a7c-85f2dfa459c1"
                }
            ]
        },
        "8": {
            "annotation": "",
            "content_id": "toolshed.g2.bx.psu.edu/repos/iuc/kraken2/kraken2/2.1.1+galaxy1",
            "errors": null,
            "id": 8,
            "input_connections": {
                "single_paired|input_sequences": {
                    "id": 5,
                    "output_name": "out1"
                }
            },
            "inputs": [],
            "label": null,
            "name": "Kraken2",
            "outputs": [
                {
                    "name": "report_output",
                    "type": "tabular"
                },
                {
                    "name": "output",
                    "type": "tabular"
                }
            ],
            "position": {
                "left": 844.6166687011719,
                "top": 1245.86669921875
            },
            "post_job_actions": {
                "RenameDatasetActionoutput": {
                    "action_arguments": {
                        "newname": "Kraken2 with Kalamri database"
                    },
                    "action_type": "RenameDatasetAction",
                    "output_name": "output"
                },
                "RenameDatasetActionreport_output": {
                    "action_arguments": {
                        "newname": "Kraken2 with Kalamri database Report"
                    },
                    "action_type": "RenameDatasetAction",
                    "output_name": "report_output"
                }
            },
            "tool_id": "toolshed.g2.bx.psu.edu/repos/iuc/kraken2/kraken2/2.1.1+galaxy1",
            "tool_shed_repository": {
                "changeset_revision": "e674066930b2",
                "name": "kraken2",
                "owner": "iuc",
                "tool_shed": "toolshed.g2.bx.psu.edu"
            },
            "tool_state": "{\"confidence\": \"0.0\", \"kraken2_database\": \"kalamari\", \"min_base_quality\": \"0\", \"minimum_hit_groups\": \"2\", \"quick\": \"false\", \"report\": {\"create_report\": \"true\", \"use_mpa_style\": \"true\", \"report_zero_counts\": \"true\", \"report_minimizer_data\": \"true\"}, \"single_paired\": {\"single_paired_selector\": \"no\", \"__current_case__\": 2, \"input_sequences\": {\"__class__\": \"ConnectedValue\"}}, \"split_reads\": \"false\", \"use_names\": \"true\", \"__page__\": null, \"__rerun_remap_job_id__\": null}",
            "tool_version": "2.1.1+galaxy1",
            "type": "tool",
            "uuid": "e14ea9bf-00a4-4db7-9c8a-db7983f1bdfd",
            "workflow_outputs": [
                {
                    "label": "Kraken2 with Kalamri database Report",
                    "output_name": "report_output",
                    "uuid": "cc1189b0-af47-4e56-bc6e-b8245a5c5ba6"
                },
                {
                    "label": "Kraken2 with Kalamri database output",
                    "output_name": "output",
                    "uuid": "80e5f917-90fa-4c72-885c-7bbd1b736c88"
                }
            ]
        },
        "9": {
            "annotation": "Quality Control Before and After Preprocessing\n\n",
            "content_id": "toolshed.g2.bx.psu.edu/repos/iuc/multiqc/multiqc/1.11+galaxy0",
            "errors": null,
            "id": 9,
            "input_connections": {
                "results_0|software_cond|output_0|input": {
                    "id": 3,
                    "output_name": "text_file"
                },
                "results_0|software_cond|output_1|input": {
                    "id": 7,
                    "output_name": "text_file"
                }
            },
            "inputs": [],
            "label": null,
            "name": "MultiQC",
            "outputs": [
                {
                    "name": "stats",
                    "type": "input"
                },
                {
                    "name": "html_report",
                    "type": "html"
                }
            ],
            "position": {
                "left": 1071.566650390625,
                "top": 512.2999877929688
            },
            "post_job_actions": {
                "RenameDatasetActionhtml_report": {
                    "action_arguments": {
<<<<<<< HEAD
                        "newname": "MultiQC HTML report Before and After PreProcessing"
=======
                        "newname": "MultiQC HTML report Before and After Preprocessing"
>>>>>>> e3d90178
                    },
                    "action_type": "RenameDatasetAction",
                    "output_name": "html_report"
                },
                "RenameDatasetActionstats": {
                    "action_arguments": {
<<<<<<< HEAD
                        "newname": "MultiQC Stats Before and After PreProcessing"
=======
                        "newname": "MultiQC Stats Before and After Preprocessing"
>>>>>>> e3d90178
                    },
                    "action_type": "RenameDatasetAction",
                    "output_name": "stats"
                }
            },
            "tool_id": "toolshed.g2.bx.psu.edu/repos/iuc/multiqc/multiqc/1.11+galaxy0",
            "tool_shed_repository": {
                "changeset_revision": "9a913cdee30e",
                "name": "multiqc",
                "owner": "iuc",
                "tool_shed": "toolshed.g2.bx.psu.edu"
            },
            "tool_state": "{\"comment\": \"\", \"export\": \"false\", \"flat\": \"false\", \"results\": [{\"__index__\": 0, \"software_cond\": {\"software\": \"fastqc\", \"__current_case__\": 8, \"output\": [{\"__index__\": 0, \"type\": \"data\", \"input\": {\"__class__\": \"RuntimeValue\"}}, {\"__index__\": 1, \"type\": \"data\", \"input\": {\"__class__\": \"RuntimeValue\"}}]}}], \"saveLog\": \"false\", \"title\": \"MultiQC Report Before and After PreProcessing\", \"__page__\": null, \"__rerun_remap_job_id__\": null}",
            "tool_version": "1.11+galaxy0",
            "type": "tool",
            "uuid": "2ec6a990-be2a-41e6-903f-342835b91d45",
            "workflow_outputs": [
                {
<<<<<<< HEAD
                    "label": "MultiQC Stats Before and After PreProcessing",
=======
                    "label": "MultiQC Stats Before and After Preprocessing",
>>>>>>> e3d90178
                    "output_name": "stats",
                    "uuid": "bee30a74-fa95-4737-ab54-f84fd3085736"
                },
                {
<<<<<<< HEAD
                    "label": "MultiQC HTML report Before and After PreProcessing",
=======
                    "label": "MultiQC HTML report Before and After Preprocessing",
>>>>>>> e3d90178
                    "output_name": "html_report",
                    "uuid": "b6bf59dd-9dfc-4cab-862c-debab5737a1a"
                }
            ]
        },
        "10": {
            "annotation": "Removing All HomoSapiens or/and Chicken or/and Cows or/and any Host the user want to remove",
            "content_id": "toolshed.g2.bx.psu.edu/repos/iuc/filter_tabular/filter_tabular/2.0.0",
            "errors": null,
            "id": 10,
            "input_connections": {
                "input": {
                    "id": 8,
                    "output_name": "output"
                },
                "linefilters_0|filter|regex_pattern": {
                    "id": 1,
                    "output_name": "output"
                }
            },
            "inputs": [],
            "label": "Filtering host genomes",
            "name": "Filter Tabular",
            "outputs": [
                {
                    "name": "output",
                    "type": "tabular"
                }
            ],
            "position": {
                "left": 1359.0499877929688,
                "top": 1208.9666748046875
            },
            "post_job_actions": {
                "RenameDatasetActionoutput": {
                    "action_arguments": {
                        "newname": "Host Contamination filtered Kraken2 output"
                    },
                    "action_type": "RenameDatasetAction",
                    "output_name": "output"
                }
            },
            "tool_id": "toolshed.g2.bx.psu.edu/repos/iuc/filter_tabular/filter_tabular/2.0.0",
            "tool_shed_repository": {
                "changeset_revision": "34d29339abab",
                "name": "filter_tabular",
                "owner": "iuc",
                "tool_shed": "toolshed.g2.bx.psu.edu"
            },
            "tool_state": "{\"input\": {\"__class__\": \"ConnectedValue\"}, \"linefilters\": [{\"__index__\": 0, \"filter\": {\"filter_type\": \"regex\", \"__current_case__\": 6, \"regex_pattern\": {\"__class__\": \"ConnectedValue\"}, \"regex_action\": \"include_find\"}}], \"__page__\": null, \"__rerun_remap_job_id__\": null}",
            "tool_version": "2.0.0",
            "type": "tool",
            "uuid": "105f5da3-7591-4111-bfaf-7b2961fa35ca",
            "workflow_outputs": [
                {
                    "label": "Host Contamination filtered Kraken2 output",
                    "output_name": "output",
                    "uuid": "d8bb4b90-0455-48e2-8154-d597ebd1f240"
                }
            ]
        },
        "11": {
            "annotation": "Reads without Host sequences, e.g. Homo-sapiens, chicken, cow or any other host specified by the user detected by Kraken2",
            "content_id": "toolshed.g2.bx.psu.edu/repos/peterjc/seq_filter_by_id/seq_filter_by_id/0.2.7",
            "errors": null,
            "id": 11,
            "input_connections": {
                "id_opts|input_tabular": {
                    "id": 10,
                    "output_name": "output"
                },
                "input_file": {
                    "id": 5,
                    "output_name": "out1"
                }
            },
            "inputs": [],
            "label": "Remove host Genomes",
            "name": "Filter sequences by ID",
            "outputs": [
                {
                    "name": "output_pos",
                    "type": "input"
                },
                {
                    "name": "output_neg",
                    "type": "input"
                }
            ],
            "position": {
                "left": 1721.433349609375,
                "top": 1069.5999755859375
            },
            "post_job_actions": {
                "RenameDatasetActionoutput_neg": {
                    "action_arguments": {
                        "newname": "Nanopore processed sequenced reads "
                    },
                    "action_type": "RenameDatasetAction",
                    "output_name": "output_neg"
                },
                "RenameDatasetActionoutput_pos": {
                    "action_arguments": {
                        "newname": "Host Contamination reads"
                    },
                    "action_type": "RenameDatasetAction",
                    "output_name": "output_pos"
                }
            },
            "tool_id": "toolshed.g2.bx.psu.edu/repos/peterjc/seq_filter_by_id/seq_filter_by_id/0.2.7",
            "tool_shed_repository": {
                "changeset_revision": "141612f8c3e3",
                "name": "seq_filter_by_id",
                "owner": "peterjc",
                "tool_shed": "toolshed.g2.bx.psu.edu"
            },
            "tool_state": "{\"adv_opts\": {\"adv_opts_selector\": \"basic\", \"__current_case__\": 0}, \"id_opts\": {\"id_opts_selector\": \"tabular\", \"__current_case__\": 0, \"input_tabular\": {\"__class__\": \"ConnectedValue\"}, \"columns\": \"2\"}, \"input_file\": {\"__class__\": \"ConnectedValue\"}, \"output_choice_cond\": {\"output_choice\": \"both\", \"__current_case__\": 0}, \"__page__\": null, \"__rerun_remap_job_id__\": null}",
            "tool_version": "0.2.7",
            "type": "tool",
            "uuid": "f76c5c53-e178-458c-9d7a-3e5b4f1f4bbe",
            "workflow_outputs": [
                {
                    "label": "Nanopore processed sequenced reads of the input sample",
                    "output_name": "output_neg",
                    "uuid": "92b665d9-be14-4b89-ad71-fa832acfac80"
                },
                {
                    "label": "Host Contamination reads",
                    "output_name": "output_pos",
                    "uuid": "21600e3d-85db-40ce-b14e-bce9d113bd72"
                }
            ]
        }
    },
    "tags": [
        "microbiome",
        "nanopore"
    ],
    "uuid": "fa004161-425c-4926-bc37-542178eeec7e",
    "version": 71
}<|MERGE_RESOLUTION|>--- conflicted
+++ resolved
@@ -129,55 +129,35 @@
             "post_job_actions": {
                 "RenameDatasetActionlog_read_length": {
                     "action_arguments": {
-<<<<<<< HEAD
-                        "newname": "Nanoplot on Reads Before PreProcessing Log Transformed Histogram Read Length"
-=======
                         "newname": "Nanoplot on Reads Before Preprocessing Log Transformed Histogram Read Length"
->>>>>>> e3d90178
                     },
                     "action_type": "RenameDatasetAction",
                     "output_name": "log_read_length"
                 },
                 "RenameDatasetActionnanostats": {
                     "action_arguments": {
-<<<<<<< HEAD
-                        "newname": "Nanoplot on Reads Before PreProcessing NanoStats"
-=======
                         "newname": "Nanoplot on Reads Before Preprocessing NanoStats"
->>>>>>> e3d90178
                     },
                     "action_type": "RenameDatasetAction",
                     "output_name": "nanostats"
                 },
                 "RenameDatasetActionnanostats_post_filtering": {
                     "action_arguments": {
-<<<<<<< HEAD
-                        "newname": "Nanoplot on Reads Before PreProcessing NanoStats post filtering"
-=======
                         "newname": "Nanoplot on Reads Before Preprocessing NanoStats post filtering"
->>>>>>> e3d90178
                     },
                     "action_type": "RenameDatasetAction",
                     "output_name": "nanostats_post_filtering"
                 },
                 "RenameDatasetActionoutput_html": {
                     "action_arguments": {
-<<<<<<< HEAD
-                        "newname": "Nanoplot QC on Reads Before PreProcessing HTML Report"
-=======
                         "newname": "Nanoplot QC on Reads Before Preprocessing HTML Report"
->>>>>>> e3d90178
                     },
                     "action_type": "RenameDatasetAction",
                     "output_name": "output_html"
                 },
                 "RenameDatasetActionread_length": {
                     "action_arguments": {
-<<<<<<< HEAD
-                        "newname": "Nanoplot on Reads Before PreProcessing Histogram Read Length"
-=======
                         "newname": "Nanoplot on Reads Before Preprocessing Histogram Read Length"
->>>>>>> e3d90178
                     },
                     "action_type": "RenameDatasetAction",
                     "output_name": "read_length"
@@ -196,31 +176,6 @@
             "uuid": "a111fb4c-444a-4025-87ca-c8345630d1d2",
             "workflow_outputs": [
                 {
-<<<<<<< HEAD
-                    "label": "Nanoplot QC on Reads Before PreProcessing HTML Report",
-                    "output_name": "output_html",
-                    "uuid": "2b919621-56e1-4960-bb15-2c5042be6d4e"
-                },
-                {
-                    "label": "Nanoplot on Reads Before PreProcessingNanoStats",
-                    "output_name": "nanostats",
-                    "uuid": "cc883725-02fd-47fa-928c-1e8fb1a999bd"
-                },
-                {
-                    "label": "Nanoplot on Reads Before PreProcessing Histogram Read Length",
-                    "output_name": "read_length",
-                    "uuid": "7ddbf7f5-e3a6-4c30-814d-a3a2ae0d7911"
-                },
-                {
-                    "label": "Nanoplot on Reads Before PreProcessing NanoStats post filtering",
-                    "output_name": "nanostats_post_filtering",
-                    "uuid": "b120eae9-a764-4a61-b539-f087e672f3aa"
-                },
-                {
-                    "label": "Nanoplot on Reads Before PreProcessing Log Transformed Histogram Read Length",
-                    "output_name": "log_read_length",
-                    "uuid": "553a29d6-3788-4fef-9aea-0211dc7d09e2"
-=======
                     "label": "Nanoplot on Reads Before Preprocessing Histogram Read Length",
                     "output_name": "read_length",
                     "uuid": "69d94efd-dcca-4ba6-b522-0cb36f2489a2"
@@ -244,7 +199,6 @@
                     "label": "Nanoplot on Reads Before Preprocessing NanoStats",
                     "output_name": "nanostats",
                     "uuid": "85f7e4de-e51b-4f9d-a698-ff30ae782108"
->>>>>>> e3d90178
                 }
             ]
         },
@@ -292,22 +246,14 @@
             "post_job_actions": {
                 "RenameDatasetActionhtml_file": {
                     "action_arguments": {
-<<<<<<< HEAD
-                        "newname": "FastQC Quality Check Before PreProcessing HTML file"
-=======
                         "newname": "FastQC Quality Check Before Preprocessing HTML file"
->>>>>>> e3d90178
                     },
                     "action_type": "RenameDatasetAction",
                     "output_name": "html_file"
                 },
                 "RenameDatasetActiontext_file": {
                     "action_arguments": {
-<<<<<<< HEAD
-                        "newname": "FastQC Quality Check Before PreProcessing Text file"
-=======
                         "newname": "FastQC Quality Check Before Preprocessing Text file"
->>>>>>> e3d90178
                     },
                     "action_type": "RenameDatasetAction",
                     "output_name": "text_file"
@@ -326,20 +272,12 @@
             "uuid": "e745db06-5019-4296-a444-c21dcc782c68",
             "workflow_outputs": [
                 {
-<<<<<<< HEAD
-                    "label": "FastQC Quality Check Before PreProcessing Text file",
-=======
                     "label": "FastQC Quality Check Before Preprocessing Text file",
->>>>>>> e3d90178
                     "output_name": "text_file",
                     "uuid": "1c6556b3-e5b3-4ead-854f-f85c8dca803f"
                 },
                 {
-<<<<<<< HEAD
-                    "label": "FastQC Quality Check Before PreProcessing HTML file",
-=======
                     "label": "FastQC Quality Check Before Preprocessing HTML file",
->>>>>>> e3d90178
                     "output_name": "html_file",
                     "uuid": "62d79948-d5e6-4d7a-bbf8-71b8fa9df121"
                 }
@@ -425,22 +363,14 @@
             "post_job_actions": {
                 "RenameDatasetActionout1": {
                     "action_arguments": {
-<<<<<<< HEAD
-                        "newname": "Fastp Nanopore sequenced reads retained quality"
-=======
                         "newname": "Nanopore sequenced reads processed with Fastp"
->>>>>>> e3d90178
                     },
                     "action_type": "RenameDatasetAction",
                     "output_name": "out1"
                 },
                 "RenameDatasetActionreport_html": {
                     "action_arguments": {
-<<<<<<< HEAD
-                        "newname": "Fastp Nanopore sequenced reads retained quality (HTML Report) "
-=======
                         "newname": "Nanopore sequenced reads processed with Fastp"
->>>>>>> e3d90178
                     },
                     "action_type": "RenameDatasetAction",
                     "output_name": "report_html"
@@ -459,31 +389,19 @@
             "uuid": "76d1e674-b445-4896-b39a-eea255244727",
             "workflow_outputs": [
                 {
-<<<<<<< HEAD
-                    "label": "Fastp Nanopore sequenced reads retained quality (HTML Report) ",
-=======
                     "label": "Nanopore sequenced reads processed with Fastp HTML Report ",
->>>>>>> e3d90178
                     "output_name": "report_html",
                     "uuid": "421fb9bd-2903-43ce-ab6a-3e1fbea30498"
                 },
                 {
-<<<<<<< HEAD
-                    "label": "Fastp Nanopore sequenced reads retained quality ",
-=======
                     "label": "Nanopore sequenced reads processed with Fastp",
->>>>>>> e3d90178
                     "output_name": "out1",
                     "uuid": "9f853c1c-133e-481e-bef1-fa6a25004fa5"
                 }
             ]
         },
         "6": {
-<<<<<<< HEAD
-            "annotation": "Nanoplot Quality Check After Quality retaining",
-=======
             "annotation": "Nanoplot Quality Check After Preprocessing",
->>>>>>> e3d90178
             "content_id": "toolshed.g2.bx.psu.edu/repos/iuc/nanoplot/nanoplot/1.28.2+galaxy1",
             "errors": null,
             "id": 6,
@@ -525,55 +443,35 @@
             "post_job_actions": {
                 "RenameDatasetActionlog_read_length": {
                     "action_arguments": {
-<<<<<<< HEAD
-                        "newname": "Nanoplot on Reads Before PreProcessing Log Transformed Histogram Read Length"
-=======
                         "newname": "Nanoplot on Reads After Preprocessing Log Transformed Histogram Read Length"
->>>>>>> e3d90178
                     },
                     "action_type": "RenameDatasetAction",
                     "output_name": "log_read_length"
                 },
                 "RenameDatasetActionnanostats": {
                     "action_arguments": {
-<<<<<<< HEAD
-                        "newname": "Nanoplot on Reads After PreProcessing NanoStats"
-=======
                         "newname": "Nanoplot on Reads After Preprocessing NanoStats"
->>>>>>> e3d90178
                     },
                     "action_type": "RenameDatasetAction",
                     "output_name": "nanostats"
                 },
                 "RenameDatasetActionnanostats_post_filtering": {
                     "action_arguments": {
-<<<<<<< HEAD
-                        "newname": "Nanoplot on Reads After PreProcessing NanoStats post filtering"
-=======
                         "newname": "Nanoplot on Reads After Preprocessing NanoStats post filtering"
->>>>>>> e3d90178
                     },
                     "action_type": "RenameDatasetAction",
                     "output_name": "nanostats_post_filtering"
                 },
                 "RenameDatasetActionoutput_html": {
                     "action_arguments": {
-<<<<<<< HEAD
-                        "newname": "Nanoplot QC on Reads After PreProcessing HTML Report"
-=======
                         "newname": "Nanoplot QC on Reads After Preprocessing HTML Report"
->>>>>>> e3d90178
                     },
                     "action_type": "RenameDatasetAction",
                     "output_name": "output_html"
                 },
                 "RenameDatasetActionread_length": {
                     "action_arguments": {
-<<<<<<< HEAD
-                        "newname": "Nanoplot on Reads After PreProcessing Histogram Read Length"
-=======
                         "newname": "Nanoplot on Reads After Preprocessing Histogram Read Length"
->>>>>>> e3d90178
                     },
                     "action_type": "RenameDatasetAction",
                     "output_name": "read_length"
@@ -592,47 +490,27 @@
             "uuid": "7da58346-b76f-4115-94b2-f0d3e332fb90",
             "workflow_outputs": [
                 {
-<<<<<<< HEAD
-                    "label": "Nanoplot on Reads After PreProcessing Log Transformed Histogram Read Length",
-=======
                     "label": "Nanoplot on Reads After Preprocessing Log Transformed Histogram Read Length",
->>>>>>> e3d90178
                     "output_name": "log_read_length",
                     "uuid": "3947ce67-2b97-4771-b3f5-a6a694b28419"
                 },
                 {
-<<<<<<< HEAD
-                    "label": "Nanoplot on Reads After PreProcessing NanoStats post filtering",
-=======
                     "label": "Nanoplot on Reads After Preprocessing NanoStats post filtering",
->>>>>>> e3d90178
                     "output_name": "nanostats_post_filtering",
                     "uuid": "09f377b7-5f88-48a5-9047-0c6179c3a5cc"
                 },
                 {
-<<<<<<< HEAD
-                    "label": "Nanoplot QC on Reads After PreProcessing HTML Report",
-=======
                     "label": "Nanoplot QC on Reads After Preprocessing HTML Report",
->>>>>>> e3d90178
                     "output_name": "output_html",
                     "uuid": "b4487303-bb82-4811-b716-190d7aa7078c"
                 },
                 {
-<<<<<<< HEAD
-                    "label": "Nanoplot on Reads After PreProcessing NanoStats",
-=======
                     "label": "Nanoplot on Reads After Preprocessing NanoStats",
->>>>>>> e3d90178
                     "output_name": "nanostats",
                     "uuid": "18128f25-b8c4-4a2e-b527-6aa3c698a0b3"
                 },
                 {
-<<<<<<< HEAD
-                    "label": "Nanoplot on Reads After PreProcessing Histogram Read Length",
-=======
                     "label": "Nanoplot on Reads After Preprocessing Histogram Read Length",
->>>>>>> e3d90178
                     "output_name": "read_length",
                     "uuid": "688f6c74-740e-4925-bc7d-4aa49a35ac48"
                 }
@@ -682,22 +560,14 @@
             "post_job_actions": {
                 "RenameDatasetActionhtml_file": {
                     "action_arguments": {
-<<<<<<< HEAD
-                        "newname": "FastQC Quality Check After PreProcessing HTML file"
-=======
                         "newname": "FastQC Quality Check After Preprocessing HTML file"
->>>>>>> e3d90178
                     },
                     "action_type": "RenameDatasetAction",
                     "output_name": "html_file"
                 },
                 "RenameDatasetActiontext_file": {
                     "action_arguments": {
-<<<<<<< HEAD
-                        "newname": "FastQC Quality Check After PreProcessing Text file"
-=======
                         "newname": "FastQC Quality Check After Preprocessing Text file"
->>>>>>> e3d90178
                     },
                     "action_type": "RenameDatasetAction",
                     "output_name": "text_file"
@@ -716,20 +586,12 @@
             "uuid": "63a6ef49-7ee2-4090-b11d-31f5b59480ea",
             "workflow_outputs": [
                 {
-<<<<<<< HEAD
-                    "label": "FastQC Quality Check After PreProcessing Text file",
-=======
                     "label": "FastQC Quality Check After Preprocessing Text file",
->>>>>>> e3d90178
                     "output_name": "text_file",
                     "uuid": "33c18b75-91cc-445f-8536-91e448b814ce"
                 },
                 {
-<<<<<<< HEAD
-                    "label": "FastQC Quality Check After PreProcessing HTML file",
-=======
                     "label": "FastQC Quality Check After Preprocessing HTML file",
->>>>>>> e3d90178
                     "output_name": "html_file",
                     "uuid": "45908088-54ed-410d-8a7c-85f2dfa459c1"
                 }
@@ -838,22 +700,14 @@
             "post_job_actions": {
                 "RenameDatasetActionhtml_report": {
                     "action_arguments": {
-<<<<<<< HEAD
-                        "newname": "MultiQC HTML report Before and After PreProcessing"
-=======
                         "newname": "MultiQC HTML report Before and After Preprocessing"
->>>>>>> e3d90178
                     },
                     "action_type": "RenameDatasetAction",
                     "output_name": "html_report"
                 },
                 "RenameDatasetActionstats": {
                     "action_arguments": {
-<<<<<<< HEAD
-                        "newname": "MultiQC Stats Before and After PreProcessing"
-=======
                         "newname": "MultiQC Stats Before and After Preprocessing"
->>>>>>> e3d90178
                     },
                     "action_type": "RenameDatasetAction",
                     "output_name": "stats"
@@ -872,20 +726,12 @@
             "uuid": "2ec6a990-be2a-41e6-903f-342835b91d45",
             "workflow_outputs": [
                 {
-<<<<<<< HEAD
-                    "label": "MultiQC Stats Before and After PreProcessing",
-=======
                     "label": "MultiQC Stats Before and After Preprocessing",
->>>>>>> e3d90178
                     "output_name": "stats",
                     "uuid": "bee30a74-fa95-4737-ab54-f84fd3085736"
                 },
                 {
-<<<<<<< HEAD
-                    "label": "MultiQC HTML report Before and After PreProcessing",
-=======
                     "label": "MultiQC HTML report Before and After Preprocessing",
->>>>>>> e3d90178
                     "output_name": "html_report",
                     "uuid": "b6bf59dd-9dfc-4cab-862c-debab5737a1a"
                 }
@@ -1024,6 +870,6 @@
         "microbiome",
         "nanopore"
     ],
-    "uuid": "fa004161-425c-4926-bc37-542178eeec7e",
-    "version": 71
+    "uuid": "2dbc6920-ccd4-4d70-aa01-fd4cb75b0792",
+    "version": 63
 }