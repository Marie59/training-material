<<<<<<< HEAD
{% assign locale = site.data.lang[page.lang] %}
{% assign lvl = include.level | downcase %}

{% if include.textlabel %} {{ locale[lvl] | default: include.level }} {% endif %}
=======
{% if include.textlabel %} {{ include.level }} {% else %} <span class="visually-hidden">{{ include.level }}</span>{% endif %}
>>>>>>> 4b0ed3b1
<span class="level {{ include.level | downcase }}" title="{{ include.level }} Tutorial">
  {% icon level aria=false %} {% icon level aria=false %} {% icon level aria=false %}
</span>
<|MERGE_RESOLUTION|>--- conflicted
+++ resolved
@@ -1,11 +1,7 @@
-<<<<<<< HEAD
 {% assign locale = site.data.lang[page.lang] %}
 {% assign lvl = include.level | downcase %}
 
-{% if include.textlabel %} {{ locale[lvl] | default: include.level }} {% endif %}
-=======
-{% if include.textlabel %} {{ include.level }} {% else %} <span class="visually-hidden">{{ include.level }}</span>{% endif %}
->>>>>>> 4b0ed3b1
+{% if include.textlabel %} {{ locale[lvl] | default: include.level }} <span class="visually-hidden">{{ include.level }}</span>{% endif %}
 <span class="level {{ include.level | downcase }}" title="{{ include.level }} Tutorial">
   {% icon level aria=false %} {% icon level aria=false %} {% icon level aria=false %}
 </span>
