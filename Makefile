# Settings
JEKYLL=jekyll
PORT?=4000
HOST?=localhost
FLAGS?=""
CHROME=google-chrome-stable
TUTORIALS=$(shell find _site/training-material -name 'tutorial.html' | sed 's/_site\/training-material\///')
SLIDES=$(shell find _site/training-material -name 'slides.html' | sed 's/_site\/training-material\///')
SLIDES+=$(shell find _site/training-material/*/*/slides/* | sed 's/_site\/training-material\///')
SITE_URL=http://${HOST}:${PORT}/training-material
PDF_DIR=_pdf
REPO=$(shell echo "$${ORIGIN_REPO:-galaxyproject/training-material}")
BRANCH=$(shell echo "$${ORIGIN_BRANCH:-master}")
MINICONDA_URL=https://repo.continuum.io/miniconda/Miniconda3-latest-Linux-x86_64.sh
SHELL=bash
RUBY_VERSION=2.4.4
CONDA_ENV=galaxy_training_material

ifeq ($(shell uname -s),Darwin)
	CHROME=/Applications/Google\ Chrome.app/Contents/MacOS/Google\ Chrome
	MINICONDA_URL=https://repo.continuum.io/miniconda/Miniconda3-latest-MacOSX-x86_64.sh
endif

CONDA=$(shell which conda)
ifeq ($(CONDA),)
	CONDA=${HOME}/miniconda3/bin/conda
endif

default: help

install-conda: ## install Miniconda
	curl $(MINICONDA_URL) -o miniconda.sh
	bash miniconda.sh -b
.PHONY: install-conda

create-env: ## create conda environment
	if ${CONDA} env list | grep '^${CONDA_ENV}'; then \
	    ${CONDA} env update -f environment.yml; \
	else \
	    ${CONDA} env create -f environment.yml; \
	fi
.PHONY: create-env

ACTIVATE_ENV = source $(shell dirname $(dir $(CONDA)))/bin/activate $(CONDA_ENV)

install: clean ## install dependencies
	$(ACTIVATE_ENV) && \
		npm install decktape && \
		gem update --system && \
		gem install nokogiri:'1.10.0' -- --use-system-libraries --with-xml=$(CONDA_PREFIX)/lib && \
		gem install addressable:'2.5.2' jekyll jekyll-feed jekyll-environment-variables jekyll-github-metadata jekyll-scholar csl-styles awesome_bot html-proofer pkg-config kwalify
.PHONY: install

serve: ## run a local server (You can specify PORT=, HOST=, and FLAGS= to set the port, host or to pass additional flags)
	$(ACTIVATE_ENV) && \
		mv Gemfile Gemfile.backup || true && \
		mv Gemfile.lock Gemfile.lock.backup || true && \
		${JEKYLL} serve --strict_front_matter -d _site/training-material -P ${PORT} -H ${HOST} ${FLAGS}
.PHONY: serve

detached-serve: ## run a local server in detached mode (You can specify PORT=, HOST=, and FLAGS= to set the port, host or to pass additional flags to Jekyll)
	$(ACTIVATE_ENV) && \
		mv Gemfile Gemfile.backup || true && \
		mv Gemfile.lock Gemfile.lock.backup || true && \
		${JEKYLL} serve --strict_front_matter --detach -d _site/training-material -P ${PORT} -H ${HOST} ${FLAGS}
.PHONY: detached-serve

build: clean ## build files but do not run a server (You can specify FLAGS= to pass additional flags to Jekyll)
	$(ACTIVATE_ENV) && \
		mv Gemfile Gemfile.backup || true && \
		mv Gemfile.lock Gemfile.lock.backup || true && \
		${JEKYLL} build --strict_front_matter -d _site/training-material ${FLAGS}
.PHONY: build

<<<<<<< HEAD
check-frontmatter: ## Validate the frontmatter
=======
check-frontmatter:  ## Validate the frontmatter
>>>>>>> 67ab4de4
	$(ACTIVATE_ENV) && \
		find topics/ -name tutorial.md -or -name slides.html -or -name metadata.yaml | \
	    xargs -n1 ruby bin/validate-frontmatter.rb
.PHONY: check-frontmatter

check-html: build ## validate HTML
	$(ACTIVATE_ENV) && \
	  	htmlproofer \
	      	--assume-extension \
	      	--http-status-ignore 405,503,999 \
	      	--url-ignore "/.*localhost.*/","/.*vimeo\.com.*/","/.*gitter\.im.*/","/.*drmaa\.org.*/" \
	      	--url-swap "github.com/galaxyproject/training-material/tree/master:github.com/${REPO}/tree/${BRANCH}" \
	      	--file-ignore "/.*\/files\/.*/","/.*\/node_modules\/.*/" \
	      	--allow-hash-href \
	      	./_site
.PHONY: check-html

check-workflows: build ## validate Workflows
	$(ACTIVATE_ENV) && \
		bash bin/validate-json.sh
.PHONY: check-workflows

check-references: build ## validate no missing references
	$(ACTIVATE_ENV) && \
		bash bin/validate-references.sh
.PHONY: check-references

check-html-internal: build ## validate HTML (internal links only)
	$(ACTIVATE_ENV) && \
		htmlproofer \
	      	--assume-extension \
	      	--http-status-ignore 405,503,999 \
	      	--url-ignore "/.*localhost.*/","/.*vimeo\.com.*/","/.*gitter\.im.*/","/.*drmaa\.org.*/" \
	      	--url-swap "github.com/galaxyproject/training-material/tree/master:github.com/${REPO}/tree/${BRANCH}" \
	      	--file-ignore "/.*\/files\/.*/","/.*\/node_modules\/.*/" \
	      	--disable-external \
	      	--allow-hash-href \
	      	./_site
.PHONY: check-html-internal

check-slides: build  ## check the markdown-formatted links in slides
	$(ACTIVATE_ENV) && \
		find _site -path "**/slides*.html" \
	      	| xargs -L 1 -I '{}' sh -c "awesome_bot \
				--allow 405 \
				--allow-redirect \
				--white-list localhost,127.0.0.1,fqdn,vimeo.com,drmaa.com \
				--allow-ssl \
				--allow-dupe \
				--skip-save-results \
				-f {}"
.PHONY: check-slides

check-yaml: ## lint yaml files
	$(ACTIVATE_ENV) && \
		find . -name "*.yaml" | xargs -L 1 -I '{}' sh -c "yamllint {}" \
		find topics -name '*.yml' | xargs -L 1 -I '{}' sh -c "yamllint {}"
.PHONY: check-yaml

check-snippets: ## lint snippets
	./bin/check-for-trailing-newline
.PHONY: check-snippets

check-framework:
	$(ACTIVATE_ENV) && \
		ruby _plugins/jekyll-notranslate.rb
.PHONY: check-framework

check: check-yaml check-frontmatter check-html-internal check-html check-slides check-workflows check-references check-snippets ## run all checks
.PHONY: check

lint: ## run all linting checks
	$(MAKE) check-yaml
	$(MAKE) check-frontmatter
	$(MAKE) check-workflows
	$(MAKE) check-references
	$(MAKE) check-snippets
.PHONY: lint

check-links-gh-pages:  ## validate HTML on gh-pages branch (for daily cron job)
	$(ACTIVATE_ENV) && \
	  	htmlproofer \
			--assume-extension \
			--http-status-ignore 405,503,999 \
			--url-ignore "/.*localhost.*/","/.*vimeo\.com.*/","/.*gitter\.im.*/","/.*drmaa\.org.*/" \
			--file-ignore "/.*\/files\/.*/" \
			--allow-hash-href \
			. && \
		find . -path "**/slides*.html" \
			| xargs -L 1 -I '{}' sh -c "awesome_bot \
				--allow 405 \
				--allow-redirect \
				--white-list localhost,127.0.0.1,fqdn,vimeo.com,drmaa.com \
				--allow-ssl \
				--allow-dupe \
				--skip-save-results \
				-f {}"
.PHONY: check-links-gh-pages


pdf: detached-serve ## generate the PDF of the tutorials and slides
	mkdir -p _pdf
	@for t in $(TUTORIALS); do \
		name="$(PDF_DIR)/$$(echo $$t | tr '/' '-' | sed -e 's/html/pdf/' -e 's/topics-//' -e 's/tutorials-//')"; \
		${CHROME} \
            --headless \
            --disable-gpu \
            --print-to-pdf="$$name" \
            "$(SITE_URL)/$$t?with-answers" \
            2> /dev/null ; \
	done
	@for s in $(SLIDES); do \
		name="$(PDF_DIR)/$$(echo $$s | tr '/' '-' | sed -e 's/html/pdf/' -e 's/topics-//' -e 's/tutorials-//')"; \
		$(ACTIVATE_ENV) ; \
		echo $$name; \
		echo "$(SITE_URL)/$$s"; \
		echo `which npm`; \
		`npm bin`/decktape \
			automatic \
			"$(SITE_URL)/$$s" \
			"$$name" ; \
	done
	pkill -f jekyll
.PHONY: pdf

annotate: ## annotate the tutorials with usable Galaxy instances and generate badges
	${ACTIVATE_ENV} && \
	bash bin/workflow_to_tool_yaml.sh && \
	python bin/add_galaxy_instance_annotations.py && \
	python bin/add_galaxy_instance_badges.py
.PHONY: annotate

clean: ## clean up junk files
	@rm -rf _site
	@rm -rf .sass-cache
	@rm -rf .bundle
	@rm -rf vendor
	@rm -rf node_modules
	@find . -name .DS_Store -exec rm {} \;
	@find . -name '*~' -exec rm {} \;
.PHONY: clean

help:
	@grep -E '^[a-zA-Z_-]+:.*?## .*$$' $(MAKEFILE_LIST) | sort | awk 'BEGIN {FS = ":.*?## "}; {printf "\033[36m%-30s\033[0m %s\n", $$1, $$2}'
.PHONY: help<|MERGE_RESOLUTION|>--- conflicted
+++ resolved
@@ -72,11 +72,7 @@
 		${JEKYLL} build --strict_front_matter -d _site/training-material ${FLAGS}
 .PHONY: build
 
-<<<<<<< HEAD
 check-frontmatter: ## Validate the frontmatter
-=======
-check-frontmatter:  ## Validate the frontmatter
->>>>>>> 67ab4de4
 	$(ACTIVATE_ENV) && \
 		find topics/ -name tutorial.md -or -name slides.html -or -name metadata.yaml | \
 	    xargs -n1 ruby bin/validate-frontmatter.rb
