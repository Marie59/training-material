# Settings
JEKYLL=bundle exec jekyll
CHROME=google-chrome-stable
TUTORIALS=$(shell find _site/training-material -name 'tutorial.html' | sed 's/_site\/training-material\///')
SLIDES=$(shell find _site/training-material -name 'slides.html' | sed 's/_site\/training-material\///')
SLIDES+=$(shell find _site/training-material/*/*/slides/* | sed 's/_site\/training-material\///')
SITE_URL=http://localhost:4000/training-material
PDF_DIR=_pdf

ifeq ($(shell uname -s),Darwin)
	CHROME=/Applications/Google\ Chrome.app/Contents/MacOS/Google\ Chrome
endif

default: help

serve: ## run a local server
	${JEKYLL} serve -d _site/training-material
.PHONY: serve

detached-serve: clean ## run a local server in detached mode
	${JEKYLL} serve --detach -d _site/training-material
.PHONY: detached-serve

build: clean ## build files but do not run a server
	${JEKYLL} build -d _site/training-material
.PHONY: build

check-html: build ## validate HTML
	bundle exec htmlproofer --http-status-ignore 405,999 --url-ignore "/.*localhost.*/","/.*vimeo\.com.*/" --file-ignore "/.*\/files\/.*/" ./_site
.PHONY: check-html

check-links-gh-pages:  ## validate HTML on gh-pages branch (for daily cron job)
	bundle exec htmlproofer --http-status-ignore 405,999 --url-ignore "/.*localhost.*/","/.*vimeo\.com.*/" --file-ignore "/.*\/files\/.*/" .
	find . -path "**/slides*.html" | xargs -L 1 -I '{}' sh -c "awesome_bot --allow 405 --allow-redirect --white-list localhost,127.0.0.1,fqdn --allow-ssl --allow-dupe --skip-save-results -f {}"
.PHONY: check-links-gh-pages

check-yaml: ## lint yaml files
	yamllint .
<<<<<<< HEAD
	timeout 120s bundle exec htmlproofer --assume-extension --http-status-ignore 405,999 --url-ignore "/.*localhost.*/","/.*vimeo\.com.*/","/.*gitter\.im.*/" --file-ignore "/.*\/files\/.*/" ./_site
=======
.PHONY: check-yaml

check-slides: build  ## check the markdown-formatted links in slides
	find _site -path "**/slides*.html" | xargs -L 1 -I '{}' sh -c "awesome_bot --allow 405 --allow-redirect --white-list localhost,127.0.0.1,fqdn --allow-ssl --allow-dupe --skip-save-results -f {}"
.PHONY: check-slides

check: check-yaml check-html check-slides  ## run all checks
>>>>>>> 9f3c3e13
.PHONY: check

clean: ## clean up junk files
	@rm -rf _site
	@rm -rf .sass-cache
	@find . -name .DS_Store -exec rm {} \;
	@find . -name '*~' -exec rm {} \;
.PHONY: clean

install: ## install dependencies
	npm install decktape
	gem install bundler
	bundle install
	bundle update
.PHONY: install

pdf: detached-serve ## generate the PDF of the tutorials and slides
	mkdir -p _pdf
	@for t in $(TUTORIALS); do \
		name="$(PDF_DIR)/$$(echo $$t | tr '/' '-' | sed -e 's/html/pdf/' -e 's/topics-//' -e 's/tutorials-//')"; \
		${CHROME} \
            --headless \
            --disable-gpu \
            --print-to-pdf="$$name" \
            "$(SITE_URL)/$$t" \
            2> /dev/null ; \
    done
	@for s in $(SLIDES); do \
		name="$(PDF_DIR)/$$(echo $$s | tr '/' '-' | sed -e 's/html/pdf/' -e 's/topics-//' -e 's/tutorials-//')"; \
		`npm bin`/decktape \
			automatic \
			"$(SITE_URL)/$$s" \
			"$$name" \
            2> /dev/null ; \
	done
	pkill -f jekyll
.PHONY: pdf

help:
	@grep -E '^[a-zA-Z_-]+:.*?## .*$$' $(MAKEFILE_LIST) | sort | awk 'BEGIN {FS = ":.*?## "}; {printf "\033[36m%-30s\033[0m %s\n", $$1, $$2}'
.PHONY: help<|MERGE_RESOLUTION|>--- conflicted
+++ resolved
@@ -26,19 +26,16 @@
 .PHONY: build
 
 check-html: build ## validate HTML
-	bundle exec htmlproofer --http-status-ignore 405,999 --url-ignore "/.*localhost.*/","/.*vimeo\.com.*/" --file-ignore "/.*\/files\/.*/" ./_site
+	bundle exec htmlproofer --assume-extension --http-status-ignore 405,999 --url-ignore "/.*localhost.*/","/.*vimeo\.com.*/","/.*gitter\.im.*/" --file-ignore "/.*\/files\/.*/" ./_site
 .PHONY: check-html
 
 check-links-gh-pages:  ## validate HTML on gh-pages branch (for daily cron job)
-	bundle exec htmlproofer --http-status-ignore 405,999 --url-ignore "/.*localhost.*/","/.*vimeo\.com.*/" --file-ignore "/.*\/files\/.*/" .
+	bundle exec htmlproofer --assume-extension --http-status-ignore 405,999 --url-ignore "/.*localhost.*/","/.*vimeo\.com.*/","/.*gitter\.im.*/" --file-ignore "/.*\/files\/.*/" .
 	find . -path "**/slides*.html" | xargs -L 1 -I '{}' sh -c "awesome_bot --allow 405 --allow-redirect --white-list localhost,127.0.0.1,fqdn --allow-ssl --allow-dupe --skip-save-results -f {}"
 .PHONY: check-links-gh-pages
 
 check-yaml: ## lint yaml files
 	yamllint .
-<<<<<<< HEAD
-	timeout 120s bundle exec htmlproofer --assume-extension --http-status-ignore 405,999 --url-ignore "/.*localhost.*/","/.*vimeo\.com.*/","/.*gitter\.im.*/" --file-ignore "/.*\/files\/.*/" ./_site
-=======
 .PHONY: check-yaml
 
 check-slides: build  ## check the markdown-formatted links in slides
@@ -46,7 +43,6 @@
 .PHONY: check-slides
 
 check: check-yaml check-html check-slides  ## run all checks
->>>>>>> 9f3c3e13
 .PHONY: check
 
 clean: ## clean up junk files
