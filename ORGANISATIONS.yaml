---
# List of contributing organisations and projects
#
# Organisations can be listed as affiliations for contributors
# Organisations can be listed as funding contributors on training materials
#
# valid tags: name, email, linkedin, twitter, gitter, orcid, bio, joined
#
# ID should be equal to github username if one exists, otherwise add 'github: false'
#
# Please add organisations in alphabetical order

abromics:
    name: ABRomics
    github: false
    joined: 2024-01
    avatar: "/training-material/assets/images/abromics.png"
    url: https://www.abromics.fr/

ASOC:
    name: Antarctic and Southern Ocean Coalition
    url: https://www.asoc.org/
    avatar: "/training-material/shared/images/ASOC.jpeg"
    github: false

AustralianBioCommons:
    name: Australian BioCommons
    url: https://www.biocommons.org.au/
    avatar: "/training-material/shared/images/Australian-Biocommons-Favicon-RGB.png"

avans-atgm:
    short_name: Avans
    name: Avans Hogeschool
    joined: 2020-11
    url: https://avans.nl
    avatar: "/training-material/shared/images/logo-avans.png"
    ror: "015d5s513"

carpentries:
    name: The Carpentries
    joined: 2021-09
    ror: "0356fgm10"

deNBI:
    name: de.NBI
    url: https://www.denbi.de/

dfg:
    name:  Deutsche Forschungsgemeinschaft
    short_name: "DFG"
    github: false
    joined: 2024-12
    url: https://www.dfg.de/de
    avatar: "/training-material/shared/images/DFG_grant.png"

earlham:
    name: Earlham Institute
    joined: 2017-09
    url: https://www.earlham.ac.uk/
    avatar: "/training-material/shared/images/earlham_logo.svg"
    ror: "018cxtf62"

edctp:
    short_name: EDCTP
    name: The European & Developing Countries Clinical Trials Partnership
    url: https://www.edctp.org/
    avatar: "/training-material/shared/images/edctp.jpg"
    github: false
    ror: "031jv9v19"

egi:
    name: EGI
    url: https://www.egi.eu/
    avatar: https://cdn.egi.eu/app/uploads/2021/11/egi-logo.svg
    github: false
    ror: "052jj4m32"


elixir-excelerate:
    name: ELIXIR Excelerate
    url: https://www.elixir-europe.org/excelerate/
    avatar: "/training-material/shared/images/Excelerate_whitebackground.png"
    github: false

elixir-europe:
    name: ELIXIR Europe
    joined: 2017-09
    url: https://elixir-europe.org
    avatar: "/training-material/shared/images/elixir.png"
    ror: "044rwnt51"

elixir-goblet-ttt:
    short_name: Goblet
    name: ELIXIR Goblet Train the Trainers
    joined: 2022-09
    github: false
    avatar: "/training-material/shared/images/elixir.png"

embl-ebi:
    short_name: EMBL-EBI
    name: European Bioinformatics Institute
    url: https://www.ebi.ac.uk
    avatar: https://raw.githubusercontent.com/nomadscientist/scrnaseq_training/d0fccaa9dc8dc8615eb7146d6c5e96bd36f11f3a/EMBL_EBI_Logo_black.svg
    github: false
    ror: "02catss52"

erasmusmc:
    short_name: ErasmusMC
    name: Erasmus Medical Center
    url: https://www.erasmusmc.nl
    avatar: "/training-material/shared/images/logo-erasmusmc.png"
    github: false
    ror: "018906e22"

eu:
    short_name: EU
    name: The European Union
    url: https://european-union.europa.eu
    avatar: "/training-material/shared/images/EU-logo.jpg"
    github: false
    ror: "019w4f821"

find:
    short_name: FIND
    name: The Foundation for Innovative New Diagnostics
    url: https://www.finddx.org/
    avatar: "/training-material/shared/images/FIND.png"
    github: false
    ror: "05tcsqz68"

forschungszentrum-juelich:
    short_name: FZJ
    name: Forschungszentrum Jülich GmbH
    url: https://www.fz-juelich.de/de
    github: false

<<<<<<< HEAD
gbif:
    short_name: GBIF
    name: Global Biodiversity Information Facility
    url: https://www.gbif.org/
    avatar: "/training-material/shared/images/gbif-standard-green-logo.jpg"
    github: false
=======
hzi-bifo:
   name: Helmholtz Centre for Infection Research
   short_name: HZI
   url: https://www.helmholtz-hzi.de/en/
   avatar: "/training-material/shared/images/hzi.png"
>>>>>>> e00529d2

ifb:
    short_name: IFB
    name: Institut Français de Bioinformatique
    url: https://www.france-bioinformatique.fr/
    avatar: "/training-material/shared/images/ifb.png"
    github: false
    ror: "045f7pv37"

inab-certh:
    name: INAB|CERTH
    url: "https://www.inab.certh.gr/"
    avatar: "/training-material/shared/images/inab-certh.png"
    ror: "03bndpq63"

irccs:
    short_name: IRCCS
    name: IRCCS Ospedale San Raffaele
    url: "https://www.hsr.it/"
    avatar: "/training-material/shared/images/irccs.jpg"
    github: false
    ror: "039zxt351"

jetstream2:
    name: JetStream
    url: https://jetstream-cloud.org/
    avatar: https://jetstream-cloud.org/images/home/jetstream-2.png
    github: false

johnshopkins:
    short_name: JHU
    name: Johns Hopkins University
    url: "https://www.jhu.edu/"
    avatar: "/training-material/shared/images/hopkins.png"
    github: false
    ror: "00za53h95"

linq:
    short_name: LINQ
    name: LINQ management GmbH
    url: "https://linq-management.com/"
    avatar: "/training-material/shared/images/linq.jpg"
    github: false

madland:
    short_name: MAdLand
    name: "MAdLand - Molecular Adaptation to Land: plant evolution to change"
    joined: 2024-07
    url: https://madland.science
    avatar: "/training-material/shared/images/logo-madland.jpg"

moffitt:
    name: Moffitt Cancer Center
    url: https://www.moffitt.org/
    avatar: "/training-material/shared/images/moffitt.png"
    joined: 2024-10
    github: false

minnesotauni:
    short_name: UMN
    name: University of Minnesota
    url: "https://twin-cities.umn.edu/"
    avatar: "/training-material/shared/images/minnesotauni.png"
    github: false
    ror: "017zqws13"

MPIIE:
    short_name: MPIEE
    name: Max Planck Institute of Immunology and Epigenetics
    url: https://www.ie-freiburg.mpg.de
    avatar: https://raw.githubusercontent.com/bgruening/presentations/master/shared/resources/img/14_MPI_IE_logo_mit_180.gif
    github: false
    ror: "058xzat49"

mwk:
    name: Ministerium für Wissenschaft, Forschung und Kunst Baden-Württemberg
    short_name: MWK
    joined: 2024-08
    url: https://mwk.baden-wuerttemberg.de/de/startseite
    avatar: "/training-material/assets/images/MWK.png"
    github: false

ncbi:
    short_name: NCBI
    name: National Center for Biotechnology Information
    url: "https://www.ncbi.nlm.nih.gov/"
    avatar: "/training-material/shared/images/ncbi.png"
    ror: "02meqm098"

NIH:
    name: National Institutes of Health
    short_name: "NIH"
    avatar: /training-material/shared/images/nih.png
    url: https://nih.gov/
    github: false

nsf:
    short_name: NSF
    name: National Science Foundation
    url: https://www.nsf.gov
    avatar: "/training-material/shared/images/nsf.gif"
    github: false

panacea:
    short_name: PanACEA
    name: Pan-African Consortium for the Evaluation of Antituberculosis Antibiotics
    url: https://panacea-tb.net/
    avatar: "/training-material/shared/images/panacea.jpg"
    github: false

pangens:
    short_name: PANGenS
    name: Pan-Africa network for genomic surveillance of poverty related diseases and emerging pathogens
    url: https://pangens.org/
    avatar: "/training-material/shared/images/pangens.jpg"
    github: false

petermac:
    short_name: PeterMac
    name: Peter MacCallum Cancer Centre
    url: "https://www.petermac.org/"
    avatar: "/training-material/shared/images/petermac.png"
    ror: "02a8bt934"

pndb:
    short_name: PNDB
    name: Pôle National de Données de Biodiversité
    url: https://www.pndb.fr/
    avatar: "/training-material/shared/images/PNDB_sub.png"
    github: false

psu:
    short_name: PSU
    name: The Pennsylvania State University
    url: http://www.psu.edu
    avatar: "/training-material/shared/images/psu.png"
    github: false
    ror: "04p491231"

qiime2:
    short_name: QIIME2
    name: QIIME2
    url: https://qiime2.org/
    avatar: https://avatars.githubusercontent.com/u/18176583?s=200&v=4


sanbi:
    short_name: SANBI/UWC
    url: https://www.sanbi.org/
    avatar: "/training-material/shared/images/sanbi.png"
    name: "South African National Bioinformatics Institute, University of the Western Cape"
    github: false
    ror: "005r3tp02"

san-raffaele-uni:
    short_name: UniSR
    name: Università Vita-Salute San Raffaele
    url: "https://www.unisr.it/"
    avatar: "/training-material/shared/images/uni_san_raffaele.svg"
    github: false
    ror: "01gmqr298"

sciensano:
  name: Sciensano
  url: "https://www.sciensano.be"
  avatar: "/training-material/shared/images/sciensano.jpg"
  github: false
  ror: "04ejags36"

sfb992:
    short_name: CRC992
    name: Collaborative Research Centre 992
    url: https://www.sfb992.uni-freiburg.de/
    avatar: https://raw.githubusercontent.com/bgruening/presentations/bce348bb606c312d531c479e63a66efc2bc38d44/shared/resources/img/MEDEP.jpg
    github: false

societyprotectionundergroundnetworks:
    short_name: SPUN
    name: Society for the Protection of Underground Networks
    description: "SPUN is a scientific research organization founded to map mycorrhizal fungal communities and advocate for their protection."
    url: "https://www.spun.earth"
    avatar: "/training-material/shared/images/spun-logo.png"

swiss-tph:
    short_name: SwissTPH
    name: Swiss Tropical and Public Health Institute
    url: https://www.swisstph.ch/en/
    avatar: "/training-material/shared/images/swiss-tph.png"
    github: false
    ror: "03adhka07"

surf:
    short_name: SURF
    name: SURF
    url: https://www.surf.nl/
    avatar: "/training-material/shared/images/surf.png"
    github: false
    ror: "009vhk114"

tb-capt:
    short_name: TB-CAPT
    name: TB-CAPT
    url: https://www.tb-capt.org/
    avatar: "/training-material/shared/images/tb_capt.svg"
    github: false

uga:
    short_name: UGA
    name: Université Grenoble-Alpes
    url: https://www.univ-grenoble-alpes.fr/
    avatar: /training-material/shared/images/logo-uga.svg
    github: false
    ror: "02rx3b187"

ukmrc:
    short_name: UKRI-MRC
    name: UK Medical Research Council
    url: https://mrc.ukri.org
    avatar: https://raw.githubusercontent.com/nomadscientist/scrnaseq_training/master/logo.png
    github: false

uni-freiburg:
    short_name: UFR
    name: University of Freiburg
    url: https://www.uni-freiburg.de/
    avatar: https://raw.githubusercontent.com/bgruening/presentations/a2e38e4b007994af798320db3a0131c4bb891c0e/shared/resources/img/logo_freiburg.jpg
    github: false
    ror: "0245cg223"

UTas:
    short_name: UTas
    name: University of Tasmania
    url: https://www.utas.edu.au/
    avatar: "/training-material/shared/images/UTas_logo.png"
    github: false
    ror: "01nfmeh72"

vib:
    short_name: VIB
    name: Vlaams Instituut voor Biotechnologie
    url: https://vib.be/
    avatar: "/training-material/shared/images/logo-vib.png"
    github: false
    ror: "03xrhmk39"
<|MERGE_RESOLUTION|>--- conflicted
+++ resolved
@@ -134,20 +134,18 @@
     url: https://www.fz-juelich.de/de
     github: false
 
-<<<<<<< HEAD
 gbif:
     short_name: GBIF
     name: Global Biodiversity Information Facility
     url: https://www.gbif.org/
     avatar: "/training-material/shared/images/gbif-standard-green-logo.jpg"
     github: false
-=======
+
 hzi-bifo:
    name: Helmholtz Centre for Infection Research
    short_name: HZI
    url: https://www.helmholtz-hzi.de/en/
    avatar: "/training-material/shared/images/hzi.png"
->>>>>>> e00529d2
 
 ifb:
     short_name: IFB
