GEM
  remote: https://rubygems.org/
  specs:
    addressable (2.8.4)
      public_suffix (>= 2.0.2, < 6.0)
    awesome_bot (1.20.0)
      parallel (= 1.20.1)
    bibtex-ruby (6.0.0)
      latex-decode (~> 0.0)
    citeproc (1.0.10)
      namae (~> 1.0)
    citeproc-ruby (2.0.0)
      citeproc (~> 1.0, >= 1.0.9)
      csl (~> 2.0)
    colorator (1.1.0)
    concurrent-ruby (1.2.2)
    csl (2.0.0)
      namae (~> 1.0)
      rexml
    csl-styles (2.0.1)
      csl (~> 2.0)
    em-websocket (0.5.3)
      eventmachine (>= 0.12.9)
      http_parser.rb (~> 0)
    ethon (0.16.0)
      ffi (>= 1.15.0)
    eventmachine (1.2.7)
    fastimage (2.2.6)
    ffi (1.15.5)
    forwardable-extended (2.6.0)
    google-protobuf (3.22.3-x86_64-linux)
    html-proofer (4.4.3)
      addressable (~> 2.3)
      mercenary (~> 0.3)
      nokogiri (~> 1.13)
      parallel (~> 1.10)
      rainbow (~> 3.0)
      typhoeus (~> 1.3)
      yell (~> 2.0)
      zeitwerk (~> 2.5)
    http_parser.rb (0.8.0)
    i18n (1.12.0)
      concurrent-ruby (~> 1.0)
    jekyll (4.3.2)
      addressable (~> 2.4)
      colorator (~> 1.0)
      em-websocket (~> 0.5)
      i18n (~> 1.0)
      jekyll-sass-converter (>= 2.0, < 4.0)
      jekyll-watch (~> 2.0)
      kramdown (~> 2.3, >= 2.3.1)
      kramdown-parser-gfm (~> 1.0)
      liquid (~> 4.0)
      mercenary (>= 0.3.6, < 0.5)
      pathutil (~> 0.9)
      rouge (>= 3.0, < 5.0)
      safe_yaml (~> 1.0)
      terminal-table (>= 1.8, < 4.0)
      webrick (~> 1.7)
    jekyll-feed (0.17.0)
      jekyll (>= 3.7, < 5.0)
    jekyll-redirect-from (0.16.0)
      jekyll (>= 3.3, < 5.0)
    jekyll-sass-converter (3.0.0)
      sass-embedded (~> 1.54)
    jekyll-watch (2.2.1)
      listen (~> 3.0)
    kramdown (2.4.0)
      rexml
    kramdown-parser-gfm (1.1.0)
      kramdown (~> 2.0)
    kwalify (0.7.2)
    latex-decode (0.4.0)
    liquid (4.0.4)
    listen (3.8.0)
      rb-fsevent (~> 0.10, >= 0.10.3)
      rb-inotify (~> 0.9, >= 0.9.10)
    mercenary (0.4.0)
    namae (1.1.1)
    nokogiri (1.14.3-x86_64-linux)
      racc (~> 1.4)
    parallel (1.20.1)
    pathutil (0.16.2)
      forwardable-extended (~> 2.6)
    pkg-config (1.5.1)
    public_suffix (5.0.1)
    racc (1.6.2)
    rainbow (3.1.1)
    rb-fsevent (0.11.2)
    rb-inotify (0.10.1)
      ffi (~> 1.0)
    rexml (3.2.5)
    rouge (4.1.0)
    safe_yaml (1.0.5)
<<<<<<< HEAD
    sass-embedded (1.57.1-x86_64-linux-gnu)
=======
    sass-embedded (1.62.0)
>>>>>>> a173fd14
      google-protobuf (~> 3.21)
    terminal-table (3.0.2)
      unicode-display_width (>= 1.1.1, < 3)
    typhoeus (1.4.0)
      ethon (>= 0.9.0)
    unicode-display_width (2.4.2)
    webrick (1.8.1)
    yell (2.2.2)
    zeitwerk (2.6.7)

PLATFORMS
  x86_64-linux

DEPENDENCIES
  addressable
  awesome_bot
  bibtex-ruby
  citeproc-ruby
  csl-styles
  fastimage
  html-proofer
  jekyll
  jekyll-feed
  jekyll-redirect-from
  kwalify
  nokogiri (>= 1.10.4)
  pkg-config
  webrick

BUNDLED WITH
   2.4.2<|MERGE_RESOLUTION|>--- conflicted
+++ resolved
@@ -92,11 +92,7 @@
     rexml (3.2.5)
     rouge (4.1.0)
     safe_yaml (1.0.5)
-<<<<<<< HEAD
-    sass-embedded (1.57.1-x86_64-linux-gnu)
-=======
     sass-embedded (1.62.0)
->>>>>>> a173fd14
       google-protobuf (~> 3.21)
     terminal-table (3.0.2)
       unicode-display_width (>= 1.1.1, < 3)
