--- conflicted
+++ resolved
@@ -617,11 +617,8 @@
     linkedin: shiltemann
     gitter: shiltemann
     orcid: 0000-0003-3803-468X
-<<<<<<< HEAD
-    joined: 2017-09
-=======
+    joined: 2017-09
     bio: Researcher at Erasmus Medical Center
->>>>>>> d378ae22
 
 simonbray:
     name: Simon Bray
