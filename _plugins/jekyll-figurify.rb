--- conflicted
+++ resolved
@@ -49,13 +49,8 @@
 
           prefix = figcaption_prefix(page, site)
           "<figure id=\"figure-#{num}\">" +
-<<<<<<< HEAD
             "<img src=\"#{url}\" alt=\"#{alt}\" #{style} #{dimensions} loading=\"lazy\">" +
-            "<figcaption><span class=\"figcaption-prefix\">#{prefix}#{num}:</span> #{title}</figcaption>" +
-=======
-            "<img src=\"#{url}\" alt=\"#{alt}\" #{style} loading=\"lazy\">" +
             "<figcaption><span class=\"figcaption-prefix\"><strong>#{prefix}#{num}</strong>:</span> #{title}</figcaption>" +
->>>>>>> 8d1e68a0
           "</figure>"
         end
       }
