--- conflicted
+++ resolved
@@ -86,15 +86,10 @@
     def generateConfiguration(site)
       page2 = PageWithoutAFile.new(site, '', 'api/', 'configuration.json')
       site.config.update(Gtn::Git.discover)
-<<<<<<< HEAD
-      page2.content = JSON.pretty_generate(site.config)
-      page2.data['layout'] = nil
-=======
       # Remove every key that starts with "cached_"
-      conf = site.config.reject{|k, v| k.to_s.start_with?("cached_")}
+      conf = site.config.reject{|k, v| k.to_s.start_with?('cached_')}
       page2.content = JSON.pretty_generate(conf)
-      page2.data["layout"] = nil
->>>>>>> fa8730cf
+      page2.data['layout'] = nil
       site.pages << page2
     end
 
