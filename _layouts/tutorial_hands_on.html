---
layout: base
footer: no
---

{% assign topic = site.data[page.topic_name] %}
{% assign contributors = site.data['contributors'] %}
{% assign instances = site.data['instances'] %}
{% assign topic_material = site | topic_filter:page.topic_name %}
{% assign language = site.other_languages  %}

{% assign intro_link = false %}
{% assign intro_target = "" %}
{% assign associated_slides = false %}
{% assign own_material = null %}
{% for material in topic_material %}
    {% if material.enable != "false" or jekyll.environment != "production"  %}
        {% if material.tutorial_name == page.tutorial_name %}
            {% assign own_material = material %}
            {% if material.slides  %}
                {% assign associated_slides = true %}
            {% endif %}
        {% endif %}
        {% if material.type == "introduction" %}
            {% assign intro_link = true %}
            {% assign intro_target = material.tutorial_name | append: '.html' %}

        {% endif %}
    {% endif %}
{% endfor %}

<!-- Gitter -->
{% if page.gitter %}
  {% assign gitter = page.gitter %}
{% elsif topic.gitter %}
  {% assign gitter = topic.gitter %}
{% else %}
  {% assign gitter = site.gitter_url %}
{% endif %}

{% assign locale = site.data.lang[page.lang] %}

<script>
  ((window.gitter = {}).chat = {}).options = {
  room: '{{ gitter | remove: "https://gitter.im/" }}'
  };
</script>
<script src="https://sidecar.gitter.im/dist/sidecar.v1.js" async defer></script>

<script type="application/ld+json">
    {% include _includes/material.jsonld material=page topic=topic site=site %}
</script>

<section class="tutorial topic-{{ page.topic_name }}">
    <h1 data-toc-skip>{{ page.title }}</h1>
    {% if page.enable == false or page.enable == "false" %}
    <div class="alert alert-warning" role="alert">
        <h4 class="alert-heading">Under Development!</h4>
        <p>This tutorial is not in its final state. The content may change a lot in the next months.
        Because of this status, it is also not listed in the topic pages.</p>
    </div>
    {% endif %}

    {% include _includes/contributors-line.html page=page %}

    <blockquote class="overview">
        <div class="box-title" aria-label="overview box">{{ locale['overview'] | default: "Overview"}}</div>
        {% unless page.license %}
        <img alt="Creative Commons License" class="float-right" style="border-width:0; display: inline-block; margin:0" src="https://i.creativecommons.org/l/by/4.0/88x31.png" aria-hidden="true" />
        {% endunless %}
        <strong>{% icon question aria=false %} {{ locale['questions'] | default: "Questions" }}:</strong>
        <ul>
        {% for question in page.questions %}
        <li>{{ question | markdownify }}</li>
        {% endfor %}
        </ul>

        <strong>{% icon objectives aria=false %} {{ locale['objectives'] | default: "Objectives" }}: </strong>
        <ul>
        {% for objective in page.objectives %}
        <li>{{ objective | markdownify }}</li>
        {% endfor %}
        </ul>

        {% if topic.requirements or page.requirements %}
        <strong>{% icon requirements aria=false %} {{ locale['requirements'] | default: "Requirements"}}:</strong>
        <ul>
        {% include _includes/display_extra_training.md extra_trainings=topic.requirements %}
        {% include _includes/display_extra_training.md extra_trainings=page.requirements %}
        </ul>
        {% endif %}

        {% if page.time_estimation %}
        <div><strong>{% icon time aria=false %} {{ locale['time-estimation'] | default: "Time estimation"}}:</strong> {{ page.time_estimation | duration_to_human }}</div>
        {% endif %}

        {% if page.level %}
        <div><strong>{% icon level aria=false %} {{ locale['level'] | default: "Level"}}: </strong>
        {% include _includes/difficulty-indicator.html level=page.level textlabel=true %}</div>
        {% endif %}

        {% if instances[topic.name].supported or topic.docker_image %}
            {% if instances[topic.name]['tutorials'][own_material.tutorial_name].supported or topic.docker_image %}
                {% assign tuto_has_docker = true %}
            {% endif %}
        {% endif %}
        {% if own_material.zenodo_link and own_material.zenodo_link != "" %}
            {% assign tuto_has_zenodo = true %}
        {% endif %}

        {% if associated_slides or intro_link or tuto_has_zenodo or own_material.workflows or own_material.tours or tuto_has_docker or material.notebook %}
        <div id="supporting-materials"><strong><i class="fa fa-external-link" aria-hidden="true"></i> {{ locale['supporting-materials'] | default: "Supporting Materials" }}:</strong></div>
        <ul class="supporting_material">
            {% if associated_slides %}
                <li class="btn btn-default"><a href="{{ site.baseurl }}/topics/{{ topic.name }}/tutorials/{{ page.tutorial_name }}/slides.html" title="Slides for this tutorial">
                    {% icon slides aria=false %} {{ locale['slides'] | default: "Slides"}}
                </a></li>
            {% elsif intro_link %}
                <li class="btn btn-default supporting_material"><a href="{{ site.baseurl }}/topics/{{ topic.name }}/slides/{{ intro_target }}" title="Topic Overview slides">
                    {% icon slides aria=false %} Topic Overview slides
                </a></li>
            {% endif %}

            {% if tuto_has_zenodo %}
                <li class="btn btn-default supporting_material">{% include _includes/resource-zenodo.html material=own_material topic=topic.name label=true %}</li>
            {% endif %}

            {% if own_material.workflows %}
                <li class="btn btn-default supporting_material">{% include _includes/resource-workflows.html material=own_material topic=topic.name label=true %}</li>
            {% endif %}

            {% if own_material.tours %}
                <li class="btn btn-default supporting_material">{% include _includes/resource-tours.html material=own_material topic=topic.name label=true %}</li>
            {% endif %}

            {% if material.notebook %}
                <li class="btn btn-default supporting_material">{% include _includes/resource-notebooks.html material=material topic=topic.name label=true %}</li>
            {% endif %}

            {% assign faqpage = page.dir | append: 'faqs/index.md' | remove_first: '/' %}
            {% capture hasfaq %}{% file_exists {{faqpage}} %}{% endcapture %}
            {% if hasfaq == "true" %}
               {% include _includes/resource-faqs.html material=own_material topic=topic.name %}
            {% endif %}

            <!-- Check the GTN Video Library for recordings of this tutorial or associated slides -->
            {% include _includes/resource-video-library.html label=true %}


            {% if tuto_has_docker and topic.name != 'admin' %}
                <li class="btn btn-default supporting_material">{% include _includes/instance-dropdown.html instances=instances topic=topic.name tuto=own_material.tutorial_name docker=topic.docker_image label=true %}</li>
            {% endif %}
        </ul>
        {% endif %}

        <div><strong>{% icon last_modification aria=false %} {{ locale['last-modification'] | default: "Last modification" }}:</strong> {{ page.last_modified_at | date: "%b %-d, %Y"}} </div>
        <div><strong>{% icon license aria=false %} {{ locale['license'] | default: "License" }}:</strong>
            {% if page.license %}
            Tutorial Content is licensed under {{ page.license }}
            {% else %}
            <a rel="license" href="http://creativecommons.org/licenses/by/4.0/">{{ locale['license-framework'] | default: "Tutorial Content is licensed under Creative Commons Attribution 4.0 International License" }}</a>
            {% endif %}
            <a rel="license" href="{{ site.github_repository }}/blob/main/LICENSE.md">{{ locale['license-framework'] | default: "The GTN Framework is licensed under MIT" }}</a>
        </div>
    </blockquote>

    <div class="container">
        <div class="row">
            <!-- sidebar, which will move to the top on a small screen -->
            <div class="col-sm-2">
                <nav id="toc" data-toggle="toc" class="sticky-top" aria-label="Table of Contents"></nav>
            </div>
            <div class="col-sm-10">
                 {% if page.notebook %}
                     {% capture ipynbpath %}{{ site.url }}{{ site.baseurl }}/{{ page.path | replace: "tutorial.md", "" }}{{ page.topic_name }}-{{ own_material.tutorial_name }}.ipynb{% endcapture %}
                     {% capture ipynbpathnosoln %}{{ site.url }}{{ site.baseurl }}/{{ page.path | replace: "tutorial.md", "" }}{{ page.topic_name }}-{{ own_material.tutorial_name }}-course.ipynb{% endcapture %}
                     {% capture ipynbpathsimple %}{{ page.topic_name }}-{{ own_material.tutorial_name }}.ipynb{% endcapture %}
                     {% capture ipynbpathsimplenosoln %}{{ page.topic_name }}-{{ own_material.tutorial_name }}-course.ipynb{% endcapture %}
                    {% if page.notebook.snippet %}
                        {% assign pagesnippet = page.notebook.snippet %}
                        {% snippet pagesnippet %}
                    {% elsif page.notebook.language ==  "r" %}
                        <blockquote class="comment">
                            <div class="box-title" aria-label="comment box">{{locale['best-in-rstudio'] | default: "Best viewed in RStudio" }}</div>
                            <p>
                                This tutorial is available as an RMarkdown file and best viewed in RStudio! You can load this notebook in RStudio on one of the UseGalaxy.* servers<!--, or you can click to run it in MyBinder-->
                            </p>
                            <p><b>Launching the notebook in RStudio in Galaxy</b></p>
                            <ol>
                                <li><a href="{% link faqs/galaxy/interactive_tools_rstudio_launch.md %}">Instructions to Launch RStudio</a></li>
                                <li>Access the R console in RStudio (bottom left quarter of the screen)</li>
                                <li>Run the following code:
{% capture howtodownload %}
```R
download.file("{{ site.url }}{{ site.baseurl }}/{{ page.path | replace: "tutorial.md", ""}}{{ page.topic_name }}-{{ own_material.tutorial_name }}.Rmd", "{{ page.topic_name }}-{{ own_material.tutorial_name }}.Rmd")
download.file("{{ site.url }}{{ site.baseurl }}/assets/css/r-notebook.css", "gtn.css"){% if page.cited %}
download.file("{{ site.url }}{{ site.baseurl }}/{{ page.path | replace: ".md", ".bib"}}", "{{ page.topic_name }}-{{ own_material.tutorial_name }}.bib"){% endif %}
```
{% endcapture %}
                                {{ howtodownload | markdownify }}
                                </li>
                                <li>Double click the RMarkdown document that appears in the list of files on the right.</li>
                            </ol>
                            <p><b>Downloading the notebook</b></p>
                            <ol>
                                <li>Right click this link: <a href="{{ site.url }}{{ site.baseurl }}/{{ page.url | replace: ".html", ".Rmd"}}">tutorial.Rmd</a></li>
                                <li>Save Link As...</li>
                            </ol>
                            <p><b>Alternative Formats</b></p>
                            <ol>
                                <li>This tutorial is also available as a <a href="{{ ipynbpath }}">Jupyter Notebook (With Solutions)</a>, <a href="{{ ipynbpathnosoln }}">Jupyter Notebook (Without Solutions)</a></li>
                            </ol>
                        </blockquote>

                        {% snippet faqs/galaxy/interactive_tools_rstudio_rmarkdown.md %}
                    {% else %}
                        <blockquote class="comment">
                            <div class="box-title" aria-label="comment box">{{locale['best-in-jupyter'] | default: "Best viewed in a Jupyter Notebook" }}</div>
                            <p>
                                This tutorial is best viewed in a Jupyter notebook! You can load this notebook one of the following ways<!--, or you can click to run it in MyBinder-->
                            </p>
                            <!--
                            <p><b>Launching on MyBinder</b>
                                Click here and the notebook will launch on MyBinder.org
                                <a href="https://mybinder.org/v2/gh/galaxyproject/training-material/main?filepath={{ site.baseurl | replace: '/','' }}%2F{{ page.path | replace: '/','%2F' }}.ipynb" title="Launch notebook on MyBinder"><img src="https://mybinder.org/badge_logo.svg" alt="My Binder Logo"/></a>
                            </p>
                            -->
                            {% if page.notebook.pyolite %}
                            <p><b>Run on the GTN with JupyterLite (in-browser computations)</b>
                                <ol>
                                    <li><a href="{{ site.baseurl }}/jupyter/lab/index.html?path={{ ipynbpathsimple }}">Click to Launch JupyterLite</a></li>
                                </ol>
                            </p>
                            {% endif %}
                            <p><b>Launching the notebook in Jupyter in Galaxy</b>
                                <ol>
                                    <li><a href="{% link faqs/galaxy/interactive_tools_jupyter_launch.md %}">Instructions to Launch JupyterLab</a></li>
                                    <li>Open a Terminal in JupyterLab with <b>File -> New -> Terminal</b></li>
                                    <li>Run <code>wget {{ ipynbpath }}</code></li>
                                    <li>Select the notebook that appears in the list of files on the left.</li>
                                </ol>
                            </p>
                            <p><b>Downloading the notebook</b>
                                <ol>
                                    <li>Right click one of these links: <a href="{{ ipynbpath }}">Jupyter Notebook (With Solutions)</a>, <a href="{{ ipynbpathnosoln }}">Jupyter Notebook (Without Solutions)</a></li>
                                    <li>Save Link As..</li>
                                </ol>
                            </p>
                        </blockquote>
                    {% endif %}
                 {% endif %}

                {{ content
                    | replace: '<blockquote class="hands_on">', '<blockquote class="notranslate hands_on">'
                    | no_translate:site.words_to_not_translate }}

                {% if page.key_points %}
                <blockquote class="key_points">
                    <div class="box-title" aria-label="key-points box">{% icon keypoints aria=false %} {{locale['key-points'] | default: "Key points" }}</div>
                    <ul>
                        {% for key_point in page.key_points %}
                        <li>{{ key_point | markdownify }}</li>
                        {% endfor %}
                    </ul>
                </blockquote>
                {% endif %}

                <h1>{{ locale['faqs'] | default: "Frequently Asked Questions" }}</h1>
                Have questions about this tutorial? Check out the {% if hasfaq == "true" %}<a href="faqs/">tutorial FAQ page</a> or the {% endif %} <a href="{{site.baseurl}}/topics/{{topic.name}}/faqs/">FAQ page for the {{topic.title}} topic</a> to see if your question is listed there.
                If not, please ask your question on the <a href="{{site.gitter_url}}">GTN Gitter Channel</a> or the
                <a href="https://help.galaxyproject.org">Galaxy Help Forum</a>

                {% if own_material.quiz %}
                <h1 data-toc-skip>Quizzes</h1>
                <p>Check your understanding with these quizzes</p>
                    {% for q in own_material.quiz %}
                    <h2>{{ q.title }}</h2>
                    <div class="contributors-line">{% include _includes/contributor-list.html contributors=q.contributors badge=true %}</div>
                    <ul>
                        <li>
                            <a href="{% link quiz/quiz.html %}?mode=self&quiz={{ site.baseurl }}/{{ q.path }}">Self Study Mode</a> - do the quiz at your own pace, to check your understanding.
                        </li>
                        <li>
                            <a href="{% link quiz/quiz.html %}?mode=teacher&quiz={{ site.baseurl }}/{{ q.path }}">Classroom Mode</a> - do the quiz synchronously with a classroom of students.
                        </li>
                    </ul>
                    {% endfor %}
                {% endif %}

                {% if topic.references %}
                <h1 data-toc-skip>Useful literature</h1>
                <p>Further information, including links to documentation and original publications, regarding the tools, analysis techniques and the interpretation of results described in this tutorial can be found <a href="{{ site.baseurl }}/topics/{{ topic.name }}#references">here</a>.</p>
                {% endif %}


                {% if material.cited %}
                <h1 id="bibliography">{{locale['references']| default: "References" }}</h1>
                {% bibliography --cited %}
                {% endif %}

                {% if page.abbreviations %}
                <h1 data-toc-skip>{{ locale['glossary'] | default: "Glossary"}}</h1>
                <dl>
                    {% assign sorted_abbrs = page.abbreviations | sort %}
                    {% for abbr in sorted_abbrs %}
                    <dt>{{ abbr[0] }}</dt>
                    <dd>{{ abbr[1] }}</dd>
                    {% endfor %}
                </dl>
                {% endif %}

                <h1>{{locale['feedback'] | default: "Feedback" }}</h1>
                <p class="text-muted">{{ locale['feedback-text'] | default: "Did you use this material as an instructor? Feel free to give us feedback on"}} <a href="https://github.com/galaxyproject/training-material/issues/1452">{{ locale['feedback-link-text'] | default: "how it went"}}</a>.
                <br>{{ locale['feedback-text-learner'] | default: "Did you use this material as a learner or student? Click the form below to leave feedback." }}<i class="fas fa-hand-point-down"></i>
                </p>

                <div id="feedback-button">
                    <img src="/training-material/shared/images/feedback.png" title="Click to activate" alt="Click here to load Google feedback frame" />
                </div>
                <div id="feedback-form">
                </div>
                <script type="text/javascript">
                    (function (window, document) {
                        function onDocumentReady(fn) {
                            if (document.attachEvent ? document.readyState === "complete" : document.readyState !== "loading") {
                                fn();
                            } else {
                                document.addEventListener('DOMContentLoaded', fn);
                            }
                        }

                        onDocumentReady(function () {
                            $("#feedback-button").click(function(evt){
                                var e = $(evt.target)
                                e.hide();

                                $("#feedback-form").html(`
                                    <iframe id="feedback-google" class="google-form" src="https://docs.google.com/forms/d/e/1FAIpQLSd4VZptFTQ03kHkMz0JyW9b6_S8geU5KjNE_tLM0dixT3ZQmA/viewform?embedded=true&entry.1235803833={{ page.title }} ({{ topic.title }})">Loading...</iframe>
                                `)
                            })
                        });
                    })(window, document);
                </script>

                <h1>{{locale['citing-tutorial'] | default: "Citing this Tutorial"}}</h1>
                <p>
                    <ol>
                        <li id="citation-text">
                            {%- include _includes/contributor-list.html contributors=page.contributors sep=", " -%}, {{ page.last_modified_at | date: "%Y" }} <b>{{ page.title }} (Galaxy Training Materials)</b>. <a href="{{ site.url }}{{ site.baseurl }}{{page.url}}">{{ site.url }}{{ site.baseurl }}{{page.url}}</a> Online; accessed TODAY
                        </li>
                        <li>
                        Batut et al., 2018 <b>Community-Driven Data Analysis Training for Biology</b> Cell Systems <a href="https://doi.org/10.1016%2Fj.cels.2018.05.012">10.1016/j.cels.2018.05.012</a>
                        </li>
                    </ol>
                </p>

                <!-- collapsible boxcontaining the BibTeX-formatted citation -->
                <blockquote class="details">
<<<<<<< HEAD
                  <details-title>BibTeX</details-title>
                  <p style="display: none;">

                <div class="highlighter-rouge"><div class="highlight"><pre class="highlight">
=======
                  <div id="citation-bibtex" class="box-title">
                    <button type="button" aria-controls="citation-bibtex" aria-expanded="false" aria-label="Toggle details box: BibTeX for citing this tutorial">
                      <i class="fas fa-info-circle" aria-hidden="true"></i>
                      <span class="visually-hidden"></span> BibTeX<span role="button" class="fold-unfold fa fa-minus-square" aria-hidden="true"></span>
                    </button>
                   </div>
                   <p style="display: none;">

                   <div class="highlighter-rouge"><div class="highlight"><pre class="highlight">
>>>>>>> 1d2462ef
<code id="citation-code">@misc{% raw %}{{% endraw %}{{topic.name}}-{{page.tutorial_name}},
{% assign authors = page.contributors | filter_authors:page.contributions -%}
author = "{%- include _includes/contributor-list.html contributors=authors sep=" and " -%}",
title = "{{ page.title }} (Galaxy Training Materials)",
year = "{{ page.last_modified_at | date: "%Y"}}",
month = "{{ page.last_modified_at | date: "%m"}}",
day = "{{ page.last_modified_at | date: "%d" }}"
url = "{% raw %}\url{{% endraw %}{{ site.url }}{{ site.baseurl }}{{page.url}}{% raw %}}{% endraw %}",
note = "[Online; accessed TODAY]"
}
@article{Batut_2018,
    doi = {10.1016/j.cels.2018.05.012},
    url = {https://doi.org/10.1016%2Fj.cels.2018.05.012},
    year = 2018,
    month = {jun},
    publisher = {Elsevier {BV}},
    volume = {6},
    number = {6},
    pages = {752--758.e1},
    author = {B{\'{e}}r{\'{e}}nice Batut and Saskia Hiltemann and Andrea Bagnacani and Dannon Baker and Vivek Bhardwaj and Clemens Blank and Anthony Bretaudeau and Loraine Brillet-Gu{\'{e}}guen and Martin {\v{C}}ech and John Chilton and Dave Clements and Olivia Doppelt-Azeroual and Anika Erxleben and Mallory Ann Freeberg and Simon Gladman and Youri Hoogstrate and Hans-Rudolf Hotz and Torsten Houwaart and Pratik Jagtap and Delphine Larivi{\`{e}}re and Gildas Le Corguill{\'{e}} and Thomas Manke and Fabien Mareuil and Fidel Ram{\'{\i}}rez and Devon Ryan and Florian Christoph Sigloch and Nicola Soranzo and Joachim Wolff and Pavankumar Videm and Markus Wolfien and Aisanjiang Wubuli and Dilmurat Yusuf and James Taylor and Rolf Backofen and Anton Nekrutenko and Björn Grüning},
    title = {Community-Driven Data Analysis Training for Biology},
    journal = {Cell Systems}
}</code>
                   </pre></div></div>
                   </p>
                </blockquote>

                {% if page.contributions %}
                {% include _includes/funding-statement.md contributions=page.contributions %}
                {% endif %}


<script type="text/javascript">
// update the date on load, or leave fallback of 'today'
d = new Date();
document.getElementById("citation-code").innerHTML = document.getElementById("citation-code").innerHTML.replace("TODAY", d.toDateString());
document.getElementById("citation-text").innerHTML = document.getElementById("citation-text").innerHTML.replace("TODAY", d.toDateString());
</script>

                {% icon congratulations aria=false %} {{locale['congrats'] | default: "Congratulations on successfully completing this tutorial!"}}

                {% if topic.name == "contributing" %}
                <blockquote class="agenda">
                    <div class="box-title" aria-label="agenda box">Developing GTN training material</div>
                    This tutorial is part of a series to develop GTN training material, feel free to also look at:
                    {% assign topic = site.data[page.topic_name] %}
                    <ol>
                    {% for material in topic_material %}
                        {% if material.enable != "false" or jekyll.environment != "production" %}
                            {% if material.type == "introduction" %}
                    <li><a href="{{ site.baseurl }}/topics/{{ topic.name }}/slides/{{ material.tutorial_name }}.html">{{ material.title }}</a></li>
                            {% elsif material.type == "tutorial" %}
                                {% if material.hands_on %}
                    <li><a href="{{ site.baseurl }}/topics/{{ topic.name  }}/tutorials/{{ material.tutorial_name }}/tutorial.html">{{ material.title }}</a></li>
                                {% elsif material.slides %}
                    <li><a href="{{ site.baseurl }}/topics/{{ topic.name }}/tutorials/{{ material.tutorial_name }}/slides.html">{{ material.title }}</a></li>
                                {% endif %}
                            {% endif %}
                        {% endif %}
                    {% endfor %}
                    </ol>
                </blockquote>
                {% endif %}

                {% if page.follow_up_training %}
                <blockquote class="agenda follow-up">
                    <strong class="follow-up">{% icon curriculum aria=false %} Do you want to extend your knowledge? Follow one of our recommended follow-up trainings:</strong>
                    <ul>
                        {% include _includes/display_extra_training.md extra_trainings=page.follow_up_training %}
                    </ul>
                </blockquote>
                {% endif %}

            </div>
        </div>
    </div>
</section>
<br/>
<br/>
<br/><|MERGE_RESOLUTION|>--- conflicted
+++ resolved
@@ -356,12 +356,7 @@
 
                 <!-- collapsible boxcontaining the BibTeX-formatted citation -->
                 <blockquote class="details">
-<<<<<<< HEAD
-                  <details-title>BibTeX</details-title>
-                  <p style="display: none;">
-
-                <div class="highlighter-rouge"><div class="highlight"><pre class="highlight">
-=======
+
                   <div id="citation-bibtex" class="box-title">
                     <button type="button" aria-controls="citation-bibtex" aria-expanded="false" aria-label="Toggle details box: BibTeX for citing this tutorial">
                       <i class="fas fa-info-circle" aria-hidden="true"></i>
@@ -371,7 +366,7 @@
                    <p style="display: none;">
 
                    <div class="highlighter-rouge"><div class="highlight"><pre class="highlight">
->>>>>>> 1d2462ef
+
 <code id="citation-code">@misc{% raw %}{{% endraw %}{{topic.name}}-{{page.tutorial_name}},
 {% assign authors = page.contributors | filter_authors:page.contributions -%}
 author = "{%- include _includes/contributor-list.html contributors=authors sep=" and " -%}",
