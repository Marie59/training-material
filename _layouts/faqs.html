---
layout: base
---

{% assign topic = site.data[page.topic_name] %}
{% assign locale = site.data.lang[page.lang] %}

<section class="tutorial faqs">
    <h1 data-toc-skip>Frequently Asked Questions</h1>

<<<<<<< HEAD
    <section class="tutorial faqs">
        <h1 data-toc-skip>{{ locale['faqs'] | default: "Frequently Asked Questions"}}</h1>

        <div class="container">
            <div class="row">
                <!-- sidebar, which will move to the top on a small screen -->
                <div class="col-sm-2">
                    <nav id="toc" data-toggle="toc" class="sticky-top"></nav>
                </div>
                <div class="col-sm-10">
                    {{ content
                        | replace: '<blockquote class="hands_on">', '<blockquote class="notranslate hands_on">'
                        | no_translate:site.words_to_not_translate }}
=======
    <div class="container">
        <div class="row">
            <!-- sidebar, which will move to the top on a small screen -->
            <div class="col-sm-2">
                <nav id="toc" data-toggle="toc" class="sticky-top"></nav>
            </div>
            <div class="col-sm-10">
                {{ content
                    | replace: '<blockquote class="hands_on">', '<blockquote class="notranslate hands_on">'
                    | no_translate:site.words_to_not_translate }}
>>>>>>> 4b0ed3b1

            </div>
        </div>
    </div>
</section><|MERGE_RESOLUTION|>--- conflicted
+++ resolved
@@ -6,23 +6,8 @@
 {% assign locale = site.data.lang[page.lang] %}
 
 <section class="tutorial faqs">
-    <h1 data-toc-skip>Frequently Asked Questions</h1>
+    <h1 data-toc-skip>{{ locale['faqs'] | default: "Frequently Asked Questions"}}</h1>
 
-<<<<<<< HEAD
-    <section class="tutorial faqs">
-        <h1 data-toc-skip>{{ locale['faqs'] | default: "Frequently Asked Questions"}}</h1>
-
-        <div class="container">
-            <div class="row">
-                <!-- sidebar, which will move to the top on a small screen -->
-                <div class="col-sm-2">
-                    <nav id="toc" data-toggle="toc" class="sticky-top"></nav>
-                </div>
-                <div class="col-sm-10">
-                    {{ content
-                        | replace: '<blockquote class="hands_on">', '<blockquote class="notranslate hands_on">'
-                        | no_translate:site.words_to_not_translate }}
-=======
     <div class="container">
         <div class="row">
             <!-- sidebar, which will move to the top on a small screen -->
@@ -33,8 +18,6 @@
                 {{ content
                     | replace: '<blockquote class="hands_on">', '<blockquote class="notranslate hands_on">'
                     | no_translate:site.words_to_not_translate }}
->>>>>>> 4b0ed3b1
-
             </div>
         </div>
     </div>
